--- conflicted
+++ resolved
@@ -34,14 +34,8 @@
 
     # handle intermediate years
     # TODO: Possibly improve this with linear interpolation for 2035 and 2045
-<<<<<<< HEAD
-    pyear = int(
-        safe_pyear(int(pyear), available_years=available_years, source="TYNDP demand")
-    )
-=======
     pyear = safe_pyear(pyear, available_years=available_years, source="TYNDP demand")
 
->>>>>>> 6ab3be37
     if scenario == "NT":
         if pyear == 2050:
             logger.warning(
