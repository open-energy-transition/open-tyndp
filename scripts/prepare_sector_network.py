--- conflicted
+++ resolved
@@ -5614,21 +5614,6 @@
                 lifetime=costs.at["waste CHP CC", "lifetime"],
             )
 
-<<<<<<< HEAD
-    else:
-        n.add(
-            "Link",
-            spatial.oil.naphtha,
-            bus0=spatial.oil.nodes,
-            bus1=spatial.oil.naphtha,
-            bus2="co2 atmosphere",
-            bus3=spatial.co2.process_emissions,
-            carrier="naphtha for industry",
-            p_nom_extendable=True,
-            efficiency2=emitted_co2_per_naphtha * non_sequestered,
-            efficiency3=process_co2_per_naphtha,
-        )
-
     if load_source != "tyndp":
         # TODO simplify bus expression
         n.add(
@@ -5646,24 +5631,6 @@
             carrier="low-temperature heat for industry",
             p_set=industrial_demand.loc[nodes, "low-temperature heat"] / nhours,
         )
-=======
-    # TODO simplify bus expression
-    n.add(
-        "Load",
-        nodes,
-        suffix=" low-temperature heat for industry",
-        bus=[
-            (
-                node + " urban central heat"
-                if node + " urban central heat" in n.buses.index
-                else node + " services urban decentral heat"
-            )
-            for node in nodes
-        ],
-        carrier="low-temperature heat for industry",
-        p_set=industrial_demand.loc[nodes, "low-temperature heat"] / nhours,
-    )
->>>>>>> 49ff32b0
 
         # remove today's industrial electricity demand by scaling down total electricity demand
         for ct in n.buses.country.dropna().unique():
