# SPDX-FileCopyrightText: Contributors to PyPSA-Eur <https://github.com/pypsa/pypsa-eur>
#
# SPDX-License-Identifier: MIT
"""
Adds all sector-coupling components to the network, including demand and supply
technologies for the buildings, transport and industry sectors.
"""

import logging
import os
from itertools import product
from types import SimpleNamespace

import geopandas as gpd
import networkx as nx
import numpy as np
import pandas as pd
import pypsa
import xarray as xr
from networkx.algorithms import complement
from networkx.algorithms.connectivity.edge_augmentation import k_edge_augmentation
from pypsa.geo import haversine_pts
from scipy.stats import beta

from scripts._helpers import (
    configure_logging,
    get,
    make_index,
    set_scenario_config,
    update_config_from_wildcards,
)
from scripts.add_electricity import (
    attach_load,
    calculate_annuity,
    flatten,
    load_costs,
    sanitize_carriers,
    sanitize_locations,
)
from scripts.build_energy_totals import (
    build_co2_totals,
    build_eea_co2,
    build_eurostat,
    build_eurostat_co2,
)
from scripts.build_transport_demand import transport_degree_factor
from scripts.definitions.heat_sector import HeatSector
from scripts.definitions.heat_system import HeatSystem
from scripts.prepare_network import maybe_adjust_costs_and_potentials

spatial = SimpleNamespace()
logger = logging.getLogger(__name__)


def define_spatial(nodes, options, offshore_buses_fn=None, buses_h2_file=None):
    """
    Namespace for spatial.

    Parameters
    ----------
    nodes : list-like
        Nodes to define spatial data for
    options : dict
        Configuration options containing at least:
        - biomass_spatial : bool
        - co2_spatial : bool
        - gas_network : bool
        - ammonia : bool
        - h2_topology_tyndp : bool
        - methanol : dict
        - regional_oil_demand : bool
        - regional_coal_demand : bool
    buses_h2_file : str
        Path to the file containing TYNDP H2 buses information.
    offshore_buses_fn : str
        Path to the file containing offshore bus data.
    """

    spatial.nodes = nodes

    # offshore hubs

    if options.get("offshore_hubs") and offshore_buses_fn:
        spatial.offshore_hubs = SimpleNamespace()
        offshore_buses = pd.read_csv(offshore_buses_fn, index_col=0)
        offshore_buses_h2 = offshore_buses.set_index(offshore_buses.index + " H2")
        spatial.offshore_hubs.nodes = offshore_buses.index
        spatial.offshore_hubs.nodes_h2 = offshore_buses_h2.index
        spatial.offshore_hubs.x = offshore_buses.x
        spatial.offshore_hubs.y = offshore_buses.y
        spatial.offshore_hubs.x_h2 = offshore_buses_h2.x
        spatial.offshore_hubs.y_h2 = offshore_buses_h2.y
        spatial.offshore_hubs.locations = offshore_buses.location
        spatial.offshore_hubs.locations_h2 = offshore_buses_h2.location
        spatial.offshore_hubs.country = offshore_buses.location.str[:2]
        spatial.offshore_hubs.country_h2 = offshore_buses_h2.location.str[:2]
        spatial.offshore_hubs.type = offshore_buses.type
        spatial.offshore_hubs.type_h2 = offshore_buses_h2.type

    # biomass

    spatial.biomass = SimpleNamespace()
    spatial.msw = SimpleNamespace()

    if options.get("biomass_spatial", options["biomass_transport"]):
        spatial.biomass.nodes = nodes + " solid biomass"
        spatial.biomass.nodes_unsustainable = nodes + " unsustainable solid biomass"
        spatial.biomass.bioliquids = nodes + " unsustainable bioliquids"
        spatial.biomass.locations = nodes
        spatial.biomass.industry = nodes + " solid biomass for industry"
        spatial.biomass.industry_cc = nodes + " solid biomass for industry CC"
        spatial.msw.nodes = nodes + " municipal solid waste"
        spatial.msw.locations = nodes
    else:
        spatial.biomass.nodes = ["EU solid biomass"]
        spatial.biomass.nodes_unsustainable = ["EU unsustainable solid biomass"]
        spatial.biomass.bioliquids = ["EU unsustainable bioliquids"]
        spatial.biomass.locations = ["EU"]
        spatial.biomass.industry = ["solid biomass for industry"]
        spatial.biomass.industry_cc = ["solid biomass for industry CC"]
        spatial.msw.nodes = ["EU municipal solid waste"]
        spatial.msw.locations = ["EU"]

    spatial.biomass.df = pd.DataFrame(vars(spatial.biomass), index=nodes)
    spatial.msw.df = pd.DataFrame(vars(spatial.msw), index=nodes)

    # co2

    spatial.co2 = SimpleNamespace()

    if options["co2_spatial"]:
        spatial.co2.nodes = nodes + " co2 stored"
        spatial.co2.locations = nodes
        spatial.co2.vents = nodes + " co2 vent"
        spatial.co2.process_emissions = nodes + " process emissions"
    else:
        spatial.co2.nodes = ["co2 stored"]
        spatial.co2.locations = ["EU"]
        spatial.co2.vents = ["co2 vent"]
        spatial.co2.process_emissions = ["process emissions"]

    spatial.co2.df = pd.DataFrame(vars(spatial.co2), index=nodes)

    # gas

    spatial.gas = SimpleNamespace()

    if options["gas_network"]:
        spatial.gas.nodes = nodes + " gas"
        spatial.gas.locations = nodes
        spatial.gas.biogas = nodes + " biogas"
        spatial.gas.industry = nodes + " gas for industry"
        spatial.gas.industry_cc = nodes + " gas for industry CC"
        spatial.gas.biogas_to_gas = nodes + " biogas to gas"
        spatial.gas.biogas_to_gas_cc = nodes + " biogas to gas CC"
    else:
        spatial.gas.nodes = ["EU gas"]
        spatial.gas.locations = ["EU"]
        spatial.gas.biogas = ["EU biogas"]
        spatial.gas.industry = ["gas for industry"]
        spatial.gas.biogas_to_gas = ["EU biogas to gas"]
        if options.get("biomass_spatial", options["biomass_transport"]):
            spatial.gas.biogas_to_gas_cc = nodes + " biogas to gas CC"
        else:
            spatial.gas.biogas_to_gas_cc = ["EU biogas to gas CC"]
        if options.get("co2_spatial", options["co2_network"]):
            spatial.gas.industry_cc = nodes + " gas for industry CC"
        else:
            spatial.gas.industry_cc = ["gas for industry CC"]

    spatial.gas.df = pd.DataFrame(vars(spatial.gas), index=nodes)

    # ammonia

    if options["ammonia"]:
        spatial.ammonia = SimpleNamespace()
        if options["ammonia"] == "regional":
            spatial.ammonia.nodes = nodes + " NH3"
            spatial.ammonia.locations = nodes
        else:
            spatial.ammonia.nodes = ["EU NH3"]
            spatial.ammonia.locations = ["EU"]

        spatial.ammonia.df = pd.DataFrame(vars(spatial.ammonia), index=nodes)

    # hydrogen
    spatial.h2 = SimpleNamespace()
    spatial.h2.nodes = nodes + " H2"
    spatial.h2.locations = nodes

    # hydrogen tyndp
    if options["h2_topology_tyndp"] and buses_h2_file:
        spatial.h2_tyndp = SimpleNamespace()
        buses_h2 = gpd.read_file(buses_h2_file).set_index("bus_id")
        spatial.h2_tyndp.nodes = pd.Index(
            (buses_h2.index + " Z1").append(buses_h2.index + " Z2")
        )
        spatial.h2_tyndp.locations = pd.Index(np.tile(buses_h2.index + " Z2", 2))
        spatial.h2_tyndp.country = pd.Index(np.tile(buses_h2.country, 2))
        spatial.h2_tyndp.x = pd.Index(np.tile(buses_h2.x, 2))
        spatial.h2_tyndp.y = pd.Index(np.tile(buses_h2.y, 2))
        spatial.h2_tyndp.df = pd.DataFrame(
            vars(spatial.h2_tyndp),
            index=pd.Index((buses_h2.index + " Z1").append(buses_h2.index + " Z2")),
        )

    # methanol

    # beware: unlike other carriers, uses locations rather than locations+carriername
    # this allows to avoid separation between nodes and locations

    spatial.methanol = SimpleNamespace()

    spatial.methanol.nodes = ["EU methanol"]
    spatial.methanol.locations = ["EU"]

    if options["methanol"]["regional_methanol_demand"]:
        spatial.methanol.demand_locations = nodes
        spatial.methanol.industry = nodes + " industry methanol"
        spatial.methanol.shipping = nodes + " shipping methanol"
    else:
        spatial.methanol.demand_locations = ["EU"]
        spatial.methanol.shipping = ["EU shipping methanol"]
        spatial.methanol.industry = ["EU industry methanol"]

    # oil
    spatial.oil = SimpleNamespace()

    spatial.oil.nodes = ["EU oil"]
    spatial.oil.locations = ["EU"]

    if options["regional_oil_demand"]:
        spatial.oil.demand_locations = nodes
        spatial.oil.naphtha = nodes + " naphtha for industry"
        spatial.oil.non_sequestered_hvc = nodes + " non-sequestered HVC"
        spatial.oil.kerosene = nodes + " kerosene for aviation"
        spatial.oil.shipping = nodes + " shipping oil"
        spatial.oil.agriculture_machinery = nodes + " agriculture machinery oil"
        spatial.oil.land_transport = nodes + " land transport oil"
    else:
        spatial.oil.demand_locations = ["EU"]
        spatial.oil.naphtha = ["EU naphtha for industry"]
        spatial.oil.non_sequestered_hvc = ["EU non-sequestered HVC"]
        spatial.oil.kerosene = ["EU kerosene for aviation"]
        spatial.oil.shipping = ["EU shipping oil"]
        spatial.oil.agriculture_machinery = ["EU agriculture machinery oil"]
        spatial.oil.land_transport = ["EU land transport oil"]

    # uranium
    spatial.uranium = SimpleNamespace()
    spatial.uranium.nodes = ["EU uranium"]
    spatial.uranium.locations = ["EU"]

    # coal
    spatial.coal = SimpleNamespace()
    spatial.coal.nodes = ["EU coal"]
    spatial.coal.locations = ["EU"]

    if options["regional_coal_demand"]:
        spatial.coal.demand_locations = nodes
        spatial.coal.industry = nodes + " coal for industry"
    else:
        spatial.coal.demand_locations = ["EU"]
        spatial.coal.industry = ["EU coal for industry"]

    # lignite
    spatial.lignite = SimpleNamespace()
    spatial.lignite.nodes = ["EU lignite"]
    spatial.lignite.locations = ["EU"]

    # deep geothermal
    spatial.geothermal_heat = SimpleNamespace()
    spatial.geothermal_heat.nodes = ["EU enhanced geothermal systems"]
    spatial.geothermal_heat.locations = ["EU"]

    return spatial


spatial = SimpleNamespace()


def determine_emission_sectors(options):
    sectors = ["electricity"]
    if options["transport"]:
        sectors += ["rail non-elec", "road non-elec"]
    if options["heating"]:
        sectors += ["residential non-elec", "services non-elec"]
    if options["industry"]:
        sectors += [
            "industrial non-elec",
            "industrial processes",
            "domestic aviation",
            "international aviation",
            "domestic navigation",
            "international navigation",
        ]
    if options["agriculture"]:
        sectors += ["agriculture"]

    return sectors


def co2_emissions_year(
    countries, input_eurostat, options, emissions_scope, input_co2, year
):
    """
    Calculate CO2 emissions in one specific year (e.g. 1990 or 2018).
    """
    eea_co2 = build_eea_co2(input_co2, year, emissions_scope)

    eurostat = build_eurostat(input_eurostat, countries)

    # this only affects the estimation of CO2 emissions for BA, RS, AL, ME, MK, XK
    eurostat_co2 = build_eurostat_co2(eurostat, year)

    co2_totals = build_co2_totals(countries, eea_co2, eurostat_co2)

    sectors = determine_emission_sectors(options)

    co2_emissions = co2_totals.loc[countries, sectors].sum().sum()

    # convert MtCO2 to GtCO2
    co2_emissions *= 0.001

    return co2_emissions


# TODO: move to own rule with sector-opts wildcard?
def build_carbon_budget(
    o,
    input_eurostat,
    fn,
    emissions_scope,
    input_co2,
    options,
    countries,
    planning_horizons,
):
    """
    Distribute carbon budget following beta or exponential transition path.
    """

    if "be" in o:
        # beta decay
        carbon_budget = float(o[o.find("cb") + 2 : o.find("be")])
        be = float(o[o.find("be") + 2 :])
    if "ex" in o:
        # exponential decay
        carbon_budget = float(o[o.find("cb") + 2 : o.find("ex")])
        r = float(o[o.find("ex") + 2 :])

    e_1990 = co2_emissions_year(
        countries,
        input_eurostat,
        options,
        emissions_scope,
        input_co2,
        year=1990,
    )

    # emissions at the beginning of the path (last year available 2018)
    e_0 = co2_emissions_year(
        countries,
        input_eurostat,
        options,
        emissions_scope,
        input_co2,
        year=2018,
    )

    if not isinstance(planning_horizons, list):
        planning_horizons = [planning_horizons]
    t_0 = planning_horizons[0]

    if "be" in o:
        # final year in the path
        t_f = t_0 + (2 * carbon_budget / e_0).round(0)

        def beta_decay(t):
            cdf_term = (t - t_0) / (t_f - t_0)
            return (e_0 / e_1990) * (1 - beta.cdf(cdf_term, be, be))

        # emissions (relative to 1990)
        co2_cap = pd.Series({t: beta_decay(t) for t in planning_horizons}, name=o)

    elif "ex" in o:
        T = carbon_budget / e_0
        m = (1 + np.sqrt(1 + r * T)) / T

        def exponential_decay(t):
            return (e_0 / e_1990) * (1 + (m + r) * (t - t_0)) * np.exp(-m * (t - t_0))

        co2_cap = pd.Series(
            {t: exponential_decay(t) for t in planning_horizons}, name=o
        )
    else:
        raise ValueError("Transition path must be either beta or exponential decay")

    # TODO log in Snakefile
    csvs_folder = fn.rsplit("/", 1)[0]
    if not os.path.exists(csvs_folder):
        os.makedirs(csvs_folder)
    co2_cap.to_csv(fn, float_format="%.3f")


def add_lifetime_wind_solar(n, costs):
    """
    Add lifetime for solar and wind generators.
    """
    for carrier in ["solar", "onwind", "offwind"]:
        gen_i = n.generators.index.str.contains(carrier)
        n.generators.loc[gen_i, "lifetime"] = costs.at[carrier, "lifetime"]


def haversine(p, n):
    coord0 = n.buses.loc[p.bus0, ["x", "y"]].values
    coord1 = n.buses.loc[p.bus1, ["x", "y"]].values
    return 1.5 * haversine_pts(coord0, coord1)


def create_network_topology(
    n, prefix, carriers=["DC"], connector=" -> ", bidirectional=True
):
    """
    Create a network topology from transmission lines and link carrier
    selection.

    Parameters
    ----------
    n : pypsa.Network
    prefix : str
    carriers : list-like
    connector : str
    bidirectional : bool, default True
        True: one link for each connection
        False: one link for each connection and direction (back and forth)

    Returns
    -------
    pd.DataFrame with columns bus0, bus1, length, underwater_fraction
    """

    ln_attrs = ["bus0", "bus1", "length"]
    lk_attrs = ["bus0", "bus1", "length", "underwater_fraction"]
    lk_attrs = n.links.columns.intersection(lk_attrs)

    candidates = pd.concat(
        [n.lines[ln_attrs], n.links.loc[n.links.carrier.isin(carriers), lk_attrs]]
    ).fillna(0)

    # base network topology purely on location not carrier
    candidates["bus0"] = candidates.bus0.map(n.buses.location)
    candidates["bus1"] = candidates.bus1.map(n.buses.location)

    positive_order = candidates.bus0 < candidates.bus1
    candidates_p = candidates[positive_order]
    swap_buses = {"bus0": "bus1", "bus1": "bus0"}
    candidates_n = candidates[~positive_order].rename(columns=swap_buses)
    candidates = pd.concat([candidates_p, candidates_n])

    def make_index(c):
        return prefix + c.bus0 + connector + c.bus1

    topo = candidates.groupby(["bus0", "bus1"], as_index=False).mean()
    topo.index = topo.apply(make_index, axis=1)

    if not bidirectional:
        topo_reverse = topo.copy()
        topo_reverse.rename(columns=swap_buses, inplace=True)
        topo_reverse.index = topo_reverse.apply(make_index, axis=1)
        topo = pd.concat([topo, topo_reverse])

    return topo


def create_h2_topology_tyndp(n, fn_h2_network):
    """
    Create a TYNDP H2 network topology from the TYNDP H2 reference grid.

    Parameters
    ----------
    n : pypsa.Network
        Network to create H2 topology for
    fn_h2_network : str
        Pointing to the input TYNDP H2 reference grid csv file

    Returns
    -------
    pd.DataFrame with columns bus0, bus1, length, underwater_fraction
    """

    # load H2 pipes
    h2_pipes = pd.read_csv(fn_h2_network, index_col=0)
    h2_pipes = h2_pipes.assign(
        bus0=h2_pipes.bus0 + " H2 Z2", bus1=h2_pipes.bus1 + " H2 Z2"
    )
    h2_pipes["length"] = h2_pipes.apply(haversine, axis=1, args=(n,))

    return h2_pipes


def update_wind_solar_costs(
    n: pypsa.Network,
    costs: pd.DataFrame,
    profiles: dict[str, str],
    landfall_lengths: dict = None,
    line_length_factor: int | float = 1,
) -> None:
    """
    Update costs for wind and solar generators added with pypsa-eur to those
    cost in the planning year.

    Parameters
    ----------
    n : pypsa.Network
        Network to update generator costs
    costs : pd.DataFrame
        Cost assumptions DataFrame
    line_length_factor : int | float, optional
        Factor to multiply line lengths by, by default 1
    landfall_lengths : dict, optional
        Dictionary of landfall lengths per technology, by default None
    profiles : dict[str, str]
        Dictionary mapping technology names to profile file paths
        e.g. {'offwind-dc': 'path/to/profile.nc'}
    """

    if landfall_lengths is None:
        landfall_lengths = {}

    # NB: solar costs are also manipulated for rooftop
    # when distribution grid is inserted
    n.generators.loc[n.generators.carrier == "solar", "capital_cost"] = costs.at[
        "solar-utility", "capital_cost"
    ]

    n.generators.loc[n.generators.carrier == "onwind", "capital_cost"] = costs.at[
        "onwind", "capital_cost"
    ]

    # for offshore wind, need to calculated connection costs
    for key, fn in profiles.items():
        tech = key[len("profile_") :]
        landfall_length = landfall_lengths.get(tech, 0.0)

        if tech not in n.generators.carrier.values:
            continue

        with xr.open_dataset(fn) as ds:
            # if-statement for compatibility with old profiles
            if "year" in ds.indexes:
                ds = ds.sel(year=ds.year.min(), drop=True)

            ds = ds.stack(bus_bin=["bus", "bin"])

            distance = ds["average_distance"].to_pandas()
            distance.index = distance.index.map(flatten)
            submarine_cost = costs.at[tech + "-connection-submarine", "capital_cost"]
            underground_cost = costs.at[
                tech + "-connection-underground", "capital_cost"
            ]
            connection_cost = line_length_factor * (
                distance * submarine_cost + landfall_length * underground_cost
            )

            # Take 'offwind-float' capital cost for 'float', and 'offwind' capital cost for the rest ('ac' and 'dc')
            midtech = tech.split("-", 2)[1]
            if midtech == "float":
                capital_cost = (
                    costs.at[tech, "capital_cost"]
                    + costs.at[tech + "-station", "capital_cost"]
                    + connection_cost
                )
            else:
                capital_cost = (
                    costs.at["offwind", "capital_cost"]
                    + costs.at[tech + "-station", "capital_cost"]
                    + connection_cost
                )

            logger.info(
                f"Added connection cost of {connection_cost.min():0.0f}-{connection_cost.max():0.0f} Eur/MW/a to {tech}"
            )

            n.generators.loc[n.generators.carrier == tech, "capital_cost"] = (
                capital_cost.rename(index=lambda node: node + " " + tech)
            )


def add_carrier_buses(
    n: pypsa.Network,
    carrier: str,
    costs: pd.DataFrame,
    spatial: SimpleNamespace,
    options: dict,
    cf_industry: dict | None = None,
    nodes: pd.Index | list | set | None = None,
) -> None:
    """
    Add buses and associated components for a specific carrier to the network.

    Creates a new carrier type in the network and adds corresponding buses, stores,
    and potentially generators depending on the carrier type. Special handling is
    implemented for fossil fuels, particularly oil which may include refining processes.

    Parameters
    ----------
    n : pypsa.Network
        The PyPSA network container object
    carrier : str
        Name of the energy carrier (e.g., 'gas', 'oil', 'coal', 'nuclear')
    costs : pd.DataFrame
        DataFrame containing cost assumptions for different technologies and fuels
    spatial : SimpleNamespace
        Namespace containing spatial information for different carriers, including
        nodes and locations
    options : dict
        Configuration dictionary, must contain 'fossil_fuels' boolean
    cf_industry : dict, optional
        Dictionary of industrial conversion factors, must contain 'oil_refining_emissions'
        if carrier is 'oil'
    nodes : pd.Index or list or set, optional
        Nodes where the carrier should be added. If None, nodes are taken from
        spatial data for the carrier

    Returns
    -------
    None
        Modifies the network object in-place by adding new components

    Notes
    -----
    - For gas carriers, energy is tracked in MWh_LHV (Lower Heating Value)
    - For other carriers, energy is tracked in MWh_th (thermal)
    - Special handling is implemented for oil refining emissions
    - Storage costs are technology-specific and based on volumetric capacity
    """
    if nodes is None:
        nodes = vars(spatial)[carrier].nodes
    location = vars(spatial)[carrier].locations

    # skip if carrier already exists
    if carrier in n.carriers.index:
        return

    if not isinstance(nodes, pd.Index):
        nodes = pd.Index(nodes)

    n.add("Carrier", carrier)

    unit = "MWh_LHV" if carrier == "gas" else "MWh_th"

    # Calculate carrier-specific storage costs
    if carrier == "gas":
        capital_cost = costs.at["gas storage", "capital_cost"]
    elif carrier == "oil":
        # based on https://www.engineeringtoolbox.com/fuels-higher-calorific-values-d_169.html
        mwh_per_m3 = 44.9 * 724 * 0.278 * 1e-3  # MJ/kg * kg/m3 * kWh/MJ * MWh/kWh
        capital_cost = (
            costs.at["General liquid hydrocarbon storage (product)", "capital_cost"]
            / mwh_per_m3
        )
    elif carrier == "methanol":
        # based on https://www.engineeringtoolbox.com/fossil-fuels-energy-content-d_1298.html
        mwh_per_m3 = 5.54 * 791 * 1e-3  # kWh/kg * kg/m3 * MWh/kWh
        capital_cost = (
            costs.at["General liquid hydrocarbon storage (product)", "capital_cost"]
            / mwh_per_m3
        )
    else:
        capital_cost = 0.1

    n.add("Bus", nodes, location=location, carrier=carrier, unit=unit)

    n.add(
        "Store",
        nodes + " Store",
        bus=nodes,
        e_nom_extendable=True,
        e_cyclic=True,
        carrier=carrier,
        capital_cost=capital_cost,
    )

    fossils = ["coal", "gas", "oil", "lignite"]
    if options["fossil_fuels"] and carrier in fossils:
        suffix = ""

        if carrier == "oil" and cf_industry["oil_refining_emissions"] > 0:
            n.add(
                "Bus",
                nodes + " primary",
                location=location,
                carrier=carrier + " primary",
                unit=unit,
            )

            n.add(
                "Link",
                nodes + " refining",
                bus0=nodes + " primary",
                bus1=nodes,
                bus2="co2 atmosphere",
                location=location,
                carrier=carrier + " refining",
                p_nom=1e6,
                efficiency=1
                - (
                    cf_industry["oil_refining_emissions"]
                    / costs.at[carrier, "CO2 intensity"]
                ),
                efficiency2=cf_industry["oil_refining_emissions"],
            )

            suffix = " primary"

        n.add(
            "Generator",
            nodes + suffix,
            bus=nodes + suffix,
            p_nom_extendable=True,
            carrier=carrier + suffix,
            marginal_cost=costs.at[carrier, "fuel"],
        )


# TODO: PyPSA-Eur merge issue
def remove_elec_base_techs(n: pypsa.Network, carriers_to_keep: dict) -> None:
    """
    Remove conventional generators (e.g. OCGT) and storage units (e.g.
    batteries and H2) from base electricity-only network, since they're added
    here differently using links.

    Parameters
    ----------
    n : pypsa.Network
        Network to remove components from
    carriers_to_keep : dict
        Dictionary specifying which carriers to keep for each component type
        e.g. {'Generator': ['hydro'], 'StorageUnit': ['PHS']}
    """
    for c in n.iterate_components(carriers_to_keep):
        to_keep = carriers_to_keep[c.name]
        to_remove = pd.Index(c.df.carrier.unique()).symmetric_difference(to_keep)
        if to_remove.empty:
            continue
        logger.info(f"Removing {c.list_name} with carrier {list(to_remove)}")
        names = c.df.index[c.df.carrier.isin(to_remove)]
        n.remove(c.name, names)
        n.carriers.drop(to_remove, inplace=True, errors="ignore")


# TODO: PyPSA-Eur merge issue
def remove_non_electric_buses(n):
    """
    Remove buses from pypsa-eur with carriers which are not AC buses.
    """
    if to_drop := list(n.buses.query("carrier not in ['AC', 'DC']").carrier.unique()):
        logger.info(f"Drop buses from PyPSA-Eur with carrier: {to_drop}")
        n.buses = n.buses[n.buses.carrier.isin(["AC", "DC"])]


def patch_electricity_network(n, costs, carriers_to_keep, profiles, landfall_lengths):
    remove_elec_base_techs(n, carriers_to_keep)
    remove_non_electric_buses(n)
    update_wind_solar_costs(
        n, costs, landfall_lengths=landfall_lengths, profiles=profiles
    )
    n.loads["carrier"] = "electricity"
    n.buses["location"] = n.buses.index
    n.buses["unit"] = "MWh_el"
    # remove trailing white space of load index until new PyPSA version after v0.18.
    n.loads.rename(lambda x: x.strip(), inplace=True)
    n.loads_t.p_set.rename(lambda x: x.strip(), axis=1, inplace=True)


def add_eu_bus(n, x=-5.5, y=46):
    """
    Add EU bus to the network.

    This cosmetic bus serves as a reference point for the location of
    the EU buses in the plots and summaries.
    """
    n.add("Bus", "EU", location="EU", x=x, y=y, carrier="none")
    n.add("Carrier", "none")


def add_co2_tracking(n, costs, options, sequestration_potential_file=None):
    """
    Add CO2 tracking components to the network including atmospheric CO2,
    CO2 storage, and sequestration infrastructure.

    Parameters
    ----------
    n : pypsa.Network
        The PyPSA network container object
    costs : pd.DataFrame
        Cost assumptions for different technologies, must include
        'CO2 storage tank' with 'capital_cost' column
    options : dict
        Configuration options containing at least:
        - regional_co2_sequestration_potential: dict with keys
            - enable: bool
            - max_size: float
            - years_of_storage: float
        - co2_sequestration_cost: float
        - co2_sequestration_lifetime: float
        - co2_vent: bool
    sequestration_potential_file : str, optional
        Path to CSV file containing regional CO2 sequestration potentials.
        Required if options['regional_co2_sequestration_potential']['enable'] is True.

    Returns
    -------
    None
        Modifies the network object in-place by adding CO2-related components.

    Notes
    -----
    Adds several components to track CO2:
    - Atmospheric CO2 store
    - CO2 storage tanks
    - CO2 sequestration infrastructure
    - Optional CO2 venting facilities
    """
    # minus sign because opposite to how fossil fuels used:
    # CH4 burning puts CH4 down, atmosphere up
    n.add("Carrier", "co2", co2_emissions=-1.0)

    # this tracks CO2 in the atmosphere
    n.add("Bus", "co2 atmosphere", location="EU", carrier="co2", unit="t_co2")

    # can also be negative
    n.add(
        "Store",
        "co2 atmosphere",
        e_nom_extendable=True,
        e_min_pu=-1,
        carrier="co2",
        bus="co2 atmosphere",
    )

    # add CO2 tanks
    n.add(
        "Bus",
        spatial.co2.nodes,
        location=spatial.co2.locations,
        carrier="co2 stored",
        unit="t_co2",
    )

    n.add(
        "Store",
        spatial.co2.nodes,
        e_nom_extendable=True,
        capital_cost=costs.at["CO2 storage tank", "capital_cost"],
        carrier="co2 stored",
        e_cyclic=True,
        bus=spatial.co2.nodes,
    )
    n.add("Carrier", "co2 stored")

    # this tracks CO2 sequestered, e.g. underground
    sequestration_buses = pd.Index(spatial.co2.nodes).str.replace(
        " stored", " sequestered"
    )
    n.add(
        "Bus",
        sequestration_buses,
        location=spatial.co2.locations,
        carrier="co2 sequestered",
        unit="t_co2",
    )

    n.add(
        "Link",
        sequestration_buses,
        bus0=spatial.co2.nodes,
        bus1=sequestration_buses,
        carrier="co2 sequestered",
        efficiency=1.0,
        p_nom_extendable=True,
    )

    if options["regional_co2_sequestration_potential"]["enable"]:
        if sequestration_potential_file is None:
            raise ValueError(
                "sequestration_potential_file must be provided when "
                "regional_co2_sequestration_potential is enabled"
            )
        upper_limit = (
            options["regional_co2_sequestration_potential"]["max_size"] * 1e3
        )  # Mt
        annualiser = options["regional_co2_sequestration_potential"]["years_of_storage"]
        e_nom_max = pd.read_csv(sequestration_potential_file, index_col=0).squeeze()
        e_nom_max = (
            e_nom_max.reindex(spatial.co2.locations)
            .fillna(0.0)
            .clip(upper=upper_limit)
            .mul(1e6)
            / annualiser
        )  # t
        e_nom_max = e_nom_max.rename(index=lambda x: x + " co2 sequestered")
    else:
        e_nom_max = np.inf

    n.add(
        "Store",
        sequestration_buses,
        e_nom_extendable=True,
        e_nom_max=e_nom_max,
        capital_cost=options["co2_sequestration_cost"],
        marginal_cost=-0.1,
        bus=sequestration_buses,
        lifetime=options["co2_sequestration_lifetime"],
        carrier="co2 sequestered",
    )

    n.add("Carrier", "co2 sequestered")

    if options["co2_vent"]:
        n.add(
            "Link",
            spatial.co2.vents,
            bus0=spatial.co2.nodes,
            bus1="co2 atmosphere",
            carrier="co2 vent",
            efficiency=1.0,
            p_nom_extendable=True,
        )


def add_co2_network(n, costs, co2_network_cost_factor=1.0):
    """
    Add CO2 transport network to the PyPSA network.

    Creates a CO2 pipeline network with both onshore and submarine pipeline segments,
    considering different costs for each type. The network allows bidirectional flow
    and is extendable.

    Parameters
    ----------
    n : pypsa.Network
        The PyPSA network container object
    costs : pd.DataFrame
        Cost assumptions for different technologies. Must contain entries for
        'CO2 pipeline' and 'CO2 submarine pipeline' with 'capital_cost' and 'lifetime'
        columns
    co2_network_cost_factor : float, optional
        Factor to scale the capital costs of the CO2 network, default 1.0

    Returns
    -------
    None
        Modifies the network object in-place by adding CO2 pipeline links

    Notes
    -----
    The function creates bidirectional CO2 pipeline links between nodes, with costs
    depending on the underwater fraction of the pipeline. The network topology is
    created using the create_network_topology helper function.
    """
    logger.info("Adding CO2 network.")
    co2_links = create_network_topology(n, "CO2 pipeline ")

    if "underwater_fraction" not in co2_links.columns:
        co2_links["underwater_fraction"] = 0.0

    cost_onshore = (
        (1 - co2_links.underwater_fraction)
        * costs.at["CO2 pipeline", "capital_cost"]
        * co2_links.length
    )
    cost_submarine = (
        co2_links.underwater_fraction
        * costs.at["CO2 submarine pipeline", "capital_cost"]
        * co2_links.length
    )
    capital_cost = cost_onshore + cost_submarine
    capital_cost *= co2_network_cost_factor

    n.add(
        "Link",
        co2_links.index,
        bus0=co2_links.bus0.values + " co2 stored",
        bus1=co2_links.bus1.values + " co2 stored",
        p_min_pu=-1,
        p_nom_extendable=True,
        length=co2_links.length.values,
        capital_cost=capital_cost.values,
        carrier="CO2 pipeline",
        lifetime=costs.at["CO2 pipeline", "lifetime"],
    )


def add_allam_gas(
    n: pypsa.Network,
    costs: pd.DataFrame,
    pop_layout: pd.DataFrame,
    spatial: SimpleNamespace,
) -> None:
    """
    Add Allam cycle gas power plants to the network as Link components.

    Allam cycle plants are modeled as links with four buses:
    - Input: natural gas
    - Output: electricity
    - Output: CO2 for storage/usage (98% of emissions)
    - Output: CO2 to atmosphere (2% of emissions)

    Parameters
    ----------
    n : pypsa.Network
        The PyPSA network container object
    costs : pd.DataFrame
        Costs and parameters for different technologies. Must contain 'allam' and 'gas'
        entries with columns for 'fixed', 'VOM', 'efficiency', 'lifetime', and
        'CO2 intensity' parameters
    pop_layout : pd.DataFrame
        DataFrame containing population layout data with nodes as index
    spatial : SimpleNamespace
        Container for spatial data with attributes:
        - gas.df: DataFrame with gas network nodes
        - co2.df: DataFrame with CO2 network nodes
        Both DataFrames must have a 'nodes' column

    Returns
    -------
    None
        Modifies the network object in-place by adding Allam cycle plants as Links

    Notes
    -----
    The Allam cycle is a novel natural gas power plant design with integrated
    carbon capture. It captures approximately 98% of CO2 emissions, with 2%
    going to the atmosphere.
    """
    logger.info("Adding Allam cycle gas power plants.")

    nodes = pop_layout.index

    n.add(
        "Link",
        nodes,
        suffix=" allam gas",
        bus0=spatial.gas.df.loc[nodes, "nodes"].values,
        bus1=nodes,
        bus2=spatial.co2.df.loc[nodes, "nodes"].values,
        bus3="co2 atmosphere",
        carrier="allam gas",
        p_nom_extendable=True,
        capital_cost=costs.at["allam", "capital_cost"]
        * costs.at["allam", "efficiency"],
        marginal_cost=costs.at["allam", "VOM"] * costs.at["allam", "efficiency"],
        efficiency=costs.at["allam", "efficiency"],
        efficiency2=0.98 * costs.at["gas", "CO2 intensity"],
        efficiency3=0.02 * costs.at["gas", "CO2 intensity"],
        lifetime=costs.at["allam", "lifetime"],
    )


def add_biomass_to_methanol(n, costs):
    n.add(
        "Link",
        spatial.biomass.nodes,
        suffix=" biomass-to-methanol",
        bus0=spatial.biomass.nodes,
        bus1=spatial.methanol.nodes,
        bus2="co2 atmosphere",
        carrier="biomass-to-methanol",
        lifetime=costs.at["biomass-to-methanol", "lifetime"],
        efficiency=costs.at["biomass-to-methanol", "efficiency"],
        efficiency2=-costs.at["solid biomass", "CO2 intensity"]
        + costs.at["biomass-to-methanol", "CO2 stored"],
        p_nom_extendable=True,
        capital_cost=costs.at["biomass-to-methanol", "capital_cost"]
        / costs.at["biomass-to-methanol", "efficiency"],
        marginal_cost=costs.loc["biomass-to-methanol", "VOM"]
        / costs.at["biomass-to-methanol", "efficiency"],
    )


def add_biomass_to_methanol_cc(n, costs):
    n.add(
        "Link",
        spatial.biomass.nodes,
        suffix=" biomass-to-methanol CC",
        bus0=spatial.biomass.nodes,
        bus1=spatial.methanol.nodes,
        bus2="co2 atmosphere",
        bus3=spatial.co2.nodes,
        carrier="biomass-to-methanol CC",
        lifetime=costs.at["biomass-to-methanol", "lifetime"],
        efficiency=costs.at["biomass-to-methanol", "efficiency"],
        efficiency2=-costs.at["solid biomass", "CO2 intensity"]
        + costs.at["biomass-to-methanol", "CO2 stored"]
        * (1 - costs.at["biomass-to-methanol", "capture rate"]),
        efficiency3=costs.at["biomass-to-methanol", "CO2 stored"]
        * costs.at["biomass-to-methanol", "capture rate"],
        p_nom_extendable=True,
        capital_cost=costs.at["biomass-to-methanol", "capital_cost"]
        / costs.at["biomass-to-methanol", "efficiency"]
        + costs.at["biomass CHP capture", "capital_cost"]
        * costs.at["biomass-to-methanol", "CO2 stored"],
        marginal_cost=costs.loc["biomass-to-methanol", "VOM"]
        / costs.at["biomass-to-methanol", "efficiency"],
    )


def add_methanol_to_power(n, costs, pop_layout, types=None):
    if types is None:
        types = {}

    nodes = pop_layout.index

    if types["allam"]:
        logger.info("Adding Allam cycle methanol power plants.")

        n.add(
            "Link",
            nodes,
            suffix=" allam methanol",
            bus0=spatial.methanol.nodes,
            bus1=nodes,
            bus2=spatial.co2.df.loc[nodes, "nodes"].values,
            bus3="co2 atmosphere",
            carrier="allam methanol",
            p_nom_extendable=True,
            capital_cost=costs.at["allam", "capital_cost"]
            * costs.at["allam", "efficiency"],
            marginal_cost=costs.at["allam", "VOM"] * costs.at["allam", "efficiency"],
            efficiency=costs.at["allam", "efficiency"],
            efficiency2=0.98 * costs.at["methanolisation", "carbondioxide-input"],
            efficiency3=0.02 * costs.at["methanolisation", "carbondioxide-input"],
            lifetime=25,
        )

    if types["ccgt"]:
        logger.info("Adding methanol CCGT power plants.")

        # efficiency * EUR/MW * (annuity + FOM)
        capital_cost = costs.at["CCGT", "efficiency"] * costs.at["CCGT", "capital_cost"]

        n.add(
            "Link",
            nodes,
            suffix=" CCGT methanol",
            bus0=spatial.methanol.nodes,
            bus1=nodes,
            bus2="co2 atmosphere",
            carrier="CCGT methanol",
            p_nom_extendable=True,
            capital_cost=capital_cost,
            marginal_cost=costs.at["CCGT", "VOM"],
            efficiency=costs.at["CCGT", "efficiency"],
            efficiency2=costs.at["methanolisation", "carbondioxide-input"],
            lifetime=costs.at["CCGT", "lifetime"],
        )

    if types["ccgt_cc"]:
        logger.info(
            "Adding methanol CCGT power plants with post-combustion carbon capture."
        )

        # TODO consider efficiency changes / energy inputs for CC

        # efficiency * EUR/MW * (annuity + FOM)
        capital_cost = costs.at["CCGT", "efficiency"] * costs.at["CCGT", "capital_cost"]

        capital_cost_cc = (
            capital_cost
            + costs.at["cement capture", "capital_cost"]
            * costs.at["methanolisation", "carbondioxide-input"]
        )

        n.add(
            "Link",
            nodes,
            suffix=" CCGT methanol CC",
            bus0=spatial.methanol.nodes,
            bus1=nodes,
            bus2=spatial.co2.df.loc[nodes, "nodes"].values,
            bus3="co2 atmosphere",
            carrier="CCGT methanol CC",
            p_nom_extendable=True,
            capital_cost=capital_cost_cc,
            marginal_cost=costs.at["CCGT", "VOM"],
            efficiency=costs.at["CCGT", "efficiency"],
            efficiency2=costs.at["cement capture", "capture_rate"]
            * costs.at["methanolisation", "carbondioxide-input"],
            efficiency3=(1 - costs.at["cement capture", "capture_rate"])
            * costs.at["methanolisation", "carbondioxide-input"],
            lifetime=costs.at["CCGT", "lifetime"],
        )

    if types["ocgt"]:
        logger.info("Adding methanol OCGT power plants.")

        n.add(
            "Link",
            nodes,
            suffix=" OCGT methanol",
            bus0=spatial.methanol.nodes,
            bus1=nodes,
            bus2="co2 atmosphere",
            carrier="OCGT methanol",
            p_nom_extendable=True,
            capital_cost=costs.at["OCGT", "capital_cost"]
            * costs.at["OCGT", "efficiency"],
            marginal_cost=costs.at["OCGT", "VOM"] * costs.at["OCGT", "efficiency"],
            efficiency=costs.at["OCGT", "efficiency"],
            efficiency2=costs.at["methanolisation", "carbondioxide-input"],
            lifetime=costs.at["OCGT", "lifetime"],
        )


def add_methanol_reforming(n, costs):
    logger.info("Adding methanol steam reforming.")

    tech = "Methanol steam reforming"

    capital_cost = costs.at[tech, "capital_cost"] / costs.at[tech, "methanol-input"]

    n.add(
        "Link",
        spatial.h2.locations,
        suffix=f" {tech}",
        bus0=spatial.methanol.nodes,
        bus1=spatial.h2.nodes,
        bus2="co2 atmosphere",
        p_nom_extendable=True,
        capital_cost=capital_cost,
        efficiency=1 / costs.at[tech, "methanol-input"],
        efficiency2=costs.at["methanolisation", "carbondioxide-input"],
        carrier=tech,
        lifetime=costs.at[tech, "lifetime"],
    )


def add_methanol_reforming_cc(n, costs):
    logger.info("Adding methanol steam reforming with carbon capture.")

    tech = "Methanol steam reforming"

    # TODO: heat release and electricity demand for process and carbon capture
    # but the energy demands for carbon capture have not yet been added for other CC processes
    # 10.1016/j.rser.2020.110171: 0.129 kWh_e/kWh_H2, -0.09 kWh_heat/kWh_H2

    capital_cost = costs.at[tech, "capital_cost"] / costs.at[tech, "methanol-input"]

    capital_cost_cc = (
        capital_cost
        + costs.at["cement capture", "capital_cost"]
        * costs.at["methanolisation", "carbondioxide-input"]
    )

    n.add(
        "Link",
        spatial.h2.locations,
        suffix=f" {tech} CC",
        bus0=spatial.methanol.nodes,
        bus1=spatial.h2.nodes,
        bus2="co2 atmosphere",
        bus3=spatial.co2.nodes,
        p_nom_extendable=True,
        capital_cost=capital_cost_cc,
        efficiency=1 / costs.at[tech, "methanol-input"],
        efficiency2=(1 - costs.at["cement capture", "capture_rate"])
        * costs.at["methanolisation", "carbondioxide-input"],
        efficiency3=costs.at["cement capture", "capture_rate"]
        * costs.at["methanolisation", "carbondioxide-input"],
        carrier=f"{tech} CC",
        lifetime=costs.at[tech, "lifetime"],
    )


def add_dac(n, costs):
    heat_carriers = ["urban central heat", "services urban decentral heat"]
    heat_buses = n.buses.index[n.buses.carrier.isin(heat_carriers)]
    locations = n.buses.location[heat_buses]

    electricity_input = (
        costs.at["direct air capture", "electricity-input"]
        + costs.at["direct air capture", "compression-electricity-input"]
    )  # MWh_el / tCO2
    heat_input = (
        costs.at["direct air capture", "heat-input"]
        - costs.at["direct air capture", "compression-heat-output"]
    )  # MWh_th / tCO2

    n.add(
        "Link",
        heat_buses.str.replace(" heat", " DAC"),
        bus0=locations.values,
        bus1=heat_buses,
        bus2="co2 atmosphere",
        bus3=spatial.co2.df.loc[locations, "nodes"].values,
        carrier="DAC",
        capital_cost=costs.at["direct air capture", "capital_cost"] / electricity_input,
        efficiency=-heat_input / electricity_input,
        efficiency2=-1 / electricity_input,
        efficiency3=1 / electricity_input,
        p_nom_extendable=True,
        lifetime=costs.at["direct air capture", "lifetime"],
    )


def add_co2limit(n, options, co2_totals_file, countries, nyears, limit):
    """
    Add a global CO2 emissions constraint to the network.

    Parameters
    ----------
    n : pypsa.Network
        The PyPSA network container object
    options : dict
        Dictionary of options determining which sectors to consider for emissions
    co2_totals_file : str
        Path to CSV file containing historical CO2 emissions data in Mt
        (megatonnes) per country and sector
    countries : list
        List of country codes to consider for the CO2 limit
    nyears : float, optional
        Number of years for the CO2 budget, by default 1.0
    limit : float, optional
        CO2 limit as a fraction of 1990 levels, by default 0.0

    Returns
    -------
    None
        The function modifies the network object in-place by adding a global
        CO2 constraint.

    Notes
    -----
    The function reads historical CO2 emissions data, calculates a total limit
    based on the specified countries and sectors, and adds a global constraint
    to the network. The limit is calculated as a fraction of historical emissions
    multiplied by the number of years.
    """
    logger.info(f"Adding CO2 budget limit as per unit of 1990 levels of {limit}")

    sectors = determine_emission_sectors(options)

    # convert Mt to tCO2
    co2_totals = 1e6 * pd.read_csv(co2_totals_file, index_col=0)

    co2_limit = co2_totals.loc[countries, sectors].sum().sum()

    co2_limit *= limit * nyears

    n.add(
        "GlobalConstraint",
        "CO2Limit",
        carrier_attribute="co2_emissions",
        sense="<=",
        type="co2_atmosphere",
        constant=co2_limit,
    )


def cycling_shift(df, steps=1):
    """
    Cyclic shift on index of pd.Series|pd.DataFrame by number of steps.
    """
    df = df.copy()
    new_index = np.roll(df.index, steps)
    df.values[:] = df.reindex(index=new_index).values
    return df


def add_generation(
    n: pypsa.Network,
    costs: pd.DataFrame,
    pop_layout: pd.DataFrame,
    conventionals: dict[str, str],
    spatial: SimpleNamespace,
    options: dict,
    cf_industry: dict,
    ext_carriers,
    existing_capacities=None,
    existing_efficiencies=None,
) -> None:
    """
    Add conventional electricity generation to the network.

    Creates links between carrier buses and demand nodes for conventional generators,
    including their efficiency, costs, and CO2 emissions.

    Parameters
    ----------
    n : pypsa.Network
        The PyPSA network container object
    costs : pd.DataFrame
        DataFrame containing cost and technical parameters for different technologies
    pop_layout : pd.DataFrame
        DataFrame with population layout data, used for demand nodes
    conventionals : Dict[str, str]
        Dictionary mapping generator types to their energy carriers
        e.g., {'OCGT': 'gas', 'CCGT': 'gas', 'coal': 'coal'}
    spatial : SimpleNamespace
        Namespace containing spatial information for different carriers,
        including nodes and locations
    options : dict
        Configuration dictionary containing settings for the model
    cf_industry : dict
        Dictionary of industrial conversion factors, needed for carrier buses

    Returns
    -------
    None
        Modifies the network object in-place by adding generation components

    Notes
    -----
    - Costs (VOM and fixed) are given per MWel and automatically adjusted by efficiency
    - CO2 emissions are tracked through a link to the 'co2 atmosphere' bus
    - Generator lifetimes are considered in the capital cost calculation
    """
    logger.info("Adding electricity generation")

    nodes = pop_layout.index

    for generator, carrier in conventionals.items():
        carrier_nodes = vars(spatial)[carrier].nodes

        add_carrier_buses(
            n=n,
            carrier=carrier,
            costs=costs,
            spatial=spatial,
            options=options,
            cf_industry=cf_industry,
        )

        n.add(
            "Link",
            nodes + " " + generator,
            bus0=carrier_nodes,
            bus1=nodes,
            bus2="co2 atmosphere",
            marginal_cost=costs.at[generator, "efficiency"]
            * costs.at[generator, "VOM"],  # NB: VOM is per MWel
            capital_cost=costs.at[generator, "efficiency"]
            * costs.at[generator, "capital_cost"],  # NB: fixed cost is per MWel
            p_nom_extendable=bool(generator in ext_carriers.get("Generator", [])),
            p_nom=(
                existing_capacities[generator] / existing_efficiencies[generator]
                if existing_capacities is not None
                else 0
            ),  # NB: existing capacities are MWel
            p_max_pu=0.7
            if carrier == "uranium"
            else 1,  # be conservative for nuclear (maintenance or unplanned shut downs)
            p_nom_min=(
                existing_capacities[generator] if existing_capacities is not None else 0
            ),
            carrier=generator,
            efficiency=(
                existing_efficiencies[generator]
                if existing_efficiencies is not None
                else costs.at[generator, "efficiency"]
            ),
            efficiency2=costs.at[carrier, "CO2 intensity"],
            lifetime=costs.at[generator, "lifetime"],
        )

    # add coal power plants with CC
    if options["coal_cc"]:
        logger.info("Adding coal generation with carbon capture.")
        n.add(
            "Link",
            spatial.nodes,
            suffix=" coal CC",
            bus0=spatial.coal.nodes,
            bus1=spatial.nodes,
            bus2="co2 atmosphere",
            bus3=spatial.co2.nodes,
            marginal_cost=costs.at["coal", "efficiency"]
            * costs.at["coal", "VOM"],  # NB: VOM is per MWel
            capital_cost=costs.at["coal", "efficiency"]
            * costs.at["coal", "capital_cost"]
            + costs.at["biomass CHP capture", "capital_cost"]
            * costs.at["coal", "CO2 intensity"],  # NB: fixed cost is per MWel
            p_nom_extendable=True,
            carrier="coal",
            efficiency=costs.at["coal", "efficiency"],
            efficiency2=costs.at["coal", "CO2 intensity"]
            * (1 - costs.at["biomass CHP capture", "capture_rate"]),
            efficiency3=costs.at["coal", "CO2 intensity"]
            * costs.at["biomass CHP capture", "capture_rate"],
            lifetime=costs.at["coal", "lifetime"],
        )


def add_ammonia(
    n: pypsa.Network,
    costs: pd.DataFrame,
    pop_layout: pd.DataFrame,
    spatial: SimpleNamespace,
    cf_industry: dict,
) -> None:
    """
    Add ammonia synthesis, cracking, and storage infrastructure to the network.

    Creates the necessary components for an ammonia economy including Haber-Bosch
    synthesis plants, ammonia crackers, and storage facilities. Links are created
    between electricity, hydrogen, and ammonia buses.

    Parameters
    ----------
    n : pypsa.Network
        The PyPSA network container object
    costs : pd.DataFrame
        Technology cost assumptions with MultiIndex columns containing
        'fixed', 'VOM', 'efficiency', 'lifetime', etc.
    pop_layout : pd.DataFrame
        Population layout data with index of location nodes
    spatial : Namespace
        Configuration object containing ammonia-specific spatial information
        with attributes:
        - nodes: list of ammonia bus nodes
        - locations: list of geographical locations
    cf_industry : dict
        Industry-specific conversion factors including
        'MWh_NH3_per_MWh_H2_cracker' for ammonia cracking efficiency
    logger : logging.Logger
        Logger object for output messages

    Returns
    -------
    None
        Modifies the network object in-place by adding ammonia-related components

    Notes
    -----
    The function adds several components:
    - NH3 carrier
    - Ammonia buses at specified locations
    - Haber-Bosch synthesis plants linking electricity, hydrogen, and ammonia
    - Ammonia crackers for converting back to hydrogen
    - Ammonia storage facilities
    """
    logger.info("Adding ammonia carrier with synthesis, cracking and storage")

    nodes = pop_layout.index

    n.add("Carrier", "NH3")

    n.add(
        "Bus", spatial.ammonia.nodes, location=spatial.ammonia.locations, carrier="NH3"
    )

    n.add(
        "Link",
        nodes,
        suffix=" Haber-Bosch",
        bus0=nodes,
        bus1=spatial.ammonia.nodes,
        bus2=nodes + " H2",
        p_nom_extendable=True,
        carrier="Haber-Bosch",
        efficiency=1 / costs.at["Haber-Bosch", "electricity-input"],
        efficiency2=-costs.at["Haber-Bosch", "hydrogen-input"]
        / costs.at["Haber-Bosch", "electricity-input"],
        capital_cost=costs.at["Haber-Bosch", "capital_cost"]
        / costs.at["Haber-Bosch", "electricity-input"],
        marginal_cost=costs.at["Haber-Bosch", "VOM"]
        / costs.at["Haber-Bosch", "electricity-input"],
        lifetime=costs.at["Haber-Bosch", "lifetime"],
    )

    n.add(
        "Link",
        nodes,
        suffix=" ammonia cracker",
        bus0=spatial.ammonia.nodes,
        bus1=nodes + " H2",
        p_nom_extendable=True,
        carrier="ammonia cracker",
        efficiency=1 / cf_industry["MWh_NH3_per_MWh_H2_cracker"],
        capital_cost=costs.at["Ammonia cracker", "capital_cost"]
        / cf_industry["MWh_NH3_per_MWh_H2_cracker"],  # given per MW_H2
        lifetime=costs.at["Ammonia cracker", "lifetime"],
    )

    # Ammonia Storage
    n.add(
        "Store",
        spatial.ammonia.nodes,
        suffix=" ammonia store",
        bus=spatial.ammonia.nodes,
        e_nom_extendable=True,
        e_cyclic=True,
        carrier="ammonia store",
        capital_cost=costs.at[
            "NH3 (l) storage tank incl. liquefaction", "capital_cost"
        ],
        lifetime=costs.at["NH3 (l) storage tank incl. liquefaction", "lifetime"],
    )


def insert_electricity_distribution_grid(
    n: pypsa.Network,
    costs: pd.DataFrame,
    options: dict,
    pop_layout: pd.DataFrame,
    solar_rooftop_potentials_fn: str,
) -> None:
    """
    Insert electricity distribution grid components into the network.

    Adds low voltage buses, distribution grid links, rooftop solar potential,
    and home battery storage systems to the network. Also adjusts the connection
    points of various loads and distributed energy resources to the low voltage grid.

    Parameters
    ----------
    n : pypsa.Network
        The PyPSA network container object to be modified
    costs : pd.DataFrame
        Technology cost assumptions with technologies as index and cost parameters
        as columns, including 'fixed' costs, 'lifetime', and component-specific
        parameters like 'efficiency'
    options : dict
        Configuration options containing at least:
        - transmission_efficiency: dict with distribution grid parameters
        - marginal_cost_storage: float for storage operation costs
    pop_layout : pd.DataFrame
        Population data per node with at least:
        - 'total' column containing population in thousands
        Index should match network nodes

    Returns
    -------
    None
        Modifies the network object in-place by adding components

    Notes
    -----
    Components added to the network:
    - Low voltage buses for each node
    - Distribution grid links connecting high to low voltage
    - Rooftop solar potential based on population density
    - Home battery storage systems with separate charger/discharger links

    The function also adjusts the connection points of loads like:
    - Regular electricity demand
    - Electric vehicles (BEV chargers and V2G)
    - Heat pumps
    - Resistive heaters
    - Micro-CHP units
    """

    nodes = n.buses.query("carrier == 'AC' and not index.str.contains('DRES')").index

    n.add(
        "Bus",
        nodes + " low voltage",
        location=nodes,
        carrier="low voltage",
        unit="MWh_el",
    )

    n.add(
        "Link",
        nodes + " electricity distribution grid",
        bus0=nodes,
        bus1=nodes + " low voltage",
        p_nom_extendable=True,
        p_min_pu=-1,
        carrier="electricity distribution grid",
        efficiency=1,
        lifetime=costs.at["electricity distribution grid", "lifetime"],
        capital_cost=costs.at["electricity distribution grid", "capital_cost"],
    )

    # deduct distribution losses from electricity demand as these are included in total load
    # https://nbviewer.org/github/Open-Power-System-Data/datapackage_timeseries/blob/2020-10-06/main.ipynb
    if (
        efficiency := options["transmission_efficiency"]
        .get("electricity distribution grid", {})
        .get("efficiency_static")
    ) and "electricity distribution grid" in options["transmission_efficiency"][
        "enable"
    ]:
        logger.info(
            f"Deducting distribution losses from electricity demand: {np.around(100 * (1 - efficiency), decimals=2)}%"
        )
        n.loads_t.p_set.loc[:, n.loads.carrier == "electricity"] *= efficiency

    # this catches regular electricity load and "industry electricity" and
    # "agriculture machinery electric" and "agriculture electricity"
    loads = n.loads.index[n.loads.carrier.str.contains("electric")]
    n.loads.loc[loads, "bus"] += " low voltage"

    bevs = n.links.index[n.links.carrier == "BEV charger"]
    n.links.loc[bevs, "bus0"] += " low voltage"

    v2gs = n.links.index[n.links.carrier == "V2G"]
    n.links.loc[v2gs, "bus1"] += " low voltage"

    hps = n.links.index[n.links.carrier.str.contains("heat pump")]
    n.links.loc[hps, "bus0"] += " low voltage"

    rh = n.links.index[n.links.carrier.str.contains("resistive heater")]
    n.links.loc[rh, "bus0"] += " low voltage"

    mchp = n.links.index[n.links.carrier.str.contains("micro gas")]
    n.links.loc[mchp, "bus1"] += " low voltage"

    # set existing solar to cost of utility cost rather the 50-50 rooftop-utility
    solar = n.generators.index[n.generators.carrier == "solar"]
    n.generators.loc[solar, "capital_cost"] = costs.at["solar-utility", "capital_cost"]

    fn = solar_rooftop_potentials_fn
    potential = pd.read_csv(fn, index_col=["bus", "bin"]).squeeze()
    potential.index = potential.index.map(flatten) + " solar"

    n.add(
        "Generator",
        solar,
        suffix=" rooftop",
        bus=n.generators.loc[solar, "bus"] + " low voltage",
        carrier="solar rooftop",
        p_nom_extendable=True,
        p_nom_max=potential.loc[solar],
        marginal_cost=n.generators.loc[solar, "marginal_cost"],
        capital_cost=costs.at["solar-rooftop", "capital_cost"],
        efficiency=n.generators.loc[solar, "efficiency"],
        p_max_pu=n.generators_t.p_max_pu[solar],
        lifetime=costs.at["solar-rooftop", "lifetime"],
    )

    n.add("Carrier", "home battery")

    n.add(
        "Bus",
        nodes + " home battery",
        location=nodes,
        carrier="home battery",
        unit="MWh_el",
    )

    n.add(
        "Store",
        nodes + " home battery",
        bus=nodes + " home battery",
        location=nodes,
        e_cyclic=True,
        e_nom_extendable=True,
        carrier="home battery",
        capital_cost=costs.at["home battery storage", "capital_cost"],
        lifetime=costs.at["battery storage", "lifetime"],
    )

    n.add(
        "Link",
        nodes + " home battery charger",
        bus0=nodes + " low voltage",
        bus1=nodes + " home battery",
        carrier="home battery charger",
        efficiency=costs.at["battery inverter", "efficiency"] ** 0.5,
        capital_cost=costs.at["home battery inverter", "capital_cost"],
        p_nom_extendable=True,
        lifetime=costs.at["battery inverter", "lifetime"],
    )

    n.add(
        "Link",
        nodes + " home battery discharger",
        bus0=nodes + " home battery",
        bus1=nodes + " low voltage",
        carrier="home battery discharger",
        efficiency=costs.at["battery inverter", "efficiency"] ** 0.5,
        marginal_cost=costs.at["home battery storage", "marginal_cost"],
        p_nom_extendable=True,
        lifetime=costs.at["battery inverter", "lifetime"],
    )


def insert_gas_distribution_costs(
    n: pypsa.Network,
    costs: pd.DataFrame,
    options: dict,
) -> None:
    """
    Insert gas distribution grid costs into gas-consuming components.

    Adds distribution grid costs to decentralized gas boilers and micro-CHP units
    by increasing their capital costs. The additional cost is calculated as a factor
    of electricity distribution grid costs.

    Parameters
    ----------
    n : pypsa.Network
        The PyPSA network container object to be modified
    costs : pd.DataFrame
        Technology cost assumptions with technologies as index and cost parameters
        as columns, must include 'electricity distribution grid' with 'fixed' costs
    options : dict
        Configuration options containing at least:
        - gas_distribution_grid_cost_factor: float
          Factor to multiply electricity distribution grid costs by

    Returns
    -------
    None
        Modifies the network object in-place by updating capital costs of gas
        components

    Notes
    -----
    The function adds distribution grid costs to:
    - Decentralized gas boilers (excluding urban central heating)
    - Micro-CHP units

    The additional cost is calculated by multiplying the electricity distribution
    grid fixed cost by the gas distribution grid cost factor.
    """
    f_costs = options["gas_distribution_grid_cost_factor"]

    logger.info(
        f"Inserting gas distribution grid with investment cost factor of {f_costs}"
    )

    capital_cost = costs.at["electricity distribution grid", "capital_cost"] * f_costs

    # Add costs to decentralized gas boilers
    gas_b = n.links.index[
        n.links.carrier.str.contains("gas boiler")
        & (~n.links.carrier.str.contains("urban central"))
    ]
    n.links.loc[gas_b, "capital_cost"] += capital_cost

    # Add costs to micro CHPs
    mchp = n.links.index[n.links.carrier.str.contains("micro gas")]
    n.links.loc[mchp, "capital_cost"] += capital_cost


def add_electricity_grid_connection(n, costs):
    carriers = ["onwind", "solar", "solar-hsat"]

    gens = n.generators.index[n.generators.carrier.isin(carriers)]

    n.generators.loc[gens, "capital_cost"] += costs.at[
        "electricity grid connection", "capital_cost"
    ]


def add_h2_production_tyndp(n, nodes, buses_h2_z1, costs, options={}):
    """
    Add TYNDP electrolyzers for Z1 and Z2, and optionally add SMR, SMR CC and ATR.

    Parameters
    ----------
    n : pypsa.Network
        The PyPSA network container object
    nodes : pd.Index
        Pandas Index of electricity node locations/nodes
    buses_h2_z1 : SimpleNamespace
        Namespace object with spatial nodes of H2 Z1 buses
    costs : pd.DataFrame
        Technology cost assumptions
    options : dict, optional
        Dictionary of configuration options. Defaults to empty dict if not provided.
        Key options include:
        - SMR_cc : bool
        - SMR : bool
        - cc_fraction : float
        - ATR : bool
        - methanol : bool

    Returns
    -------
    None
        The function modifies the network object in-place by adding components.
    """

    logger.info("Adding Z1 and Z2 dummy electrolysers.")
    n.add(
        "Link",
        (nodes.index + " H2 Z1 Electrolysis").append(
            nodes.index + " H2 Z2 Electrolysis"
        ),
        bus0=np.tile(nodes.index, 2),
        bus1=np.append(
            nodes.country.values + " H2 Z1", (nodes.country.values + " H2 Z2")
        ),
        p_nom_extendable=True,
        carrier="H2 Electrolysis",
        efficiency=costs.at["electrolysis", "efficiency"],
        capital_cost=costs.at["electrolysis", "capital_cost"],
        lifetime=costs.at["electrolysis", "lifetime"],
    )

    if options["SMR_cc"]:
        logger.info("Adding Z1 dummy SMR CC.")
        # TODO: this does currently only work for no gas spatial
        n.add(
            "Link",
            buses_h2_z1 + " SMR CC",
            bus0=spatial.gas.nodes,
            bus1=buses_h2_z1,
            bus2="co2 atmosphere",
            bus3=spatial.co2.nodes,
            p_nom_extendable=True,
            carrier="SMR CC",
            efficiency=costs.at["SMR CC", "efficiency"],
            efficiency2=costs.at["gas", "CO2 intensity"] * (1 - options["cc_fraction"]),
            efficiency3=costs.at["gas", "CO2 intensity"] * options["cc_fraction"],
            capital_cost=costs.at["SMR CC", "capital_cost"],
            lifetime=costs.at["SMR CC", "lifetime"],
        )

    if options["SMR"]:
        logger.info("Adding Z1 dummy SMR.")
        # TODO: this does currently only work for no gas spatial
        n.add(
            "Link",
            buses_h2_z1 + " SMR",
            bus0=spatial.gas.nodes,
            bus1=buses_h2_z1,
            bus2="co2 atmosphere",
            p_nom_extendable=True,
            carrier="SMR",
            efficiency=costs.at["SMR", "efficiency"],
            efficiency2=costs.at["gas", "CO2 intensity"],
            capital_cost=costs.at["SMR", "capital_cost"],
            lifetime=costs.at["SMR", "lifetime"],
        )

    # TODO: add good technology assumptions for Methanol ATR (ATRM) to technology data
    if options["ATR"] and any(
        v if isinstance(v, bool) else any(v.values())
        for v in options["methanol"].values()
    ):
        logger.info("Adding Z1 dummy ATR.")
        add_carrier_buses(
            n=n, carrier="methanol", costs=costs, spatial=spatial, options=options
        )
        # TODO: this does currently only work for no methanol spatial
        n.add(
            "Link",
            buses_h2_z1 + " ATR",
            bus0=spatial.methanol.nodes,
            bus1=buses_h2_z1,
            bus2="co2 atmosphere",
            p_nom_extendable=True,
            carrier="ATR",
            efficiency=0.842,
            # Hos et al (2024), p.1129 https://www.sciencedirect.com/science/article/pii/S0360319923045123#bib37
            efficiency2=costs.at["methanolisation", "carbondioxide-input"],
            capital_cost=1047353.20,  # TODO: review cost assumptions for ATR
            # based on Figure 3 https://www.icf.com/insights/energy/comparing-costs-of-industrial-hydrogen-technologies#:~:text=The%20SMR%20and%20ATR%20based%20hydrogen%20plant%20production%20costs%20are,this%20case%2C%20resulting%20in%20a
            lifetime=costs.at["SMR", "lifetime"],  # assume same as SMR lifetime for now
        )


def add_h2_dres_tyndp(n, spatial, buses_h2_z2, costs):
    """
    Adds TYNDP Z2 DRES electricity buses and electrolyzers.

    Parameters
    ----------
    n : pypsa.Network
        The PyPSA network container object
    spatial : object
        Namespace object with spatial nodes for different carriers such as `h2_tyndp`
    buses_h2_z2 : SimpleNamespace
        Namespace object with spatial nodes of H2 Z2 buses
    costs : pd.DataFrame
        Technology cost assumptions

    Returns
    -------
    None
        The function modifies the network object in-place by adding components.
    """

    logger.info("Adding Z2 dummy DRES electricity buses and electrolyzers.")
    n.add(
        "Bus",
        buses_h2_z2 + " DRES",
        location=buses_h2_z2,
        country=spatial.h2_tyndp.df.loc[buses_h2_z2].country.values,
        v_nom=380.0,
        carrier="AC",
        unit="MWh_el",
        substation_off=1.0,
        substation_lv=1.0,
    )
    n.add(
        "Link",
        buses_h2_z2 + " DRES Electrolysis",
        bus0=buses_h2_z2 + " DRES",
        bus1=buses_h2_z2,
        p_nom_extendable=True,
        carrier="H2 Electrolysis",
        efficiency=costs.at["electrolysis", "efficiency"],
        capital_cost=costs.at["electrolysis", "capital_cost"],
        lifetime=costs.at["electrolysis", "lifetime"],
    )


def add_h2_reconversion_tyndp(n, spatial, nodes, buses_h2_z2, costs, options=None):
    """
    Adds TYNDP H2 reconversion with options for Fuel cells, H2 turbines and methanation.

    Parameters
    ----------
    n : pypsa.Network
        The PyPSA network container object
    spatial : object
        Namespace object with spatial nodes for different carriers such as `h2_tyndp`
    nodes : pd.Index
        Pandas Index of electricity node locations/nodes
    buses_h2_z2 : SimpleNamespace
        Namespace object with spatial nodes of H2 Z2 buses
    costs : pd.DataFrame
        Technology cost assumptions
    options : dict, optional
        Dictionary of configuration options. Defaults to empty dict if not provided.
        Key options include:
        - methanation : bool
        - min_part_load_methanation : float
        - hydrogen_fuel_cell : bool
        - hydrogen_turbine : bool

    Returns
    -------
    None
        The function modifies the network object in-place by adding components.
    """

    if options["methanation"]:
        logger.info("Adding Z2 dummy methanation.")
        # TODO: this does currently only work for no gas spatial and no co2 spatial
        n.add(
            "Link",
            buses_h2_z2,
            suffix=" Sabatier",
            bus0=buses_h2_z2,
            bus1=spatial.gas.nodes,
            bus2=spatial.co2.nodes,
            p_nom_extendable=True,
            carrier="Sabatier",
            p_min_pu=options["min_part_load_methanation"],
            efficiency=costs.at["methanation", "efficiency"],
            efficiency2=-costs.at["methanation", "efficiency"]
            * costs.at["gas", "CO2 intensity"],
            capital_cost=costs.at["methanation", "capital_cost"]
            * costs.at["methanation", "efficiency"],  # costs given per kW_gas
            lifetime=costs.at["methanation", "lifetime"],
        )

    if options["hydrogen_fuel_cell"]:
        logger.info("Adding Z2 dummy hydrogen fuel cell for re-electrification.")
        n.add(
            "Link",
            nodes.index + " H2 Z2 Fuel Cell",
            bus0=nodes.country.values + " H2 Z2",
            bus1=nodes.index,
            p_nom_extendable=True,
            carrier="H2 Fuel Cell",
            efficiency=costs.at["fuel cell", "efficiency"],
            capital_cost=costs.at["fuel cell", "capital_cost"]
            * costs.at["fuel cell", "efficiency"],  # NB: fixed cost is per MWel
            lifetime=costs.at["fuel cell", "lifetime"],
        )

    if options["hydrogen_turbine"]:
        logger.info(
            "Adding Z2 dummy hydrogen turbine for re-electrification. Assuming CCGT technology costs."
        )
        n.add(
            "Link",
            nodes.index + " H2 Z2 turbine",
            bus0=nodes.country.values + " H2 Z2",
            bus1=nodes.index,
            p_nom_extendable=True,
            carrier="H2 turbine",
            efficiency=costs.at["CCGT", "efficiency"],
            capital_cost=costs.at["CCGT", "capital_cost"]
            * costs.at["CCGT", "efficiency"],  # NB: fixed cost is per MWel
            marginal_cost=costs.at["CCGT", "VOM"],
            lifetime=costs.at["CCGT", "lifetime"],
        )


def add_h2_grid_tyndp(n, nodes, h2_pipes_file, interzonal_file, costs):
    """
    Adds TYNDP hydrogen pipelines and interzonal (Z1 <-> Z2) connections.

    Parameters
    ----------
    n : pypsa.Network
        The PyPSA network container object
    nodes : pd.Index
        Pandas Index of electricity node locations/nodes
    h2_pipes_file : str
        Path to CSV file containing prepped H2 reference grid data
    interzonal_file : str
        Path to CSV file containing prepped H2 interzonal connection data
    costs : pd.DataFrame
        Technology cost assumptions

    Returns
    -------
    None
        The function modifies the network object in-place by adding components.
    """

    h2_pipes = create_h2_topology_tyndp(n=n, fn_h2_network=h2_pipes_file)
    interzonal = pd.read_csv(interzonal_file, index_col=0)

    logger.info("Adding TYNDP H2 reference grid pipelines.")
    n.add(
        "Link",
        h2_pipes.index,
        bus0=h2_pipes.bus0,
        bus1=h2_pipes.bus1,
        p_nom_extendable=False,
        p_nom=h2_pipes.p_nom,
        length=h2_pipes.length,
        bidirectional=False,
        capital_cost=costs.at["H2 (g) pipeline", "capital_cost"]
        * h2_pipes.length.values,
        carrier="H2 pipeline",
        lifetime=costs.at["H2 (g) pipeline", "lifetime"],
    )

    interzonal = interzonal.assign(
        bus0=interzonal.bus0.str.split("H2").str.join(" H2 "),
        bus1=interzonal.bus1.str.split("H2").str.join(" H2 "),
    )
    interzonal = interzonal.loc[
        interzonal.bus0.str.startswith(tuple(nodes.country.values))
    ]
    n.add(
        "Link",
        interzonal.index,
        bus0=interzonal.bus0,
        bus1=interzonal.bus1,
        p_nom_extendable=False,
        p_nom=interzonal.p_nom,
        carrier="H2 pipeline",
        lifetime=costs.at["H2 (g) pipeline", "lifetime"],
    )


def add_h2_storage_tyndp(
    n, cavern_types, h2_cavern_file, buses_h2_z1, costs, options={}
):
    """
    Adds TYNDP Z1 H2 tank storages and Z2 H2 cavern storages with default assumptions.

    Parameters
    ----------
    n : pypsa.Network
        The PyPSA network container object
    cavern_types : list
        List of underground storage types to consider
    h2_caverns_file : str
        Path to CSV containing hydrogen cavern storage potentials
    buses_h2_z1 : SimpleNamespace
        Namespace object with spatial nodes of H2 Z1 buses
    costs : pd.DataFrame
        Technology cost assumptions
    options : dict, optional
       Dictionary of configuration options. Defaults to empty dict if not provided.
       - hydrogen_underground_storage : bool

    Returns
    -------
    None
        The function modifies the network object in-place by adding components.
    """

    h2_caverns = pd.read_csv(h2_cavern_file, index_col=0)

    # add underground hydrogen cavern storage to all H2 Z2 nodes
    if (
        not h2_caverns.empty
        and options["hydrogen_underground_storage"]
        and set(cavern_types).intersection(h2_caverns.columns)
    ):
        h2_caverns = h2_caverns[cavern_types].sum(axis=1)

        # only use sites with at least 2 TWh potential
        h2_caverns = h2_caverns[h2_caverns > 2]

        # convert TWh to MWh
        h2_caverns = h2_caverns * 1e6

        # clip at 1000 TWh for one location
        h2_caverns.clip(upper=1e9, inplace=True)

        # group on country level
        h2_caverns = (
            h2_caverns.to_frame()
            .assign(country=h2_caverns.index.map(n.buses.country).values)
            .groupby("country")
            .sum()
            .loc[:, 0]
        )

        logger.info("Adding dummy TYNDP H2 underground storage for H2 Z2")

        n.add(
            "Store",
            h2_caverns.index + " H2 Z2 Cavern Store",
            bus=h2_caverns.index + " H2 Z2",
            e_nom_extendable=True,
            e_nom_max=h2_caverns.values,
            e_cyclic=True,
            carrier="H2 Store",
            capital_cost=costs.at["hydrogen storage underground", "capital_cost"],
            lifetime=costs.at["hydrogen storage underground", "lifetime"],
        )

    # add overground hydrogen tank storage to all H2 Z1 nodes
    tech = "hydrogen storage tank type 1 including compressor"

    logger.info("Adding dummy TYNDP H2 tank storage for H2 Z1")

    n.add(
        "Store",
        buses_h2_z1 + " Tank Store",
        bus=buses_h2_z1,
        e_nom_extendable=True,
        e_cyclic=True,
        carrier="H2 Store",
        capital_cost=costs.at[tech, "capital_cost"],
        lifetime=costs.at[tech, "lifetime"],
    )


def add_h2_topology_tyndp(
    n,
    pop_layout,
    spatial,
    h2_cavern_file,
    h2_pipes_file,
    interzonal_file,
    cavern_types,
    costs,
    options,
):
    """
    Add TYNDP H2 topology to the network.
    This adds new single country H2 buses (Z1 + Z2 nodes) and pipeline connections
    between the different countries as well as interzonal connections within a country.

    Additionally added:
        * H2 production (Z1: Electrolysis, SMR (optional), SMR CC (optional), ATR; Z2: Electrolysis)
        * H2 DRES electricity nodes and Electrolysis to H2 Z2
        * H2 reconversion (Fuel cells (optional), H2 turbines (optional), methanation (optional))
        * H2 grid (H2 reference grid and interzonal (Z1 <-> Z2) capacities)
        * H2 storage (Z1: H2 tanks; Z2: Salt caverns)

    Parameters
    ----------
    n : pypsa.Network
        The PyPSA network container object
    pop_layout : pd.DataFrame
        Population layout with index of locations/nodes
    spatial : object
        Namespace object with spatial nodes for different carriers such as `h2_tyndp`
    h2_cavern_file : str
        Path to CSV file containing hydrogen cavern storage potentials
    h2_pipes_file : str
        Path to CSV file containing prepped H2 reference grid data
    interzonal_file : str
        Path to CSV file containing prepped H2 interzonal connection data
    cavern_types : list
        List of underground storage types to consider
    costs : pd.DataFrame
        Technology cost assumptions
    options : dict, optional
       Dictionary of configuration options. Defaults to empty dict if not provided.


    Returns
    -------
    None
        The function modifies the network object in-place by adding components.
    """

    logger.info(
        "Adding TYNDP hydrogen topology and techs: carrier, Z1 and Z2 buses, production, reconversion (optional), grid, storage."
    )

    # add H2 as carrier
    n.add("Carrier", "H2")

    # filter for electricity nodes and H2 Z1 and Z2 buses
    nodes = n.buses.loc[pop_layout.index, :].query(
        "country in @spatial.h2_tyndp.country"
    )
    buses_h2_z2 = spatial.h2_tyndp.nodes[
        ~spatial.h2_tyndp.nodes.str.contains("IB")
        & spatial.h2_tyndp.nodes.str.contains("Z2")
    ]
    buses_h2_z1 = spatial.h2_tyndp.nodes[
        ~spatial.h2_tyndp.nodes.str.contains("IB")
        & spatial.h2_tyndp.nodes.str.contains("Z1")
    ]

    # add H2 Z1 and Z2 buses
    logger.info("Adding Z1 and Z2 H2 nodes.")

    n.add(
        "Bus",
        spatial.h2_tyndp.nodes,
        x=spatial.h2_tyndp.x,
        y=spatial.h2_tyndp.y,
        location=spatial.h2_tyndp.locations,
        country=spatial.h2_tyndp.country,
        carrier="H2",
        unit="MWh_LHV",
    )

    # add H2 production (Z1: Electrolysis, SMR (optional), SMR CC (optional), ATR; Z2: Electrolysis)
    add_h2_production_tyndp(
        n=n, nodes=nodes, buses_h2_z1=buses_h2_z1, costs=costs, options=options
    )

    # add H2 DRES electricity nodes and Electrolysis to H2 Z2
    add_h2_dres_tyndp(n=n, spatial=spatial, buses_h2_z2=buses_h2_z2, costs=costs)

    # add H2 reconversion (Fuel cells (optional), H2 turbines (optional), methanation (optional))
    add_h2_reconversion_tyndp(
        n=n,
        spatial=spatial,
        nodes=nodes,
        buses_h2_z2=buses_h2_z2,
        costs=costs,
        options=options,
    )

    # add H2 grid (H2 reference grid and interzonal (Z1 <-> Z2) capacities)
    add_h2_grid_tyndp(
        n=n,
        nodes=nodes,
        h2_pipes_file=h2_pipes_file,
        interzonal_file=interzonal_file,
        costs=costs,
    )

    # add H2 storage (Z1: H2 tanks; Z2: Salt caverns)
    add_h2_storage_tyndp(
        n=n,
        cavern_types=cavern_types,
        h2_cavern_file=h2_cavern_file,
        buses_h2_z1=buses_h2_z1,
        costs=costs,
        options=options,
    )


def add_h2_production(n, nodes, options, spatial, costs, logger):
    """
    Adds base H2 production technologies.

    Parameters
    ----------
    n : pypsa.Network
        The PyPSA network container object
    nodes : pd.Index
        Pandas Index of locations/nodes
    options : dict, optional
        Dictionary of configuration options. Defaults to empty dict if not provided.
        Key options include:
        - SMR_cc : bool
        - SMR : bool
        - cc_fraction : float
    spatial : object, optional
        Object containing spatial information about nodes and their locations
    costs : pd.DataFrame
        Technology cost assumptions
    logger : logging.Logger, optional
        Logger for output messages. If None, no logging is performed.

    Returns
    -------
    None
        The function modifies the network object in-place by adding components.
    """

    # add H2 production technologies
    n.add(
        "Link",
        nodes + " H2 Electrolysis",
        bus1=nodes + " H2",
        bus0=nodes,
        p_nom_extendable=True,
        carrier="H2 Electrolysis",
        efficiency=costs.at["electrolysis", "efficiency"],
        capital_cost=costs.at["electrolysis", "capital_cost"],
        lifetime=costs.at["electrolysis", "lifetime"],
    )

    if options["SMR_cc"]:
        logger.info("Adding SMR CC.")
        n.add(
            "Link",
            spatial.nodes,
            suffix=" SMR CC",
            bus0=spatial.gas.nodes,
            bus1=nodes + " H2",
            bus2="co2 atmosphere",
            bus3=spatial.co2.nodes,
            p_nom_extendable=True,
            carrier="SMR CC",
            efficiency=costs.at["SMR CC", "efficiency"],
            efficiency2=costs.at["gas", "CO2 intensity"] * (1 - options["cc_fraction"]),
            efficiency3=costs.at["gas", "CO2 intensity"] * options["cc_fraction"],
            capital_cost=costs.at["SMR CC", "capital_cost"],
            lifetime=costs.at["SMR CC", "lifetime"],
        )

    if options["SMR"]:
        logger.info("Adding SMR.")
        n.add(
            "Link",
            nodes + " SMR",
            bus0=spatial.gas.nodes,
            bus1=nodes + " H2",
            bus2="co2 atmosphere",
            p_nom_extendable=True,
            carrier="SMR",
            efficiency=costs.at["SMR", "efficiency"],
            efficiency2=costs.at["gas", "CO2 intensity"],
            capital_cost=costs.at["SMR", "capital_cost"],
            lifetime=costs.at["SMR", "lifetime"],
        )


def add_h2_reconversion(n, nodes, options, spatial, costs, logger):
    """
    Adds base H2 reconversion technologies (optional).

    Parameters
    ----------
    n : pypsa.Network
        The PyPSA network container object
    nodes : pd.Index
        Pandas Index of locations/nodes
    options : dict, optional
        Dictionary of configuration options. Defaults to empty dict if not provided.
        Key options include:
        - hydrogen_fuel_cell : bool
        - hydrogen_turbine : bool
        - methanation : bool
    spatial : object, optional
        Object containing spatial information about nodes and their locations
    costs : pd.DataFrame
        Technology cost assumptions
    logger : logging.Logger, optional
        Logger for output messages. If None, no logging is performed.

    Returns
    -------
    None
        The function modifies the network object in-place by adding H2 components.
    """

    if options["methanation"]:
        logger.info("Adding Sabatier methanation.")
        n.add(
            "Link",
            spatial.nodes,
            suffix=" Sabatier",
            bus0=nodes + " H2",
            bus1=spatial.gas.nodes,
            bus2=spatial.co2.nodes,
            p_nom_extendable=True,
            carrier="Sabatier",
            p_min_pu=options["min_part_load_methanation"],
            efficiency=costs.at["methanation", "efficiency"],
            efficiency2=-costs.at["methanation", "efficiency"]
            * costs.at["gas", "CO2 intensity"],
            capital_cost=costs.at["methanation", "capital_cost"]
            * costs.at["methanation", "efficiency"],  # costs given per kW_gas
            lifetime=costs.at["methanation", "lifetime"],
        )

    if options["hydrogen_fuel_cell"]:
        logger.info("Adding hydrogen fuel cell for re-electrification.")
        n.add(
            "Link",
            nodes + " H2 Fuel Cell",
            bus0=nodes + " H2",
            bus1=nodes,
            p_nom_extendable=True,
            carrier="H2 Fuel Cell",
            efficiency=costs.at["fuel cell", "efficiency"],
            capital_cost=costs.at["fuel cell", "capital_cost"]
            * costs.at["fuel cell", "efficiency"],  # NB: fixed cost is per MWel
            lifetime=costs.at["fuel cell", "lifetime"],
        )

    if options["hydrogen_turbine"]:
        logger.info(
            "Adding hydrogen turbine for re-electrification. Assuming OCGT technology costs."
        )
        # TODO: perhaps replace with hydrogen-specific technology assumptions.
        n.add(
            "Link",
            nodes + " H2 turbine",
            bus0=nodes + " H2",
            bus1=nodes,
            p_nom_extendable=True,
            carrier="H2 turbine",
            efficiency=costs.at["OCGT", "efficiency"],
            capital_cost=costs.at["OCGT", "capital_cost"]
            * costs.at["OCGT", "efficiency"],  # NB: fixed cost is per MWel
            marginal_cost=costs.at["OCGT", "VOM"],
            lifetime=costs.at["OCGT", "lifetime"],
        )


def add_h2_storage(n, nodes, options, cavern_types, h2_cavern_file, costs, logger):
    """
    Adds H2 storage as underground cavern storage (optional) and H2 steel tanks.

    Parameters
    ----------
    n : pypsa.Network
        The PyPSA network container object
    nodes : pd.Index
        Pandas Index of locations/nodes
    options : dict, optional
        Dictionary of configuration options. Defaults to empty dict if not provided.
        Key options include:
        - hydrogen_underground_storage : bool
    cavern_types : list
        List of underground storage types to consider
    h2_cavern_file : str
        Path to CSV file containing hydrogen cavern storage potentials
    costs : pd.DataFrame
        Technology cost assumptions
    logger : logging.Logger, optional
        Logger for output messages. If None, no logging is performed.

    Returns
    -------
    None
        The function modifies the network object in-place by adding H2 components.
    """

    logger.info("Adding hydrogen storage.")

    h2_caverns = pd.read_csv(h2_cavern_file, index_col=0)

    if (
        not h2_caverns.empty
        and options["hydrogen_underground_storage"]
        and set(cavern_types).intersection(h2_caverns.columns)
    ):
        h2_caverns = h2_caverns[cavern_types].sum(axis=1)

        # only use sites with at least 2 TWh potential
        h2_caverns = h2_caverns[h2_caverns > 2]

        # convert TWh to MWh
        h2_caverns = h2_caverns * 1e6

        # clip at 1000 TWh for one location
        h2_caverns.clip(upper=1e9, inplace=True)

        logger.info("Add hydrogen underground storage")

        h2_capital_cost = costs.at["hydrogen storage underground", "capital_cost"]

        n.add(
            "Store",
            h2_caverns.index + " H2 Store",
            bus=h2_caverns.index + " H2",
            e_nom_extendable=True,
            e_nom_max=h2_caverns.values,
            e_cyclic=True,
            carrier="H2 Store",
            capital_cost=h2_capital_cost,
            lifetime=costs.at["hydrogen storage underground", "lifetime"],
        )

    # hydrogen stored overground (where not already underground)
    tech = "hydrogen storage tank type 1 including compressor"
    nodes_overground = h2_caverns.index.symmetric_difference(nodes)

    n.add(
        "Store",
        nodes_overground + " H2 Store",
        bus=nodes_overground + " H2",
        e_nom_extendable=True,
        e_cyclic=True,
        carrier="H2 Store",
        capital_cost=costs.at[tech, "capital_cost"],
        lifetime=costs.at[tech, "lifetime"],
    )


def add_gas_network(n, gas_pipes, options, costs, gas_input_nodes, logger):
    """
    Adds natural gas infrastructure, incl. LNG terminals, production, storage and entry-points.

    Parameters
    ----------
    n : pypsa.Network
        The PyPSA network container object
    gas_pipes : pd.DataFrame
        Dataframe containing gas network data
    options : dict, optional
        Dictionary of configuration options. Defaults to empty dict if not provided.
        Key options include:
        - H2_retrofit : bool
        - gas_network_connectivity_upgrade : int
    costs : pd.DataFrame
        Technology cost assumptions
    gas_input_nodes : pd.DataFrame, optional
       DataFrame containing gas input node information (LNG, pipeline, etc.)
    logger : logging.Logger, optional
        Logger for output messages. If None, no logging is performed.

    Returns
    -------
    None
        The function modifies the network object in-place by adding gas grid components.
    """

    logger.info(
        "Adding natural gas infrastructure, incl. LNG terminals, production, storage and entry-points."
    )

    if options["H2_retrofit"]:
        gas_pipes["p_nom_max"] = gas_pipes.p_nom
        gas_pipes["p_nom_min"] = 0.0
        # 0.1 EUR/MWkm/a to prefer decommissioning to address degeneracy
        gas_pipes["capital_cost"] = 0.1 * gas_pipes.length
        gas_pipes["p_nom_extendable"] = True
    else:
        gas_pipes["p_nom_max"] = np.inf
        gas_pipes["p_nom_min"] = gas_pipes.p_nom
        gas_pipes["capital_cost"] = (
            gas_pipes.length * costs.at["CH4 (g) pipeline", "capital_cost"]
        )
        gas_pipes["p_nom_extendable"] = False

    n.add(
        "Link",
        gas_pipes.index,
        bus0=gas_pipes.bus0 + " gas",
        bus1=gas_pipes.bus1 + " gas",
        p_min_pu=gas_pipes.p_min_pu,
        p_nom=gas_pipes.p_nom,
        p_nom_extendable=gas_pipes.p_nom_extendable,
        p_nom_max=gas_pipes.p_nom_max,
        p_nom_min=gas_pipes.p_nom_min,
        length=gas_pipes.length,
        capital_cost=gas_pipes.capital_cost,
        tags=gas_pipes.name,
        carrier="gas pipeline",
        lifetime=np.inf,
    )

    # remove fossil generators where there is neither
    # production, LNG terminal, nor entry-point beyond system scope

    unique = gas_input_nodes.index.unique()
    gas_i = n.generators.carrier == "gas"
    internal_i = ~n.generators.bus.map(n.buses.location).isin(unique)

    remove_i = n.generators[gas_i & internal_i].index
    n.generators.drop(remove_i, inplace=True)

    input_types = ["lng", "pipeline", "production"]
    p_nom = gas_input_nodes[input_types].sum(axis=1).rename(lambda x: x + " gas")
    n.generators.loc[gas_i, "p_nom_extendable"] = False
    n.generators.loc[gas_i, "p_nom"] = p_nom

    # add existing gas storage capacity
    gas_i = n.stores.carrier == "gas"
    e_nom = (
        gas_input_nodes["storage"]
        .rename(lambda x: x + " gas Store")
        .reindex(n.stores.index)
        .fillna(0.0)
        * 1e3
    )  # MWh_LHV
    e_nom.clip(
        upper=e_nom.quantile(0.98), inplace=True
    )  # limit extremely large storage
    n.stores.loc[gas_i, "e_nom_min"] = e_nom

    # add candidates for new gas pipelines to achieve full connectivity

    G = nx.Graph()

    gas_buses = n.buses.loc[n.buses.carrier == "gas", "location"]
    G.add_nodes_from(np.unique(gas_buses.values))

    sel = gas_pipes.p_nom > 1500
    attrs = ["bus0", "bus1", "length"]
    G.add_weighted_edges_from(gas_pipes.loc[sel, attrs].values)

    # find all complement edges
    complement_edges = pd.DataFrame(complement(G).edges, columns=["bus0", "bus1"])
    complement_edges["length"] = complement_edges.apply(haversine, axis=1, args=(n,))

    # apply k_edge_augmentation weighted by length of complement edges
    k_edge = options["gas_network_connectivity_upgrade"]
    if augmentation := list(
        k_edge_augmentation(G, k_edge, avail=complement_edges.values)
    ):
        new_gas_pipes = pd.DataFrame(augmentation, columns=["bus0", "bus1"])
        new_gas_pipes["length"] = new_gas_pipes.apply(haversine, axis=1, args=(n,))

        new_gas_pipes.index = new_gas_pipes.apply(
            lambda x: f"gas pipeline new {x.bus0} <-> {x.bus1}", axis=1
        )

        n.add(
            "Link",
            new_gas_pipes.index,
            bus0=new_gas_pipes.bus0 + " gas",
            bus1=new_gas_pipes.bus1 + " gas",
            p_min_pu=-1,  # new gas pipes are bidirectional
            p_nom_extendable=True,
            length=new_gas_pipes.length,
            capital_cost=new_gas_pipes.length
            * costs.at["CH4 (g) pipeline", "capital_cost"],
            carrier="gas pipeline new",
            lifetime=costs.at["CH4 (g) pipeline", "lifetime"],
        )


def add_h2_pipeline_retrofit(n, gas_pipes, options, costs, logger):
    """
    Adds retrofitting options of existing CH4 pipes to H2 pipes.

    Parameters
    ----------
    n : pypsa.Network
        The PyPSA network container object
    gas_pipes : pd.DataFrame
        Dataframe containing gas network data
    options : dict, optional
        Dictionary of configuration options. Defaults to empty dict if not provided.
        Key options include:
        - H2_retrofit_capacity_per_CH4 : float
    costs : pd.DataFrame
        Technology cost assumptions
    logger : logging.Logger, optional
        Logger for output messages. If None, no logging is performed.

    Returns
    -------
    None
        The function modifies the network object in-place by adding H2 retrofitting components.
    """

    logger.info("Adding retrofitting options of existing CH4 pipes to H2 pipes.")

    fr = "gas pipeline"
    to = "H2 pipeline retrofitted"
    h2_pipes = gas_pipes.rename(index=lambda x: x.replace(fr, to))

    n.add(
        "Link",
        h2_pipes.index,
        bus0=h2_pipes.bus0 + " H2",
        bus1=h2_pipes.bus1 + " H2",
        p_min_pu=-1.0,  # allow that all H2 retrofit pipelines can be used in both directions
        p_nom_max=h2_pipes.p_nom * options["H2_retrofit_capacity_per_CH4"],
        p_nom_extendable=True,
        length=h2_pipes.length,
        capital_cost=costs.at["H2 (g) pipeline repurposed", "capital_cost"]
        * h2_pipes.length,
        tags=h2_pipes.name,
        carrier="H2 pipeline retrofitted",
        lifetime=costs.at["H2 (g) pipeline repurposed", "lifetime"],
    )


def add_h2_pipeline_new(n, costs, logger):
    """
    Adds options for new H2 pipelines.

    Parameters
    ----------
    n : pypsa.Network
        The PyPSA network container object
    costs : pd.DataFrame
        Technology cost assumptions
    logger : logging.Logger, optional
        Logger for output messages. If None, no logging is performed.

    Returns
    -------
    None
        The function modifies the network object in-place by adding new H2 pipeline components.
    """

    logger.info("Add options for new hydrogen pipelines.")

    h2_pipes = create_network_topology(
        n, "H2 pipeline ", carriers=["DC", "gas pipeline"]
    )

    # TODO Add efficiency losses
    n.add(
        "Link",
        h2_pipes.index,
        bus0=h2_pipes.bus0.values + " H2",
        bus1=h2_pipes.bus1.values + " H2",
        p_min_pu=-1,
        p_nom_extendable=True,
        length=h2_pipes.length.values,
        capital_cost=costs.at["H2 (g) pipeline", "capital_cost"]
        * h2_pipes.length.values,
        carrier="H2 pipeline",
        lifetime=costs.at["H2 (g) pipeline", "lifetime"],
    )


def add_battery_stores(n, nodes, costs):
    """
    Adds battery stores with charger and discharger.

    Parameters
    ----------
    n : pypsa.Network
        The PyPSA network container object
    nodes : pd.Index
        Pandas Index of locations/nodes
    costs : pd.DataFrame
        Technology cost assumptions

    Returns
    -------
    None
        The function modifies the network object in-place by adding battery store components.
    """

    n.add("Carrier", "battery")

    n.add("Bus", nodes + " battery", location=nodes, carrier="battery", unit="MWh_el")

    n.add(
        "Store",
        nodes + " battery",
        bus=nodes + " battery",
        e_cyclic=True,
        e_nom_extendable=True,
        carrier="battery",
        capital_cost=costs.at["battery storage", "capital_cost"],
        lifetime=costs.at["battery storage", "lifetime"],
    )

    n.add(
        "Link",
        nodes + " battery charger",
        bus0=nodes,
        bus1=nodes + " battery",
        carrier="battery charger",
        efficiency=costs.at["battery inverter", "efficiency"] ** 0.5,
        capital_cost=costs.at["battery inverter", "capital_cost"],
        p_nom_extendable=True,
        lifetime=costs.at["battery inverter", "lifetime"],
    )

    n.add(
        "Link",
        nodes + " battery discharger",
        bus0=nodes + " battery",
        bus1=nodes,
        carrier="battery discharger",
        efficiency=costs.at["battery inverter", "efficiency"] ** 0.5,
        p_nom_extendable=True,
        lifetime=costs.at["battery inverter", "lifetime"],
    )


def add_gas_and_h2_infrastructure(
    n,
    costs,
    pop_layout,
    h2_cavern_file,
    h2_pipes_file,
    interzonal_file,
    cavern_types,
    clustered_gas_network_file,
    gas_input_nodes,
    spatial,
    options,
    logger,
):
    """
    Add storage and grid infrastructure to the network for gas and hydrogen.

    Parameters
    ----------
    n : pypsa.Network
        The PyPSA network container object
    costs : pd.DataFrame
        Cost assumptions for different technologies. Must include gas and hydrogen assumptions.
    pop_layout : pd.DataFrame
        Population layout with index of locations/nodes
    h2_cavern_file : str
        Path to CSV file containing hydrogen cavern storage potentials
    h2_pipes_file : str
        Path to CSV file containing prepped H2 reference grid data
    interzonal_file : str
        Path to CSV file containing prepped H2 interzonal connection data
    cavern_types : list
        List of underground storage types to consider
    clustered_gas_network_file : str, optional
        Path to CSV file containing gas network data
    gas_input_nodes : pd.DataFrame, optional
        DataFrame containing gas input node information (LNG, pipeline, etc.)
    spatial : object, optional
        Object containing spatial information about nodes and their locations
    options : dict, optional
        Dictionary of configuration options. Defaults to empty dict if not provided.
        Key options include:
        - hydrogen_fuel_cell : bool
        - hydrogen_turbine : bool
        - hydrogen_underground_storage : bool
        - gas_network : bool
        - H2_retrofit : bool
        - H2_network : bool
        - SMR_cc : bool
        - SMR : bool
        - cc_fraction : float
        - methanation : bool
    logger : logging.Logger, optional
        Logger for output messages. If None, no logging is performed.

    Returns
    -------
    None
        The function modifies the network object in-place by adding various
        storage and grid components.

    Notes
    -----
    This function adds multiple types of storage and grid infrastructure, some of which needs to be enabled in options:
    - Hydrogen infrastructure (electrolysis, SMR (optional), fuel cells (optional), storage, pipelines (optional))
    - Gas network infrastructure (optional)
    """

    # Set defaults
    options = options or {}

    nodes = pop_layout.index

    if options["h2_topology_tyndp"]:
        add_h2_topology_tyndp(
            n=n,
            pop_layout=pop_layout,
            spatial=spatial,
            h2_cavern_file=h2_cavern_file,
            h2_pipes_file=h2_pipes_file,
            interzonal_file=interzonal_file,
            cavern_types=cavern_types,
            costs=costs,
            options=options,
        )
    else:
        # add base h2 technologies (carrier, production, reconversion, storage)
        logger.info(
            "Adding base H2 components and techs: carrier, production, reconversion (optional), storage."
        )

        # add H2 carrier and buses
        n.add("Carrier", "H2")
        n.add("Bus", nodes + " H2", location=nodes, carrier="H2", unit="MWh_LHV")

        # add production, reconversion (optional) and storage
        add_h2_production(
            n=n,
            nodes=nodes,
            options=options,
            spatial=spatial,
            costs=costs,
            logger=logger,
        )
        add_h2_reconversion(
            n=n,
            nodes=nodes,
            options=options,
            spatial=spatial,
            costs=costs,
            logger=logger,
        )
        add_h2_storage(
            n=n,
            nodes=nodes,
            options=options,
            cavern_types=cavern_types,
            h2_cavern_file=h2_cavern_file,
            costs=costs,
            logger=logger,
        )

    # add gas network, along with new and retrofitted H2 pipelines
    if options["gas_network"] or options["H2_retrofit"]:
        gas_pipes = pd.read_csv(clustered_gas_network_file, index_col=0)

        if options["gas_network"]:
            add_gas_network(
                n=n,
                gas_pipes=gas_pipes,
                options=options,
                costs=costs,
                gas_input_nodes=gas_input_nodes,
                logger=logger,
            )

        if options["H2_retrofit"] and not options["h2_topology_tyndp"]:
            add_h2_pipeline_retrofit(
                n=n,
                gas_pipes=gas_pipes,
                options=options,
                costs=costs,
                logger=logger,
            )

    if options["H2_network"] and not options["h2_topology_tyndp"]:
        add_h2_pipeline_new(n=n, costs=costs, logger=logger)


def map_h2_buses(n, df):
    """
    Map AC buses to H2 Z2 buses.
    """
    h2_busmap = (
        n.buses.query(
            "~Bus.str.contains('DRES') and carrier=='AC' and type==''"
        ).location.str[:2]
        + " H2 Z2"
    )
    df_mapped = df.assign(
        bus0=lambda x: x["bus0"].map(h2_busmap).fillna(x["bus0"]),
        bus1=lambda x: x["bus1"].map(h2_busmap).fillna(x["bus1"]),
    )
    return df_mapped


def add_offshore_grid_tyndp(
    n: pypsa.Network,
    pyear: int,
    offshore_grid_fn: str,
    costs: pd.DataFrame,
    logger: logging.Logger,
    nyears: float = 1,
):
    """
    Add offshore grid connections to the network model.

    This function reads offshore grid configuration data and adds both DC and H2 pipeline links to the network.

    Parameters
    ----------
    n : pypsa.Network
        The network object to add offshore grid connections to.
    pyear : int
        Planning horizon used to filter which reference grid data to include.
    offshore_grid_fn : str
        Path to the file containing offshore grid configuration data.
    costs : pd.DataFrame
        Technology costs assumptions.
    logger : logging.Logger
        Logger for output messages. If None, no logging is performed.
    nyears : float, default 1
        Number of years for which to scale the investment costs.

    Returns
    -------
    None
        Modifies the network object in-place by adding offshore grid links.


    The capital costs are calculated as:
    (annuity_factor * capex + opex) * nyears

    """
    logger.info("Adding offshore grid connections")

    offshore_grid = pd.read_csv(offshore_grid_fn).query("pyear==@pyear")
    annuity_factor = calculate_annuity(costs["lifetime"], costs["discount rate"])

    # Add DC grid connections
    offshore_grid_dc = offshore_grid.query("carrier=='DC'").copy()
    offshore_grid_dc.index = offshore_grid_dc.apply(
        lambda x: f"{x.bus0}-{x.bus1}-DC", axis=1
    )
    offshore_grid_dc.loc[:, "capital_cost"] = (
        annuity_factor.get("HVDC submarine") * offshore_grid_dc["capex"]
        + offshore_grid_dc["opex"]
    ) * nyears

    n.add(
        "Link",
        offshore_grid_dc.index,
        bus0=offshore_grid_dc.bus0,
        bus1=offshore_grid_dc.bus1,
        p_nom_extendable=offshore_grid_dc.p_nom_extendable,
        p_nom=offshore_grid_dc.p_nom,
        p_min_pu=offshore_grid_dc.p_min_pu,
        p_max_pu=offshore_grid_dc.p_max_pu,
        capital_cost=offshore_grid_dc.capital_cost,
        carrier="DC",
        lifetime=costs.at["HVDC submarine", "lifetime"],
    )

    # Add H2 pipeline connections
    offshore_grid_h2 = offshore_grid.query("carrier=='H2'").copy()
    offshore_grid_h2.index = offshore_grid_h2.apply(
        make_index, axis=1, args=("H2 pipeline",)
    )
    offshore_grid_h2.loc[:, "capital_cost"] = (
        annuity_factor.get("H2 (g) submarine pipeline") * offshore_grid_h2["capex"]
        + offshore_grid_h2["opex"]
    ) * nyears
    offshore_grid_h2 = map_h2_buses(n, offshore_grid_h2)

    n.add(
        "Link",
        offshore_grid_h2.index,
        bus0=offshore_grid_h2.bus0,
        bus1=offshore_grid_h2.bus1,
        p_nom_extendable=offshore_grid_h2.p_nom_extendable,
        p_nom=offshore_grid_h2.p_nom,
        p_min_pu=offshore_grid_h2.p_min_pu,
        p_max_pu=offshore_grid_h2.p_max_pu,
        capital_cost=offshore_grid_h2.capital_cost,
        carrier="H2 pipeline",
        lifetime=costs.at["H2 (g) submarine pipeline", "lifetime"],
    )


def add_offshore_hubs_tyndp(
    n: pypsa.Network,
    pyear: int,
    offshore_grid_fn: str,
    costs: pd.DataFrame,
    spatial: spatial,
    logger: logging.Logger,
    nyears: float = 1,
):
    """
    Add offshore hubs and grid connections to the network model.

    This function creates offshore hub infrastructure by adding both the physical
    hubs (buses) and their interconnecting grid (DC and H2 pipeline links).

    Parameters
    ----------
    n : pypsa.Network
        The network object to add offshore hubs and grid to.
    pyear: int
        Planning horizon used to filter which reference grid data to include.
    offshore_grid_fn : str
        Path to the file containing offshore grid configuration data.
    costs : pd.DataFrame
        Technology costs assumptions.
    spatial : object, optional
        Object containing spatial information about nodes and their locations.
    logger : logging.Logger, optional
        Logger for output messages. If None, no logging is performed.
    nyears : float
        Number of years for which to scale the investment costs.

    Returns
    -------
    None
        Modifies the network object in-place by adding offshore hubs

    Notes
    -----
    Components added to the network:
        - Offshore DC and H2 buses
        - Offshore DC and H2 grid
    """
    logger.info("Adding offshore hubs")

    n.add(
        "Bus",
        spatial.offshore_hubs.nodes,
        x=spatial.offshore_hubs.x,
        y=spatial.offshore_hubs.y,
        location=spatial.offshore_hubs.locations,
        country=spatial.offshore_hubs.country,
        type=spatial.offshore_hubs.type,
        carrier="AC",
        unit="MWh_el",
        v_nom=380,
    )

    n.add(
        "Bus",
        spatial.offshore_hubs.nodes_h2,
        x=spatial.offshore_hubs.x_h2,
        y=spatial.offshore_hubs.y_h2,
        location=spatial.offshore_hubs.locations_h2,
        country=spatial.offshore_hubs.country_h2,
        type=spatial.offshore_hubs.type_h2,
        carrier="H2",
        unit="MWh_LHV",
    )

    # Add power production units

    # Add H2 production units

    # Add offshore DC and H2 grid connections
    add_offshore_grid_tyndp(n, pyear, offshore_grid_fn, costs, logger, nyears)


def check_land_transport_shares(shares):
    # Sums up the shares, ignoring None values
    total_share = sum(filter(None, shares))
    if total_share != 1:
        logger.warning(
            f"Total land transport shares sum up to {total_share:.2%},"
            "corresponding to increased or decreased demand assumptions."
        )


def get_temp_efficency(
    car_efficiency,
    temperature,
    deadband_lw,
    deadband_up,
    degree_factor_lw,
    degree_factor_up,
):
    """
    Correct temperature depending on heating and cooling for respective car
    type.
    """
    # temperature correction for EVs
    dd = transport_degree_factor(
        temperature,
        deadband_lw,
        deadband_up,
        degree_factor_lw,
        degree_factor_up,
    )

    temp_eff = 1 / (1 + dd)

    return car_efficiency * temp_eff


def add_EVs(
    n: pypsa.Network,
    avail_profile: pd.DataFrame,
    dsm_profile: pd.DataFrame,
    p_set: pd.Series,
    electric_share: pd.Series,
    number_cars: pd.Series,
    temperature: pd.DataFrame,
    spatial: SimpleNamespace,
    options: dict,
) -> None:
    """
    Add electric vehicle (EV) infrastructure to the network.

    Creates EV batteries, chargers, and optional vehicle-to-grid (V2G) components
    with temperature-dependent efficiency and demand-side management capabilities.

    Parameters
    ----------
    n : pypsa.Network
        The PyPSA network container object to be modified
    avail_profile : pd.DataFrame
        Availability profile for EV charging with snapshots as index and nodes as columns
    dsm_profile : pd.DataFrame
        Demand-side management profile defining minimum state of charge
        with snapshots as index and nodes as columns
    p_set : pd.Series
        Base power demand profile for EVs
    electric_share : pd.Series
        Share of electric vehicles per node
    number_cars : pd.Series
        Number of cars per node
    temperature : pd.DataFrame
        Ambient temperature per node and timestamp
    spatial : SimpleNamespace
        Spatial configuration containing at least:
        - nodes: list or Index of node names
    options : dict
        Configuration options containing at least:
        - transport_electric_efficiency: float
        - transport_heating_deadband_lower: float
        - transport_heating_deadband_upper: float
        - EV_lower_degree_factor: float
        - EV_upper_degree_factor: float
        - bev_charge_rate: float
        - bev_charge_efficiency: float
        - bev_dsm: bool
        - bev_energy: float
        - bev_dsm_availability: float
        - v2g: bool

    Returns
    -------
    None
        Modifies the network object in-place by adding EV components

    Notes
    -----
    Components added to the network:
    - EV battery buses for each node
    - EV loads with temperature-corrected efficiency
    - BEV chargers with availability profiles
    - Optional EV battery storage if DSM is enabled
    - Optional V2G links if V2G is enabled

    The function accounts for temperature effects on efficiency and implements
    a rolling average smoothing for the power profile.
    """
    # Add EV battery carrier and buses
    n.add("Carrier", "EV battery")

    n.add(
        "Bus",
        spatial.nodes,
        suffix=" EV battery",
        location=spatial.nodes,
        carrier="EV battery",
        unit="MWh_el",
    )

    # Calculate temperature-corrected efficiency
    car_efficiency = options["transport_electric_efficiency"]
    efficiency = get_temp_efficency(
        car_efficiency,
        temperature,
        options["transport_heating_deadband_lower"],
        options["transport_heating_deadband_upper"],
        options["EV_lower_degree_factor"],
        options["EV_upper_degree_factor"],
    )

    # Apply rolling average smoothing to power profile
    p_shifted = (p_set + cycling_shift(p_set, 1) + cycling_shift(p_set, 2)) / 3
    cyclic_eff = p_set.div(p_shifted)
    efficiency *= cyclic_eff

    # Calculate load profile
    profile = electric_share * p_set.div(efficiency)

    # Add EV load
    n.add(
        "Load",
        spatial.nodes,
        suffix=" land transport EV",
        bus=spatial.nodes + " EV battery",
        carrier="land transport EV",
        p_set=profile.loc[n.snapshots],
    )

    # Add BEV chargers
    p_nom = number_cars * options["bev_charge_rate"] * electric_share
    n.add(
        "Link",
        spatial.nodes,
        suffix=" BEV charger",
        bus0=spatial.nodes,
        bus1=spatial.nodes + " EV battery",
        p_nom=p_nom,
        carrier="BEV charger",
        p_max_pu=avail_profile.loc[n.snapshots, spatial.nodes],
        lifetime=1,
        efficiency=options["bev_charge_efficiency"],
    )

    # Add demand-side management components if enabled
    if options["bev_dsm"]:
        e_nom = (
            number_cars
            * options["bev_energy"]
            * options["bev_dsm_availability"]
            * electric_share
        )

        n.add(
            "Store",
            spatial.nodes,
            suffix=" EV battery",
            bus=spatial.nodes + " EV battery",
            carrier="EV battery",
            e_cyclic=True,
            e_nom=e_nom,
            e_max_pu=1,
            e_min_pu=dsm_profile.loc[n.snapshots, spatial.nodes],
        )

        # Add vehicle-to-grid if enabled
        if options["v2g"]:
            n.add(
                "Link",
                spatial.nodes,
                suffix=" V2G",
                bus1=spatial.nodes,
                bus0=spatial.nodes + " EV battery",
                p_nom=p_nom * options["bev_dsm_availability"],
                carrier="V2G",
                p_max_pu=avail_profile.loc[n.snapshots, spatial.nodes],
                lifetime=1,
                efficiency=options["bev_charge_efficiency"],
            )


def add_fuel_cell_cars(
    n: pypsa.Network,
    p_set: pd.Series,
    fuel_cell_share: float,
    temperature: pd.Series,
    options: dict,
    spatial: SimpleNamespace,
) -> None:
    """
    Add hydrogen fuel cell vehicles to the network as hydrogen loads.

    Creates temperature-dependent hydrogen demand profiles for fuel cell vehicles
    based on transport energy demand, fuel cell share, and temperature-dependent
    efficiency factors.

    Parameters
    ----------
    n : pypsa.Network
        The PyPSA network container object to be modified
    p_set : pd.Series
        Base transport energy demand profile
    fuel_cell_share : float
        Share of transport demand met by fuel cell vehicles (between 0 and 1)
    temperature : pd.Series
        Temperature time series used for efficiency correction
    options : dict
        Configuration options containing at least:
        - transport_fuel_cell_efficiency: float
          Base efficiency of fuel cell vehicles
        - transport_heating_deadband_lower: float
          Lower temperature threshold for efficiency correction
        - transport_heating_deadband_upper: float
          Upper temperature threshold for efficiency correction
        - ICE_lower_degree_factor: float
          Efficiency correction factor for low temperatures
        - ICE_upper_degree_factor: float
          Efficiency correction factor for high temperatures
    spatial : SimpleNamespace
        Spatial configuration containing at least:
        - nodes: list of network nodes
        - h2.nodes: list of hydrogen bus locations

    Returns
    -------
    None
        Modifies the network object in-place by adding fuel cell vehicle loads

    Notes
    -----
    The hydrogen demand is calculated by:
    1. Applying temperature-dependent efficiency corrections
    2. Converting transport energy demand to hydrogen demand
    3. Scaling by the fuel cell vehicle share
    """
    car_efficiency = options["transport_fuel_cell_efficiency"]

    # Calculate temperature-corrected efficiency
    efficiency = get_temp_efficency(
        car_efficiency,
        temperature,
        options["transport_heating_deadband_lower"],
        options["transport_heating_deadband_upper"],
        options["ICE_lower_degree_factor"],
        options["ICE_upper_degree_factor"],
    )

    # Calculate hydrogen demand profile
    profile = fuel_cell_share * p_set.div(efficiency)

    # Add hydrogen load for fuel cell vehicles
    n.add(
        "Load",
        spatial.nodes,
        suffix=" land transport fuel cell",
        bus=spatial.h2.nodes,
        carrier="land transport fuel cell",
        p_set=profile.loc[n.snapshots],
    )


def add_ice_cars(
    n: pypsa.Network,
    costs: pd.DataFrame,
    p_set: pd.DataFrame,
    ice_share: pd.DataFrame,
    temperature: pd.DataFrame,
    cf_industry: pd.DataFrame,
    spatial: SimpleNamespace,
    options: dict,
) -> None:
    """
    Add internal combustion engine (ICE) vehicles to the network.

    Creates the necessary infrastructure for representing ICE vehicles in the
    transport sector, including oil buses, temperature-dependent efficiency,
    and CO2 emissions. Can model demand either regionally or aggregated at EU level.

    Parameters
    ----------
    n : pypsa.Network
        The PyPSA network container object to be modified
    costs : pd.DataFrame
        Technology cost assumptions with technologies as index and cost parameters
        as columns, must include 'oil' with 'CO2 intensity'
    p_set : pd.DataFrame
        Transport demand time series
    ice_share : pd.DataFrame
        Share of internal combustion engines in transport demand
    temperature : pd.DataFrame
        Hourly temperature time series per node
    cf_industry : pd.DataFrame
        Industrial capacity factors for oil demand
    spatial : SimpleNamespace
        Spatial resolution configuration containing at least:
        - oil.land_transport: names for transport nodes
        - oil.demand_locations: locations of demand
        - oil.nodes: names of oil supply nodes
    options : dict
        Configuration options containing at least:
        - transport_ice_efficiency: float for baseline ICE efficiency
        - transport_heating_deadband_lower: float for lower temperature threshold
        - transport_heating_deadband_upper: float for upper temperature threshold
        - ICE_lower_degree_factor: float for low temperature efficiency impact
        - ICE_upper_degree_factor: float for high temperature efficiency impact
        - regional_oil_demand: bool for regional vs EU-wide demand modeling

    Returns
    -------
    None
        Modifies the network object in-place by adding ICE-related components

    Notes
    -----
    The function adds:
    - Oil carrier buses
    - Temperature-dependent transport oil demand
    - Links from oil supply to transport with CO2 emissions
    """
    add_carrier_buses(
        n=n,
        carrier="oil",
        costs=costs,
        spatial=spatial,
        options=options,
        cf_industry=cf_industry,
    )

    car_efficiency = options["transport_ice_efficiency"]

    # Calculate temperature-corrected efficiency
    efficiency = get_temp_efficency(
        car_efficiency,
        temperature,
        options["transport_heating_deadband_lower"],
        options["transport_heating_deadband_upper"],
        options["ICE_lower_degree_factor"],
        options["ICE_upper_degree_factor"],
    )

    # Calculate oil demand profile
    profile = ice_share * p_set.div(efficiency).rename(
        columns=lambda x: x + " land transport oil"
    )

    if not options["regional_oil_demand"]:
        profile = profile.sum(axis=1).to_frame(name="EU land transport oil")

    # Add transport oil buses
    n.add(
        "Bus",
        spatial.oil.land_transport,
        location=spatial.oil.demand_locations,
        carrier="land transport oil",
        unit="land transport",
    )

    # Add transport oil demand
    n.add(
        "Load",
        spatial.oil.land_transport,
        bus=spatial.oil.land_transport,
        carrier="land transport oil",
        p_set=profile.loc[n.snapshots],
    )

    # Add oil supply links with CO2 emissions
    n.add(
        "Link",
        spatial.oil.land_transport,
        bus0=spatial.oil.nodes,
        bus1=spatial.oil.land_transport,
        bus2="co2 atmosphere",
        carrier="land transport oil",
        efficiency2=costs.at["oil", "CO2 intensity"],
        p_nom_extendable=True,
    )


def add_land_transport(
    n,
    costs,
    transport_demand_file,
    transport_data_file,
    avail_profile_file,
    dsm_profile_file,
    temp_air_total_file,
    cf_industry,
    options,
    investment_year,
    nodes,
) -> None:
    """
    Add land transport demand and infrastructure to the network.

    Parameters
    ----------
    n : pypsa.Network
        The PyPSA network container object
    costs : pd.DataFrame
        Cost assumptions for different technologies
    transport_demand_file : str
        Path to CSV file containing transport demand in driven km [100 km]
    transport_data_file : str
        Path to CSV file containing number of cars per region
    avail_profile_file : str
        Path to CSV file containing availability profiles
    dsm_profile_file : str
        Path to CSV file containing demand-side management profiles
    temp_air_total_file : str
        Path to netCDF file containing air temperature data
    options : dict
        Dictionary containing configuration options, specifically:
        - land_transport_fuel_cell_share
        - land_transport_electric_share
        - land_transport_ice_share
    investment_year : int
        Year for which to get the transport shares
    nodes : list-like
        List of spatial nodes to consider

    Returns
    -------
    None
        Modifies the network object in-place by adding transport-related
        components and their properties.

    Notes
    -----
    The function adds different types of land transport (electric vehicles,
    fuel cell vehicles, and internal combustion engines) to the network
    based on specified shares and profiles.
    """
    if logger:
        logger.info("Add land transport")

    # read in transport demand in units driven km [100 km]
    transport = pd.read_csv(transport_demand_file, index_col=0, parse_dates=True)
    number_cars = pd.read_csv(transport_data_file, index_col=0)["number cars"]
    avail_profile = pd.read_csv(avail_profile_file, index_col=0, parse_dates=True)
    dsm_profile = pd.read_csv(dsm_profile_file, index_col=0, parse_dates=True)

    # exogenous share of passenger car type
    engine_types = ["fuel_cell", "electric", "ice"]
    shares = pd.Series()
    for engine in engine_types:
        share_key = f"land_transport_{engine}_share"
        shares[engine] = get(options[share_key], investment_year)
        if logger:
            logger.info(f"{engine} share: {shares[engine] * 100}%")

    check_land_transport_shares(shares)

    p_set = transport[nodes]

    # temperature for correction factor for heating/cooling
    temperature = xr.open_dataarray(temp_air_total_file).to_pandas()

    if shares["electric"] > 0:
        add_EVs(
            n,
            avail_profile,
            dsm_profile,
            p_set,
            shares["electric"],
            number_cars,
            temperature,
            spatial,
            options,
        )

    if shares["fuel_cell"] > 0:
        add_fuel_cell_cars(
            n=n,
            p_set=p_set,
            fuel_cell_share=shares["fuel_cell"],
            temperature=temperature,
            options=options,
            spatial=spatial,
        )
    if shares["ice"] > 0:
        add_ice_cars(
            n,
            costs,
            p_set,
            shares["ice"],
            temperature,
            cf_industry,
            spatial,
            options,
        )


def build_heat_demand(
    n,
    hourly_heat_demand_file,
    pop_weighted_energy_totals,
    heating_efficiencies,
):
    """
    Build heat demand time series and adjust electricity load to account for electric heating.

    Parameters
    ----------
    n : pypsa.Network
        The PyPSA network container object
    hourly_heat_demand_file : str
        Path to netCDF file containing hourly heat demand data
    pop_weighted_energy_totals : pd.DataFrame
        Population-weighted energy totals containing columns for total and
        electricity consumption for different sectors and uses
    heating_efficiencies : dict
        Dictionary mapping sector and use combinations to their heating efficiencies

    Returns
    -------
    pd.DataFrame
        Heat demand time series with hierarchical columns for different sectors
        and uses (residential/services, water/space)

    Notes
    -----
    The function:
    - Constructs heat demand profiles for different sectors and uses
    - Adjusts the electricity load profiles by subtracting electric heating
    - Modifies the network object in-place by updating n.loads_t.p_set
    """
    heat_demand_shape = (
        xr.open_dataset(hourly_heat_demand_file).to_dataframe().unstack(level=1)
    )

    sectors = [sector.value for sector in HeatSector]
    uses = ["water", "space"]

    heat_demand = {}
    electric_heat_supply = {}
    for sector, use in product(sectors, uses):
        name = f"{sector} {use}"

        # efficiency for final energy to thermal energy service
        eff = pop_weighted_energy_totals.index.str[:2].map(
            heating_efficiencies[f"total {sector} {use} efficiency"]
        )

        heat_demand[name] = (
            heat_demand_shape[name] / heat_demand_shape[name].sum()
        ).multiply(pop_weighted_energy_totals[f"total {sector} {use}"] * eff) * 1e6
        electric_heat_supply[name] = (
            heat_demand_shape[name] / heat_demand_shape[name].sum()
        ).multiply(pop_weighted_energy_totals[f"electricity {sector} {use}"]) * 1e6

    heat_demand = pd.concat(heat_demand, axis=1)
    electric_heat_supply = pd.concat(electric_heat_supply, axis=1)

    # subtract from electricity load since heat demand already in heat_demand
    electric_nodes = n.loads.index[n.loads.carrier == "electricity"]
    n.loads_t.p_set[electric_nodes] = (
        n.loads_t.p_set[electric_nodes]
        - electric_heat_supply.T.groupby(level=1).sum().T[electric_nodes]
    )

    return heat_demand


def add_heat(
    n: pypsa.Network,
    costs: pd.DataFrame,
    cop_profiles_file: str,
    direct_heat_source_utilisation_profile_file: str,
    hourly_heat_demand_total_file: str,
    ptes_e_max_pu_file: str,
    ptes_direct_utilisation_profile: str,
    ates_e_nom_max: str,
    ates_capex_as_fraction_of_geothermal_heat_source: float,
    ates_recovery_factor: float,
    enable_ates: bool,
    ates_marginal_cost_charger: float,
    district_heat_share_file: str,
    solar_thermal_total_file: str,
    retro_cost_file: str,
    floor_area_file: str,
    heat_source_profile_files: dict[str, str],
    params: dict,
    pop_weighted_energy_totals: pd.DataFrame,
    heating_efficiencies: pd.DataFrame,
    pop_layout: pd.DataFrame,
    spatial: object,
    options: dict,
    investment_year: int,
):
    """
    Add heat sector to the network including heat demand, heat pumps, storage, and conversion technologies.

    Parameters
    ----------
    n : pypsa.Network
        The PyPSA network object
    costs : pd.DataFrame
        DataFrame containing cost information for different technologies
    cop_profiles_file : str
        Path to NetCDF file containing coefficient of performance (COP) values for heat pumps
    direct_heat_source_utilisation_profile_file : str
        Path to NetCDF file containing direct heat source utilisation profiles
    hourly_heat_demand_total_file : str
        Path to CSV file containing hourly heat demand data
    ptes_supplemental_heating_required_file: str
        Path to CSV file indicating when supplemental heating for thermal energy storage (TES) is needed
    district_heat_share_file : str
        Path to CSV file containing district heating share information
    solar_thermal_total_file : str
        Path to NetCDF file containing solar thermal generation data
    retro_cost_file : str
        Path to CSV file containing retrofitting costs
    floor_area_file : str
        Path to CSV file containing floor area data
    heat_source_profile_files : dict[str, str]
        Dictionary mapping heat source names to their data file paths
    params : dict
        Dictionary containing parameters including:
        - heat_pump_sources
        - heat_utilisation_potentials
        - direct_utilisation_heat_sources
    pop_weighted_energy_totals : pd.DataFrame
        Population-weighted energy totals by region
    heating_efficiencies : pd.DataFrame
        Heating system efficiencies
    pop_layout : pd.DataFrame
        Population layout data with columns for fraction and country
    spatial : object
        Object containing spatial data with attributes for different carriers (gas, co2, etc.)
    options : dict
        Dictionary containing configuration options for heat sector components
    investment_year : int
        Year for which to get the heat sector components and costs

    Returns
    -------
    None
        Modifies the network object in-place by adding heat sector components

    Notes
    -----
    The function adds various heat sector components to the network including:
    - Heat demand for different sectors (residential, services)
    - Heat pumps with different heat sources
    - Thermal energy storage if enabled
    - Gas boilers if enabled
    - Solar thermal if enabled
    - Combined heat and power (CHP) plants if enabled
    - Building retrofitting options if enabled
    """
    logger.info("Add heat sector")

    sectors = [sector.value for sector in HeatSector]

    heat_demand = build_heat_demand(
        n,
        hourly_heat_demand_total_file,
        pop_weighted_energy_totals,
        heating_efficiencies,
    )

    cop = xr.open_dataarray(cop_profiles_file)
    direct_heat_profile = xr.open_dataarray(direct_heat_source_utilisation_profile_file)
    district_heat_info = pd.read_csv(district_heat_share_file, index_col=0)
    dist_fraction = district_heat_info["district fraction of node"]
    urban_fraction = district_heat_info["urban fraction"]

    # NB: must add costs of central heating afterwards (EUR 400 / kWpeak, 50a, 1% FOM from Fraunhofer ISE)

    # exogenously reduce space heat demand
    if options["reduce_space_heat_exogenously"]:
        dE = get(options["reduce_space_heat_exogenously_factor"], investment_year)
        logger.info(f"Assumed space heat reduction of {dE:.2%}")
        for sector in sectors:
            heat_demand[sector + " space"] = (1 - dE) * heat_demand[sector + " space"]

    if options["solar_thermal"]:
        solar_thermal = (
            xr.open_dataarray(solar_thermal_total_file)
            .to_pandas()
            .reindex(index=n.snapshots)
        )
        # 1e3 converts from W/m^2 to MW/(1000m^2) = kW/m^2
        solar_thermal = options["solar_cf_correction"] * solar_thermal / 1e3

    for heat_system in (
        HeatSystem
    ):  # this loops through all heat systems defined in _entities.HeatSystem
        overdim_factor = options["overdimension_heat_generators"][
            heat_system.central_or_decentral
        ]
        if heat_system == HeatSystem.URBAN_CENTRAL:
            nodes = dist_fraction.index[dist_fraction > 0]
        else:
            nodes = pop_layout.index

        n.add("Carrier", f"{heat_system} heat")

        n.add(
            "Bus",
            nodes + f" {heat_system.value} heat",
            location=nodes,
            carrier=f"{heat_system.value} heat",
            unit="MWh_th",
        )

        # if heat_system == HeatSystem.URBAN_CENTRAL and options["central_heat_vent"]:
        if options["heat_vent"][heat_system.system_type.value]:
            n.add(
                "Generator",
                nodes + f" {heat_system} heat vent",
                bus=nodes + f" {heat_system} heat",
                location=nodes,
                carrier=f"{heat_system} heat vent",
                p_nom_extendable=True,
                p_max_pu=0,
                p_min_pu=-1,
                unit="MWh_th",
                marginal_cost=-params["sector"]["marginal_cost_heat_vent"],
            )

        ## Add heat load
        factor = heat_system.heat_demand_weighting(
            urban_fraction=urban_fraction[nodes], dist_fraction=dist_fraction[nodes]
        )
        if heat_system != HeatSystem.URBAN_CENTRAL:
            heat_load = (
                heat_demand[
                    [
                        heat_system.sector.value + " water",
                        heat_system.sector.value + " space",
                    ]
                ]
                .T.groupby(level=1)
                .sum()
                .T[nodes]
                .multiply(factor)
            )

        else:
            heat_load = (
                heat_demand.T.groupby(level=1)
                .sum()
                .T[nodes]
                .multiply(
                    factor * (1 + options["district_heating"]["district_heating_loss"])
                )
            )

        n.add(
            "Load",
            nodes,
            suffix=f" {heat_system} heat",
            bus=nodes + f" {heat_system} heat",
            carrier=f"{heat_system} heat",
            p_set=heat_load.loc[n.snapshots],
        )

        if options["tes"]:
            n.add("Carrier", f"{heat_system} water tanks")

            n.add(
                "Bus",
                nodes + f" {heat_system} water tanks",
                location=nodes,
                carrier=f"{heat_system} water tanks",
                unit="MWh_th",
            )

            energy_to_power_ratio_water_tanks = costs.at[
                heat_system.central_or_decentral + " water tank storage",
                "energy to power ratio",
            ]

            n.add(
                "Link",
                nodes,
                suffix=f" {heat_system} water tanks charger",
                bus0=nodes + f" {heat_system} heat",
                bus1=nodes + f" {heat_system} water tanks",
                efficiency=costs.at[
                    heat_system.central_or_decentral + " water tank charger",
                    "efficiency",
                ],
                carrier=f"{heat_system} water tanks charger",
                p_nom_extendable=True,
                marginal_cost=costs.at["water tank charger", "marginal_cost"],
                lifetime=costs.at[
                    heat_system.central_or_decentral + " water tank storage", "lifetime"
                ],
            )

            n.add(
                "Link",
                nodes,
                suffix=f" {heat_system} water tanks discharger",
                bus0=nodes + f" {heat_system} water tanks",
                bus1=nodes + f" {heat_system} heat",
                carrier=f"{heat_system} water tanks discharger",
                efficiency=costs.at[
                    heat_system.central_or_decentral + " water tank discharger",
                    "efficiency",
                ],
                p_nom_extendable=True,
                lifetime=costs.at[
                    heat_system.central_or_decentral + " water tank storage", "lifetime"
                ],
            )

            n.links.loc[
                nodes + f" {heat_system} water tanks charger", "energy to power ratio"
            ] = energy_to_power_ratio_water_tanks

            tes_time_constant_days = options["tes_tau"][
                heat_system.central_or_decentral
            ]

            n.add(
                "Store",
                nodes,
                suffix=f" {heat_system} water tanks",
                bus=nodes + f" {heat_system} water tanks",
                e_cyclic=True,
                e_nom_extendable=True,
                carrier=f"{heat_system} water tanks",
                standing_loss=1 - np.exp(-1 / 24 / tes_time_constant_days),
                capital_cost=costs.at[
                    heat_system.central_or_decentral + " water tank storage",
                    "capital_cost",
                ],
                lifetime=costs.at[
                    heat_system.central_or_decentral + " water tank storage", "lifetime"
                ],
            )

            if heat_system == HeatSystem.URBAN_CENTRAL:
                n.add("Carrier", f"{heat_system} water pits")

                n.add(
                    "Bus",
                    nodes + f" {heat_system} water pits",
                    location=nodes,
                    carrier=f"{heat_system} water pits",
                    unit="MWh_th",
                )

                energy_to_power_ratio_water_pit = costs.at[
                    "central water pit storage", "energy to power ratio"
                ]

                n.add(
                    "Link",
                    nodes,
                    suffix=f" {heat_system} water pits charger",
                    bus0=nodes + f" {heat_system} heat",
                    bus1=nodes + f" {heat_system} water pits",
                    efficiency=costs.at[
                        "central water pit charger",
                        "efficiency",
                    ],
                    carrier=f"{heat_system} water pits charger",
                    p_nom_extendable=True,
                    lifetime=costs.at["central water pit storage", "lifetime"],
                    marginal_cost=costs.at[
                        "central water pit charger", "marginal_cost"
                    ],
                )

                if options["district_heating"]["ptes"]["supplemental_heating"][
                    "enable"
                ]:
                    ptes_supplemental_heating_required = (
                        xr.open_dataarray(ptes_direct_utilisation_profile)
                        .sel(name=nodes)
                        .to_pandas()
                        .reindex(index=n.snapshots)
                    )
                else:
                    ptes_supplemental_heating_required = 1

                n.add(
                    "Link",
                    nodes,
                    suffix=f" {heat_system} water pits discharger",
                    bus0=nodes + f" {heat_system} water pits",
                    bus1=nodes + f" {heat_system} heat",
                    carrier=f"{heat_system} water pits discharger",
                    efficiency=costs.at[
                        "central water pit discharger",
                        "efficiency",
                    ]
                    * ptes_supplemental_heating_required,
                    p_nom_extendable=True,
                    lifetime=costs.at["central water pit storage", "lifetime"],
                )
                n.links.loc[
                    nodes + f" {heat_system} water pits charger",
                    "energy to power ratio",
                ] = energy_to_power_ratio_water_pit

                if options["district_heating"]["ptes"]["dynamic_capacity"]:
                    # Load pre-calculated e_max_pu profiles
                    e_max_pu_data = xr.open_dataarray(ptes_e_max_pu_file)
                    e_max_pu = (
                        e_max_pu_data.sel(name=nodes)
                        .to_pandas()
                        .reindex(index=n.snapshots)
                    )
                else:
                    e_max_pu = 1

                n.add(
                    "Store",
                    nodes,
                    suffix=f" {heat_system} water pits",
                    bus=nodes + f" {heat_system} water pits",
                    e_cyclic=True,
                    e_nom_extendable=True,
                    e_max_pu=e_max_pu,
                    carrier=f"{heat_system} water pits",
                    standing_loss=1 - np.exp(-1 / 24 / tes_time_constant_days),
                    capital_cost=costs.at["central water pit storage", "capital_cost"],
                    lifetime=costs.at["central water pit storage", "lifetime"],
                )

        if enable_ates and heat_system == HeatSystem.URBAN_CENTRAL:
            n.add("Carrier", f"{heat_system} aquifer thermal energy storage")

            n.add(
                "Bus",
                nodes + f" {heat_system} aquifer thermal energy storage",
                location=nodes,
                carrier=f"{heat_system} aquifer thermal energy storage",
                unit="MWh_th",
            )

            n.add(
                "Link",
                nodes + f" {heat_system} aquifer thermal energy storage charger",
                bus0=nodes + f" {heat_system} heat",
                bus1=nodes + f" {heat_system} aquifer thermal energy storage",
                efficiency=1.0,
                carrier=f"{heat_system} aquifer thermal energy storage charger",
                p_nom_extendable=True,
                lifetime=costs.at["central geothermal heat source", "lifetime"],
                marginal_cost=ates_marginal_cost_charger,
                capital_cost=costs.at["central geothermal heat source", "capital_cost"]
                * ates_capex_as_fraction_of_geothermal_heat_source
                / 2,
            )

            n.add(
                "Link",
                nodes + f" {heat_system} aquifer thermal energy storage discharger",
                bus1=nodes + f" {heat_system} heat",
                bus0=nodes + f" {heat_system} aquifer thermal energy storage",
                efficiency=1.0,
                carrier=f"{heat_system} aquifer thermal energy storage discharger",
                p_nom_extendable=True,
                lifetime=costs.at["central geothermal heat source", "lifetime"],
                capital_cost=costs.at["central geothermal heat source", "capital_cost"]
                * ates_capex_as_fraction_of_geothermal_heat_source
                / 2,
            )

            ates_e_nom_max = pd.read_csv(ates_e_nom_max, index_col=0)["ates_potential"]
            n.add(
                "Store",
                nodes,
                suffix=f" {heat_system} aquifer thermal energy storage",
                bus=nodes + f" {heat_system} aquifer thermal energy storage",
                e_cyclic=True,
                e_nom_extendable=True,
                e_nom_max=ates_e_nom_max[nodes],
                carrier=f"{heat_system} aquifer thermal energy storage",
                standing_loss=1 - ates_recovery_factor ** (1 / 8760),
                lifetime=costs.at["central geothermal heat source", "lifetime"],
            )

        ## Add heat pumps
        for heat_source in params.heat_pump_sources[heat_system.system_type.value]:
            costs_name_heat_pump = heat_system.heat_pump_costs_name(heat_source)

            cop_heat_pump = (
                cop.sel(
                    heat_system=heat_system.system_type.value,
                    heat_source=heat_source,
                    name=nodes,
                )
                .to_pandas()
                .reindex(index=n.snapshots)
                if options["time_dep_hp_cop"]
                else costs.at[costs_name_heat_pump, "efficiency"]
            )

            if heat_source in params.limited_heat_sources:
                # get potential
                p_max_source = pd.read_csv(
                    heat_source_profile_files[heat_source],
                    index_col=0,
                ).squeeze()[nodes]

                # add resource
                heat_carrier = f"{heat_system} {heat_source} heat"
                n.add("Carrier", heat_carrier)
                n.add(
                    "Bus",
                    nodes,
                    suffix=f" {heat_carrier}",
                    carrier=heat_carrier,
                )

                if heat_source in params.direct_utilisation_heat_sources:
                    capital_cost = (
                        costs.at[
                            heat_system.heat_source_costs_name(heat_source),
                            "capital_cost",
                        ]
                        * overdim_factor
                    )
                    lifetime = costs.at[
                        heat_system.heat_source_costs_name(heat_source), "lifetime"
                    ]
                else:
                    capital_cost = 0.0
                    lifetime = np.inf
                n.add(
                    "Generator",
                    nodes,
                    suffix=f" {heat_carrier}",
                    bus=nodes + f" {heat_carrier}",
                    carrier=heat_carrier,
                    p_nom_extendable=True,
                    capital_cost=capital_cost,
                    lifetime=lifetime,
                    p_nom_max=p_max_source,
                )

                # add heat pump converting source heat + electricity to urban central heat
                n.add(
                    "Link",
                    nodes,
                    suffix=f" {heat_system} {heat_source} heat pump",
                    bus0=nodes,
                    bus1=nodes + f" {heat_carrier}",
                    bus2=nodes + f" {heat_system} heat",
                    carrier=f"{heat_system} {heat_source} heat pump",
                    efficiency=(-(cop_heat_pump - 1)).clip(upper=0),
                    efficiency2=cop_heat_pump,
                    capital_cost=costs.at[costs_name_heat_pump, "efficiency"]
                    * costs.at[costs_name_heat_pump, "capital_cost"]
                    * overdim_factor,
                    p_nom_extendable=True,
                    lifetime=costs.at[costs_name_heat_pump, "lifetime"],
                )

                if heat_source in params.direct_utilisation_heat_sources:
                    # 1 if source temperature exceeds forward temperature, 0 otherwise:
                    efficiency_direct_utilisation = (
                        direct_heat_profile.sel(
                            heat_source=heat_source,
                            name=nodes,
                        )
                        .to_pandas()
                        .reindex(index=n.snapshots)
                    )
                    # add link for direct usage of heat source when source temperature exceeds forward temperature
                    n.add(
                        "Link",
                        nodes,
                        suffix=f" {heat_system} {heat_source} heat direct utilisation",
                        bus0=nodes + f" {heat_carrier}",
                        bus1=nodes + f" {heat_system} heat",
                        efficiency=efficiency_direct_utilisation,
                        carrier=f"{heat_system} {heat_source} heat direct utilisation",
                        p_nom_extendable=True,
                    )

            if (
                not options["district_heating"]["ptes"]["supplemental_heating"][
                    "enable"
                ]
                and options["district_heating"]["ptes"]["supplemental_heating"][
                    "booster_heat_pump"
                ]
            ):
                raise ValueError(
                    "'booster_heat_pump' is true, but 'enable' is false in 'supplemental_heating'."
                )

            if (
                heat_source in params.temperature_limited_stores
                and options["district_heating"]["ptes"]["supplemental_heating"][
                    "enable"
                ]
                and options["district_heating"]["ptes"]["supplemental_heating"][
                    "booster_heat_pump"
                ]
            ):
                n.add(
                    "Link",
                    nodes,
                    suffix=f" {heat_system} {heat_source} heat pump",
                    bus0=nodes,
                    bus1=nodes + f" {heat_system} water pits",
                    bus2=nodes + f" {heat_system} heat",
                    carrier=f"{heat_system} {heat_source} heat pump",
                    efficiency=(-(cop_heat_pump - 1)).clip(upper=0),
                    efficiency2=cop_heat_pump,
                    capital_cost=costs.at[costs_name_heat_pump, "efficiency"]
                    * costs.at[costs_name_heat_pump, "capital_cost"]
                    * overdim_factor,
                    p_nom_extendable=True,
                    lifetime=costs.at[costs_name_heat_pump, "lifetime"],
                )

            else:
                n.add(
                    "Link",
                    nodes,
                    suffix=f" {heat_system} {heat_source} heat pump",
                    bus0=nodes,
                    bus1=nodes + f" {heat_system} heat",
                    carrier=f"{heat_system} {heat_source} heat pump",
                    efficiency=cop_heat_pump,
                    capital_cost=costs.at[costs_name_heat_pump, "efficiency"]
                    * costs.at[costs_name_heat_pump, "capital_cost"]
                    * overdim_factor,
                    p_nom_extendable=True,
                    lifetime=costs.at[costs_name_heat_pump, "lifetime"],
                )

        if options["resistive_heaters"]:
            key = f"{heat_system.central_or_decentral} resistive heater"

            n.add(
                "Link",
                nodes + f" {heat_system} resistive heater",
                bus0=nodes,
                bus1=nodes + f" {heat_system} heat",
                carrier=f"{heat_system} resistive heater",
                efficiency=costs.at[key, "efficiency"],
                capital_cost=costs.at[key, "efficiency"]
                * costs.at[key, "capital_cost"]
                * overdim_factor,
                p_nom_extendable=True,
                lifetime=costs.at[key, "lifetime"],
            )

        if options["boilers"]:
            key = f"{heat_system.central_or_decentral} gas boiler"

            n.add(
                "Link",
                nodes + f" {heat_system} gas boiler",
                p_nom_extendable=True,
                bus0=spatial.gas.df.loc[nodes, "nodes"].values,
                bus1=nodes + f" {heat_system} heat",
                bus2="co2 atmosphere",
                carrier=f"{heat_system} gas boiler",
                efficiency=costs.at[key, "efficiency"],
                efficiency2=costs.at["gas", "CO2 intensity"],
                capital_cost=costs.at[key, "efficiency"]
                * costs.at[key, "capital_cost"]
                * overdim_factor,
                lifetime=costs.at[key, "lifetime"],
            )

        if options["solar_thermal"]:
            n.add("Carrier", f"{heat_system} solar thermal")

            n.add(
                "Generator",
                nodes,
                suffix=f" {heat_system} solar thermal collector",
                bus=nodes + f" {heat_system} heat",
                carrier=f"{heat_system} solar thermal",
                p_nom_extendable=True,
                capital_cost=costs.at[
                    heat_system.central_or_decentral + " solar thermal", "capital_cost"
                ]
                * overdim_factor,
                p_max_pu=solar_thermal[nodes],
                lifetime=costs.at[
                    heat_system.central_or_decentral + " solar thermal", "lifetime"
                ],
            )

        if options["chp"]["enable"] and heat_system == HeatSystem.URBAN_CENTRAL:
            # add non-biomass CHP; biomass CHP is added in biomass section
            for fuel in options["chp"]["fuel"]:
                if fuel == "solid biomass":
                    # Solid biomass CHP is added in add_biomass
                    continue
                fuel_nodes = getattr(spatial, fuel).df
                n.add(
                    "Link",
                    nodes + f" urban central {fuel} CHP",
                    bus0=fuel_nodes.loc[nodes, "nodes"].values,
                    bus1=nodes,
                    bus2=nodes + " urban central heat",
                    bus3="co2 atmosphere",
                    carrier=f"urban central {fuel} CHP",
                    p_nom_extendable=True,
                    capital_cost=costs.at["central gas CHP", "capital_cost"]
                    * costs.at["central gas CHP", "efficiency"],
                    marginal_cost=costs.at["central gas CHP", "VOM"],
                    efficiency=costs.at["central gas CHP", "efficiency"],
                    efficiency2=costs.at["central gas CHP", "efficiency"]
                    / costs.at["central gas CHP", "c_b"],
                    efficiency3=costs.at[fuel, "CO2 intensity"],
                    lifetime=costs.at["central gas CHP", "lifetime"],
                )

                n.add(
                    "Link",
                    nodes + f" urban central {fuel} CHP CC",
                    bus0=fuel_nodes.loc[nodes, "nodes"].values,
                    bus1=nodes,
                    bus2=nodes + " urban central heat",
                    bus3="co2 atmosphere",
                    bus4=spatial.co2.df.loc[nodes, "nodes"].values,
                    carrier=f"urban central {fuel} CHP CC",
                    p_nom_extendable=True,
                    capital_cost=costs.at["central gas CHP", "capital_cost"]
                    * costs.at["central gas CHP", "efficiency"]
                    + costs.at["biomass CHP capture", "capital_cost"]
                    * costs.at[fuel, "CO2 intensity"],
                    marginal_cost=costs.at["central gas CHP", "VOM"],
                    efficiency=costs.at["central gas CHP", "efficiency"]
                    - costs.at[fuel, "CO2 intensity"]
                    * (
                        costs.at["biomass CHP capture", "electricity-input"]
                        + costs.at[
                            "biomass CHP capture", "compression-electricity-input"
                        ]
                    ),
                    efficiency2=costs.at["central gas CHP", "efficiency"]
                    / costs.at["central gas CHP", "c_b"]
                    + costs.at[fuel, "CO2 intensity"]
                    * (
                        costs.at["biomass CHP capture", "heat-output"]
                        + costs.at["biomass CHP capture", "compression-heat-output"]
                        - costs.at["biomass CHP capture", "heat-input"]
                    ),
                    efficiency3=costs.at[fuel, "CO2 intensity"]
                    * (1 - costs.at["biomass CHP capture", "capture_rate"]),
                    efficiency4=costs.at[fuel, "CO2 intensity"]
                    * costs.at["biomass CHP capture", "capture_rate"],
                    lifetime=costs.at["central gas CHP", "lifetime"],
                )

        if (
            options["chp"]["enable"]
            and options["chp"]["micro_chp"]
            and heat_system.value != "urban central"
        ):
            n.add(
                "Link",
                nodes + f" {heat_system} micro gas CHP",
                p_nom_extendable=True,
                bus0=spatial.gas.df.loc[nodes, "nodes"].values,
                bus1=nodes,
                bus2=nodes + f" {heat_system} heat",
                bus3="co2 atmosphere",
                carrier=heat_system.value + " micro gas CHP",
                efficiency=costs.at["micro CHP", "efficiency"],
                efficiency2=costs.at["micro CHP", "efficiency-heat"],
                efficiency3=costs.at["gas", "CO2 intensity"],
                capital_cost=costs.at["micro CHP", "capital_cost"],
                lifetime=costs.at["micro CHP", "lifetime"],
            )

    if options["retrofitting"]["retro_endogen"]:
        logger.info("Add retrofitting endogenously")

        # retrofitting data 'retro_data' with 'costs' [EUR/m^2] and heat
        # demand 'dE' [per unit of original heat demand] for each country and
        # different retrofitting strengths [additional insulation thickness in m]
        retro_data = pd.read_csv(
            retro_cost_file,
            index_col=[0, 1],
            skipinitialspace=True,
            header=[0, 1],
        )
        # heated floor area [10^6 * m^2] per country
        floor_area_file = pd.read_csv(floor_area_file, index_col=[0, 1])

        n.add("Carrier", "retrofitting")

        # share of space heat demand 'w_space' of total heat demand
        w_space = {}
        for sector in sectors:
            w_space[sector] = heat_demand[sector + " space"] / (
                heat_demand[sector + " space"] + heat_demand[sector + " water"]
            )
        w_space["tot"] = (
            heat_demand["services space"] + heat_demand["residential space"]
        ) / heat_demand.T.groupby(level=[1]).sum().T

        for name in n.loads[
            n.loads.carrier.isin([x + " heat" for x in HeatSystem])
        ].index:
            node = n.buses.loc[name, "location"]
            ct = pop_layout.loc[node, "ct"]

            # weighting 'f' depending on the size of the population at the node
            if "urban central" in name:
                f = dist_fraction[node]
            elif "urban decentral" in name:
                f = urban_fraction[node] - dist_fraction[node]
            else:
                f = 1 - urban_fraction[node]
            if f == 0:
                continue
            # get sector name ("residential"/"services"/or both "tot" for urban central)
            if "services" in name:
                sec = "services"
            elif "residential" in name:
                sec = "residential"
            elif "urban central" in name:
                sec = "tot"
            else:
                raise ValueError(f"Unknown sector in {name}")

            # get floor aread at node and region (urban/rural) in m^2
            floor_area_node = (
                pop_layout.loc[node].fraction * floor_area_file.loc[ct, "value"] * 10**6
            ).loc[sec] * f
            # total heat demand at node [MWh]
            demand = n.loads_t.p_set[name]

            # space heat demand at node [MWh]
            space_heat_demand = demand * w_space[sec][node]
            # normed time profile of space heat demand 'space_pu' (values between 0-1),
            # p_max_pu/p_min_pu of retrofitting generators
            space_pu = (
                (space_heat_demand / space_heat_demand.max())
                .to_frame(name=node)
                .fillna(0)
            )

            # minimum heat demand 'dE' after retrofitting in units of original heat demand (values between 0-1)
            dE = retro_data.loc[(ct, sec), ("dE")]
            # get additional energy savings 'dE_diff' between the different retrofitting strengths/generators at one node
            dE_diff = abs(dE.diff()).fillna(1 - dE.iloc[0])
            # convert costs Euro/m^2 -> Euro/MWh
            capital_cost = (
                retro_data.loc[(ct, sec), ("cost")]
                * floor_area_node
                / ((1 - dE) * space_heat_demand.max())
            )
            if space_heat_demand.max() == 0:
                capital_cost = capital_cost.apply(lambda b: 0 if b == np.inf else b)

            # number of possible retrofitting measures 'strengths' (set in list at config.yaml 'l_strength')
            # given in additional insulation thickness [m]
            # for each measure, a retrofitting generator is added at the node
            strengths = retro_data.columns.levels[1]

            # check that ambitious retrofitting has higher costs per MWh than moderate retrofitting
            if (capital_cost.diff() < 0).sum():
                logger.warning(f"Costs are not linear for {ct} {sec}")
                s = capital_cost[(capital_cost.diff() < 0)].index
                strengths = strengths.drop(s)

            # reindex normed time profile of space heat demand back to hourly resolution
            space_pu = space_pu.reindex(index=heat_demand.index).ffill()

            # add for each retrofitting strength a generator with heat generation profile following the profile of the heat demand
            for strength in strengths:
                node_name = " ".join(name.split(" ")[2::])
                n.add(
                    "Generator",
                    [node],
                    suffix=" retrofitting " + strength + " " + node_name,
                    bus=name,
                    carrier="retrofitting",
                    p_nom_extendable=True,
                    p_nom_max=dE_diff[strength]
                    * space_heat_demand.max(),  # maximum energy savings for this renovation strength
                    p_max_pu=space_pu,
                    p_min_pu=space_pu,
                    country=ct,
                    capital_cost=capital_cost[strength]
                    * options["retrofitting"]["cost_factor"],
                )


def add_methanol(
    n: pypsa.Network,
    costs: pd.DataFrame,
    options: dict,
    spatial: SimpleNamespace,
    pop_layout: pd.DataFrame,
) -> None:
    """
    Add methanol-related components to the network.

    Adds methanol infrastructure including production, conversion, and power
    generation facilities based on specified options. Components can include
    biomass-to-methanol plants (with and without carbon capture), methanol
    power plants, and methanol reforming facilities.

    Parameters
    ----------
    n : pypsa.Network
        The PyPSA network container object to be modified
    costs : pd.DataFrame
        Technology cost assumptions with technologies as index and cost parameters
        as columns
    options : dict
        Configuration options containing at least:
        - methanol: dict with boolean flags for different methanol technologies
        - biomass: bool indicating if biomass technologies are enabled
    spatial : SimpleNamespace
        Spatial resolution and location-specific parameters for component placement
    pop_layout : pd.DataFrame
        Population data per node used for methanol power plant placement

    Returns
    -------
    None
        Modifies the network object in-place by adding methanol-related components

    Notes
    -----
    The function checks the following methanol options:
    - biomass_to_methanol: Enables biomass to methanol conversion
    - biomass_to_methanol_cc: Enables biomass to methanol with carbon capture
    - methanol_to_power: Enables methanol power plants
    - methanol_reforming: Enables methanol reforming
    - methanol_reforming_cc: Enables methanol reforming with carbon capture
    """
    methanol_options = options["methanol"]
    if not any(
        v if isinstance(v, bool) else any(v.values()) for v in methanol_options.values()
    ):
        return

    logger.info("Add methanol")
    add_carrier_buses(
        n=n,
        carrier="methanol",
        costs=costs,
        spatial=spatial,
        options=options,
    )

    if options["biomass"]:
        if methanol_options["biomass_to_methanol"]:
            add_biomass_to_methanol(n=n, costs=costs)

        if methanol_options["biomass_to_methanol_cc"]:
            add_biomass_to_methanol_cc(n=n, costs=costs)

    if methanol_options["methanol_to_power"]:
        add_methanol_to_power(
            n=n,
            costs=costs,
            pop_layout=pop_layout,
            types=methanol_options["methanol_to_power"],
        )

    if methanol_options["methanol_reforming"]:
        add_methanol_reforming(n=n, costs=costs)

    if methanol_options["methanol_reforming_cc"]:
        add_methanol_reforming_cc(n=n, costs=costs)


def add_biomass(
    n,
    costs,
    options,
    spatial,
    cf_industry,
    pop_layout,
    biomass_potentials_file,
    biomass_transport_costs_file=None,
    nyears=1,
):
    """
    Add biomass-related components to the PyPSA network.

    This function adds various biomass-related components including biogas,
    solid biomass, municipal solid waste, biomass transport, and different
    biomass conversion technologies (CHP, boilers, BtL, BioSNG, etc.).

    Parameters
    ----------
    n : pypsa.Network
        The PyPSA network container object
    costs : pd.DataFrame
        DataFrame containing technology cost assumptions
    options : dict
        Dictionary of configuration options including keys like:
        - gas_network : bool
        - biomass_transport : bool
        - biomass_spatial : bool
        - municipal_solid_waste : bool
        - biomass_to_liquid : bool
        - etc.
    spatial : object
        Object containing spatial information about different carriers (gas, biomass, etc.)
    cf_industry : dict
        Dictionary containing industrial sector configuration
    pop_layout : pd.DataFrame
        DataFrame containing population layout information
    biomass_potentials_file : str
        Path to CSV file containing biomass potentials data
    biomass_transport_costs_file : str, optional
        Path to CSV file containing biomass transport costs data.
        Required if biomass_transport or biomass_spatial options are True.
    nyears : float
        Number of years for which to scale the biomass potentials.

    Returns
    -------
    None
        The function modifies the network object in-place by adding
        biomass-related components.

    Notes
    -----
    The function adds various types of biomass-related components depending
    on the options provided, including:
    - Biogas and solid biomass generators
    - Municipal solid waste if enabled
    - Biomass transport infrastructure
    - Biomass conversion technologies (CHP, boilers, BtL, BioSNG)
    - Carbon capture options for different processes
    """
    logger.info("Add biomass")

    biomass_potentials = pd.read_csv(biomass_potentials_file, index_col=0) * nyears

    # need to aggregate potentials if gas not nodally resolved
    if options["gas_network"]:
        biogas_potentials_spatial = biomass_potentials["biogas"].rename(
            index=lambda x: x + " biogas"
        )
        unsustainable_biogas_potentials_spatial = biomass_potentials[
            "unsustainable biogas"
        ].rename(index=lambda x: x + " biogas")
    else:
        biogas_potentials_spatial = biomass_potentials["biogas"].sum()
        unsustainable_biogas_potentials_spatial = biomass_potentials[
            "unsustainable biogas"
        ].sum()

    if options.get("biomass_spatial", options["biomass_transport"]):
        solid_biomass_potentials_spatial = biomass_potentials["solid biomass"].rename(
            index=lambda x: x + " solid biomass"
        )
        msw_biomass_potentials_spatial = biomass_potentials[
            "municipal solid waste"
        ].rename(index=lambda x: x + " municipal solid waste")
        unsustainable_solid_biomass_potentials_spatial = biomass_potentials[
            "unsustainable solid biomass"
        ].rename(index=lambda x: x + " unsustainable solid biomass")
        unsustainable_liquid_biofuel_potentials_spatial = biomass_potentials[
            "unsustainable bioliquids"
        ].rename(index=lambda x: x + " unsustainable bioliquids")

    else:
        solid_biomass_potentials_spatial = biomass_potentials["solid biomass"].sum()
        msw_biomass_potentials_spatial = biomass_potentials[
            "municipal solid waste"
        ].sum()
        unsustainable_solid_biomass_potentials_spatial = biomass_potentials[
            "unsustainable solid biomass"
        ].sum()
        unsustainable_liquid_biofuel_potentials_spatial = biomass_potentials[
            "unsustainable bioliquids"
        ].sum()

    n.add("Carrier", "biogas")
    n.add("Carrier", "solid biomass")

    if (
        options["municipal_solid_waste"]
        and not options["industry"]
        and not (cf_industry["waste_to_energy"] or cf_industry["waste_to_energy_cc"])
    ):
        logger.warning(
            "Flag municipal_solid_waste can be only used with industry "
            "sector waste to energy."
            "Setting municipal_solid_waste=False."
        )
        options["municipal_solid_waste"] = False

    if options["municipal_solid_waste"]:
        n.add("Carrier", "municipal solid waste")

        n.add(
            "Bus",
            spatial.msw.nodes,
            location=spatial.msw.locations,
            carrier="municipal solid waste",
        )

        n.add(
            "Generator",
            spatial.msw.nodes,
            bus=spatial.msw.nodes,
            carrier="municipal solid waste",
            p_nom=msw_biomass_potentials_spatial,
            marginal_cost=0,  # costs.at["municipal solid waste", "fuel"],
            e_sum_min=msw_biomass_potentials_spatial,
            e_sum_max=msw_biomass_potentials_spatial,
        )

    n.add(
        "Bus",
        spatial.gas.biogas,
        location=spatial.gas.locations,
        carrier="biogas",
        unit="MWh_LHV",
    )

    n.add(
        "Bus",
        spatial.biomass.nodes,
        location=spatial.biomass.locations,
        carrier="solid biomass",
        unit="MWh_LHV",
    )

    n.add(
        "Generator",
        spatial.gas.biogas,
        bus=spatial.gas.biogas,
        carrier="biogas",
        p_nom=biogas_potentials_spatial,
        marginal_cost=costs.at["biogas", "fuel"],
        e_sum_min=0,
        e_sum_max=biogas_potentials_spatial,
    )

    n.add(
        "Generator",
        spatial.biomass.nodes,
        bus=spatial.biomass.nodes,
        carrier="solid biomass",
        p_nom=solid_biomass_potentials_spatial,
        marginal_cost=costs.at["solid biomass", "fuel"],
        e_sum_min=0,
        e_sum_max=solid_biomass_potentials_spatial,
    )

    if options["solid_biomass_import"].get("enable", False):
        biomass_import_price = options["solid_biomass_import"]["price"]
        # convert TWh in MWh
        biomass_import_max_amount = (
            options["solid_biomass_import"]["max_amount"] * 1e6 * nyears
        )
        biomass_import_upstream_emissions = options["solid_biomass_import"][
            "upstream_emissions_factor"
        ]

        logger.info(
            "Adding biomass import with cost %.2f EUR/MWh, a limit of %.2f TWh, and embedded emissions of %.2f%%",
            biomass_import_price,
            options["solid_biomass_import"]["max_amount"],
            biomass_import_upstream_emissions * 100,
        )

        n.add("Carrier", "solid biomass import")

        n.add(
            "Bus",
            ["EU solid biomass import"],
            location="EU",
            carrier="solid biomass import",
        )

        n.add(
            "Store",
            ["solid biomass import"],
            bus=["EU solid biomass import"],
            carrier="solid biomass import",
            e_nom=biomass_import_max_amount,
            marginal_cost=biomass_import_price,
            e_initial=biomass_import_max_amount,
        )

        n.add(
            "Link",
            spatial.biomass.nodes,
            suffix=" solid biomass import",
            bus0=["EU solid biomass import"],
            bus1=spatial.biomass.nodes,
            bus2="co2 atmosphere",
            carrier="solid biomass import",
            efficiency=1.0,
            efficiency2=biomass_import_upstream_emissions
            * costs.at["solid biomass", "CO2 intensity"],
            p_nom_extendable=True,
        )

    if biomass_potentials.filter(like="unsustainable").sum().sum() > 0:
        n.add(
            "Generator",
            spatial.gas.biogas,
            suffix=" unsustainable",
            bus=spatial.gas.biogas,
            carrier="unsustainable biogas",
            p_nom=unsustainable_biogas_potentials_spatial,
            p_nom_extendable=False,
            marginal_cost=costs.at["biogas", "fuel"],
            e_sum_min=unsustainable_biogas_potentials_spatial,
            e_sum_max=unsustainable_biogas_potentials_spatial,
        )

        n.add(
            "Generator",
            spatial.biomass.nodes_unsustainable,
            bus=spatial.biomass.nodes,
            carrier="unsustainable solid biomass",
            p_nom=unsustainable_solid_biomass_potentials_spatial,
            p_nom_extendable=False,
            marginal_cost=costs.at["fuelwood", "fuel"],
            e_sum_min=unsustainable_solid_biomass_potentials_spatial,
            e_sum_max=unsustainable_solid_biomass_potentials_spatial,
        )

        n.add(
            "Bus",
            spatial.biomass.bioliquids,
            location=spatial.biomass.locations,
            carrier="unsustainable bioliquids",
            unit="MWh_LHV",
        )

        n.add(
            "Generator",
            spatial.biomass.bioliquids,
            bus=spatial.biomass.bioliquids,
            carrier="unsustainable bioliquids",
            p_nom=unsustainable_liquid_biofuel_potentials_spatial,
            p_nom_extendable=False,
            marginal_cost=costs.at["biodiesel crops", "fuel"],
            e_sum_min=unsustainable_liquid_biofuel_potentials_spatial,
            e_sum_max=unsustainable_liquid_biofuel_potentials_spatial,
        )

        add_carrier_buses(
            n,
            carrier="oil",
            costs=costs,
            spatial=spatial,
            options=options,
            cf_industry=cf_industry,
        )

        n.add(
            "Link",
            spatial.biomass.bioliquids,
            bus0=spatial.biomass.bioliquids,
            bus1=spatial.oil.nodes,
            bus2="co2 atmosphere",
            carrier="unsustainable bioliquids",
            efficiency=1,
            efficiency2=-costs.at["oil", "CO2 intensity"],
            p_nom=unsustainable_liquid_biofuel_potentials_spatial,
            marginal_cost=costs.at["BtL", "VOM"],
        )

    n.add(
        "Link",
        spatial.gas.biogas_to_gas,
        bus0=spatial.gas.biogas,
        bus1=spatial.gas.nodes,
        bus2="co2 atmosphere",
        carrier="biogas to gas",
        capital_cost=costs.at["biogas", "capital_cost"]
        + costs.at["biogas upgrading", "capital_cost"],
        marginal_cost=costs.at["biogas upgrading", "VOM"],
        efficiency=costs.at["biogas", "efficiency"],
        efficiency2=-costs.at["gas", "CO2 intensity"],
        p_nom_extendable=True,
        lifetime=costs.at["biogas", "lifetime"],
    )

    if options["biogas_upgrading_cc"]:
        # Assuming for costs that the CO2 from upgrading is pure, such as in amine scrubbing. I.e., with and without CC is
        # equivalent. Adding biomass CHP capture because biogas is often small-scale and decentral so further
        # from e.g. CO2 grid or buyers. This is a proxy for the added cost for e.g. a raw biogas pipeline to a central upgrading facility
        n.add(
            "Link",
            spatial.gas.biogas_to_gas_cc,
            bus0=spatial.gas.biogas,
            bus1=spatial.gas.nodes,
            bus2=spatial.co2.nodes,
            bus3="co2 atmosphere",
            carrier="biogas to gas CC",
            capital_cost=costs.at["biogas CC", "capital_cost"]
            + costs.at["biogas upgrading", "capital_cost"]
            + costs.at["biomass CHP capture", "capital_cost"]
            * costs.at["biogas CC", "CO2 stored"],
            marginal_cost=costs.at["biogas CC", "VOM"]
            + costs.at["biogas upgrading", "VOM"],
            efficiency=costs.at["biogas CC", "efficiency"],
            efficiency2=costs.at["biogas CC", "CO2 stored"]
            * costs.at["biogas CC", "capture rate"],
            efficiency3=-costs.at["gas", "CO2 intensity"]
            - costs.at["biogas CC", "CO2 stored"]
            * costs.at["biogas CC", "capture rate"],
            p_nom_extendable=True,
            lifetime=costs.at["biogas CC", "lifetime"],
        )

    if options["biomass_transport"]:
        # add biomass transport
        transport_costs = pd.read_csv(biomass_transport_costs_file, index_col=0)
        transport_costs = transport_costs.squeeze()
        biomass_transport = create_network_topology(
            n, "biomass transport ", bidirectional=False
        )

        # costs
        bus0_costs = biomass_transport.bus0.apply(lambda x: transport_costs[x[:2]])
        bus1_costs = biomass_transport.bus1.apply(lambda x: transport_costs[x[:2]])
        biomass_transport["costs"] = pd.concat([bus0_costs, bus1_costs], axis=1).mean(
            axis=1
        )

        n.add(
            "Link",
            biomass_transport.index,
            bus0=biomass_transport.bus0 + " solid biomass",
            bus1=biomass_transport.bus1 + " solid biomass",
            p_nom_extendable=False,
            p_nom=5e4,
            length=biomass_transport.length.values,
            marginal_cost=biomass_transport.costs * biomass_transport.length.values,
            carrier="solid biomass transport",
        )

        if options["municipal_solid_waste"]:
            n.add(
                "Link",
                biomass_transport.index + " municipal solid waste",
                bus0=biomass_transport.bus0.values + " municipal solid waste",
                bus1=biomass_transport.bus1.values + " municipal solid waste",
                p_nom_extendable=False,
                p_nom=5e4,
                length=biomass_transport.length.values,
                marginal_cost=(
                    biomass_transport.costs * biomass_transport.length
                ).values,
                carrier="municipal solid waste transport",
            )

    elif options["biomass_spatial"]:
        # add artificial biomass generators at nodes which include transport costs
        transport_costs = pd.read_csv(biomass_transport_costs_file, index_col=0)
        transport_costs = transport_costs.squeeze()
        bus_transport_costs = spatial.biomass.nodes.to_series().apply(
            lambda x: transport_costs[x[:2]]
        )
        average_distance = 200  # km #TODO: validate this assumption

        n.add(
            "Generator",
            spatial.biomass.nodes,
            suffix=" transported",
            bus=spatial.biomass.nodes,
            carrier="solid biomass",
            p_nom=10000,
            marginal_cost=costs.at["solid biomass", "fuel"]
            + bus_transport_costs * average_distance,
        )
        n.add(
            "GlobalConstraint",
            "biomass limit",
            carrier_attribute="solid biomass",
            sense="<=",
            constant=biomass_potentials["solid biomass"].sum(),
            type="operational_limit",
        )
        if biomass_potentials["unsustainable solid biomass"].sum() > 0:
            n.add(
                "Generator",
                spatial.biomass.nodes_unsustainable,
                suffix=" transported",
                bus=spatial.biomass.nodes,
                carrier="unsustainable solid biomass",
                p_nom=10000,
                marginal_cost=costs.at["fuelwood", "fuel"]
                + bus_transport_costs.rename(
                    dict(
                        zip(spatial.biomass.nodes, spatial.biomass.nodes_unsustainable)
                    )
                )
                * average_distance,
            )
            # Set e_sum_min to 0 to allow for the faux biomass transport
            n.generators.loc[
                n.generators.carrier == "unsustainable solid biomass", "e_sum_min"
            ] = 0

            n.add(
                "GlobalConstraint",
                "unsustainable biomass limit",
                carrier_attribute="unsustainable solid biomass",
                sense="==",
                constant=biomass_potentials["unsustainable solid biomass"].sum(),
                type="operational_limit",
            )

        if options["municipal_solid_waste"]:
            # Add municipal solid waste
            n.add(
                "Generator",
                spatial.msw.nodes,
                suffix=" transported",
                bus=spatial.msw.nodes,
                carrier="municipal solid waste",
                p_nom=10000,
                marginal_cost=0  # costs.at["municipal solid waste", "fuel"]
                + bus_transport_costs.rename(
                    dict(zip(spatial.biomass.nodes, spatial.msw.nodes))
                )
                * average_distance,
            )
            n.generators.loc[
                n.generators.carrier == "municipal solid waste", "e_sum_min"
            ] = 0
            n.add(
                "GlobalConstraint",
                "msw limit",
                carrier_attribute="municipal solid waste",
                sense="==",
                constant=biomass_potentials["municipal solid waste"].sum(),
                type="operational_limit",
            )

    # AC buses with district heating
    urban_central = n.buses.index[n.buses.carrier == "urban central heat"]
    if (
        not urban_central.empty
        and options["chp"]["enable"]
        and ("solid biomass" in options["chp"]["fuel"])
    ):
        urban_central = urban_central.str[: -len(" urban central heat")]

        key = "central solid biomass CHP"

        n.add(
            "Link",
            urban_central + " urban central solid biomass CHP",
            bus0=spatial.biomass.df.loc[urban_central, "nodes"].values,
            bus1=urban_central,
            bus2=urban_central + " urban central heat",
            carrier="urban central solid biomass CHP",
            p_nom_extendable=True,
            capital_cost=costs.at[key, "capital_cost"] * costs.at[key, "efficiency"],
            marginal_cost=costs.at[key, "VOM"],
            efficiency=costs.at[key, "efficiency"],
            efficiency2=costs.at[key, "efficiency-heat"],
            lifetime=costs.at[key, "lifetime"],
        )

        n.add(
            "Link",
            urban_central + " urban central solid biomass CHP CC",
            bus0=spatial.biomass.df.loc[urban_central, "nodes"].values,
            bus1=urban_central,
            bus2=urban_central + " urban central heat",
            bus3="co2 atmosphere",
            bus4=spatial.co2.df.loc[urban_central, "nodes"].values,
            carrier="urban central solid biomass CHP CC",
            p_nom_extendable=True,
            capital_cost=costs.at[key + " CC", "capital_cost"]
            * costs.at[key + " CC", "efficiency"]
            + costs.at["biomass CHP capture", "capital_cost"]
            * costs.at["solid biomass", "CO2 intensity"],
            marginal_cost=costs.at[key + " CC", "VOM"],
            efficiency=costs.at[key + " CC", "efficiency"]
            - costs.at["solid biomass", "CO2 intensity"]
            * (
                costs.at["biomass CHP capture", "electricity-input"]
                + costs.at["biomass CHP capture", "compression-electricity-input"]
            ),
            efficiency2=costs.at[key + " CC", "efficiency-heat"],
            efficiency3=-costs.at["solid biomass", "CO2 intensity"]
            * costs.at["biomass CHP capture", "capture_rate"],
            efficiency4=costs.at["solid biomass", "CO2 intensity"]
            * costs.at["biomass CHP capture", "capture_rate"],
            lifetime=costs.at[key + " CC", "lifetime"],
        )

    if options["biomass_boiler"]:
        # TODO: Add surcharge for pellets
        nodes = pop_layout.index
        for name in [
            "residential rural",
            "services rural",
            "residential urban decentral",
            "services urban decentral",
        ]:
            n.add(
                "Link",
                nodes + f" {name} biomass boiler",
                p_nom_extendable=True,
                bus0=spatial.biomass.df.loc[nodes, "nodes"].values,
                bus1=nodes + f" {name} heat",
                carrier=name + " biomass boiler",
                efficiency=costs.at["biomass boiler", "efficiency"],
                capital_cost=costs.at["biomass boiler", "efficiency"]
                * costs.at["biomass boiler", "capital_cost"]
                * options["overdimension_heat_generators"][
                    HeatSystem(name).central_or_decentral
                ],
                marginal_cost=costs.at["biomass boiler", "pelletizing cost"],
                lifetime=costs.at["biomass boiler", "lifetime"],
            )

    # Solid biomass to liquid fuel
    if options["biomass_to_liquid"]:
        add_carrier_buses(
            n,
            carrier="oil",
            costs=costs,
            spatial=spatial,
            options=options,
            cf_industry=cf_industry,
        )
        n.add(
            "Link",
            spatial.biomass.nodes,
            suffix=" biomass to liquid",
            bus0=spatial.biomass.nodes,
            bus1=spatial.oil.nodes,
            bus2="co2 atmosphere",
            carrier="biomass to liquid",
            lifetime=costs.at["BtL", "lifetime"],
            efficiency=costs.at["BtL", "efficiency"],
            efficiency2=-costs.at["solid biomass", "CO2 intensity"]
            + costs.at["BtL", "CO2 stored"],
            p_nom_extendable=True,
            capital_cost=costs.at["BtL", "capital_cost"]
            * costs.at["BtL", "efficiency"],
            marginal_cost=costs.at["BtL", "VOM"] * costs.at["BtL", "efficiency"],
        )

    # Solid biomass to liquid fuel with carbon capture
    if options["biomass_to_liquid_cc"]:
        # Assuming that acid gas removal (incl. CO2) from syngas i performed with Rectisol
        # process (Methanol) and that electricity demand for this is included in the base process
        n.add(
            "Link",
            spatial.biomass.nodes,
            suffix=" biomass to liquid CC",
            bus0=spatial.biomass.nodes,
            bus1=spatial.oil.nodes,
            bus2="co2 atmosphere",
            bus3=spatial.co2.nodes,
            carrier="biomass to liquid CC",
            lifetime=costs.at["BtL", "lifetime"],
            efficiency=costs.at["BtL", "efficiency"],
            efficiency2=-costs.at["solid biomass", "CO2 intensity"]
            + costs.at["BtL", "CO2 stored"] * (1 - costs.at["BtL", "capture rate"]),
            efficiency3=costs.at["BtL", "CO2 stored"] * costs.at["BtL", "capture rate"],
            p_nom_extendable=True,
            capital_cost=costs.at["BtL", "capital_cost"] * costs.at["BtL", "efficiency"]
            + costs.at["biomass CHP capture", "capital_cost"]
            * costs.at["BtL", "CO2 stored"],
            marginal_cost=costs.at["BtL", "VOM"] * costs.at["BtL", "efficiency"],
        )

    # Electrobiofuels (BtL with hydrogen addition to make more use of biogenic carbon).
    # Combination of efuels and biomass to liquid, both based on Fischer-Tropsch.
    # Experimental version - use with caution
    if options["electrobiofuels"]:
        add_carrier_buses(
            n,
            carrier="oil",
            costs=costs,
            spatial=spatial,
            options=options,
            cf_industry=cf_industry,
        )
        efuel_scale_factor = costs.at["BtL", "C stored"]
        name = (
            pd.Index(spatial.biomass.nodes)
            + " "
            + pd.Index(spatial.h2.nodes.str.replace(" H2", ""))
        )
        n.add(
            "Link",
            name,
            suffix=" electrobiofuels",
            bus0=spatial.biomass.nodes,
            bus1=spatial.oil.nodes,
            bus2=spatial.h2.nodes,
            bus3="co2 atmosphere",
            carrier="electrobiofuels",
            lifetime=costs.at["electrobiofuels", "lifetime"],
            efficiency=costs.at["electrobiofuels", "efficiency-biomass"],
            efficiency2=-costs.at["electrobiofuels", "efficiency-biomass"]
            / costs.at["electrobiofuels", "efficiency-hydrogen"],
            efficiency3=-costs.at["solid biomass", "CO2 intensity"]
            + costs.at["BtL", "CO2 stored"]
            * (1 - costs.at["Fischer-Tropsch", "capture rate"]),
            p_nom_extendable=True,
            capital_cost=costs.at["BtL", "capital_cost"] * costs.at["BtL", "efficiency"]
            + efuel_scale_factor
            * costs.at["Fischer-Tropsch", "capital_cost"]
            * costs.at["Fischer-Tropsch", "efficiency"],
            marginal_cost=costs.at["BtL", "VOM"] * costs.at["BtL", "efficiency"]
            + efuel_scale_factor
            * costs.at["Fischer-Tropsch", "VOM"]
            * costs.at["Fischer-Tropsch", "efficiency"],
        )

    # BioSNG from solid biomass
    if options["biosng"]:
        n.add(
            "Link",
            spatial.biomass.nodes,
            suffix=" solid biomass to gas",
            bus0=spatial.biomass.nodes,
            bus1=spatial.gas.nodes,
            bus3="co2 atmosphere",
            carrier="BioSNG",
            lifetime=costs.at["BioSNG", "lifetime"],
            efficiency=costs.at["BioSNG", "efficiency"],
            efficiency3=-costs.at["solid biomass", "CO2 intensity"]
            + costs.at["BioSNG", "CO2 stored"],
            p_nom_extendable=True,
            capital_cost=costs.at["BioSNG", "capital_cost"]
            * costs.at["BioSNG", "efficiency"],
            marginal_cost=costs.at["BioSNG", "VOM"] * costs.at["BioSNG", "efficiency"],
        )

    # BioSNG from solid biomass with carbon capture
    if options["biosng_cc"]:
        # Assuming that acid gas removal (incl. CO2) from syngas i performed with Rectisol
        # process (Methanol) and that electricity demand for this is included in the base process
        n.add(
            "Link",
            spatial.biomass.nodes,
            suffix=" solid biomass to gas CC",
            bus0=spatial.biomass.nodes,
            bus1=spatial.gas.nodes,
            bus2=spatial.co2.nodes,
            bus3="co2 atmosphere",
            carrier="BioSNG CC",
            lifetime=costs.at["BioSNG", "lifetime"],
            efficiency=costs.at["BioSNG", "efficiency"],
            efficiency2=costs.at["BioSNG", "CO2 stored"]
            * costs.at["BioSNG", "capture rate"],
            efficiency3=-costs.at["solid biomass", "CO2 intensity"]
            + costs.at["BioSNG", "CO2 stored"]
            * (1 - costs.at["BioSNG", "capture rate"]),
            p_nom_extendable=True,
            capital_cost=costs.at["BioSNG", "capital_cost"]
            * costs.at["BioSNG", "efficiency"]
            + costs.at["biomass CHP capture", "capital_cost"]
            * costs.at["BioSNG", "CO2 stored"],
            marginal_cost=costs.at["BioSNG", "VOM"] * costs.at["BioSNG", "efficiency"],
        )

    if options["bioH2"]:
        name = (
            pd.Index(spatial.biomass.nodes)
            + " "
            + pd.Index(spatial.h2.nodes.str.replace(" H2", ""))
        )
        n.add(
            "Link",
            name,
            suffix=" solid biomass to hydrogen CC",
            bus0=spatial.biomass.nodes,
            bus1=spatial.h2.nodes,
            bus2=spatial.co2.nodes,
            bus3="co2 atmosphere",
            carrier="solid biomass to hydrogen",
            efficiency=costs.at["solid biomass to hydrogen", "efficiency"],
            efficiency2=costs.at["solid biomass", "CO2 intensity"]
            * options["cc_fraction"],
            efficiency3=-costs.at["solid biomass", "CO2 intensity"]
            * options["cc_fraction"],
            p_nom_extendable=True,
            capital_cost=costs.at["solid biomass to hydrogen", "capital_cost"]
            * costs.at["solid biomass to hydrogen", "efficiency"]
            + costs.at["biomass CHP capture", "capital_cost"]
            * costs.at["solid biomass", "CO2 intensity"],
            marginal_cost=0.0,
            lifetime=25,  # TODO: add value to technology-data
        )


def add_industry(
    n: pypsa.Network,
    costs: pd.DataFrame,
    industrial_demand_file: str,
    pop_layout: pd.DataFrame,
    pop_weighted_energy_totals: pd.DataFrame,
    options: dict,
    spatial: SimpleNamespace,
    cf_industry: dict,
    investment_year: int,
):
    """
    Add industry and their corresponding carrier buses to the network.

    Parameters
    ----------
    n : pypsa.Network
        The PyPSA network container object
    costs : pd.DataFrame
        Costs data including carbon capture, fuel costs, etc.
    industrial_demand_file : str
        Path to CSV file containing industrial demand data
    pop_layout : pd.DataFrame
        Population layout data with index of nodes
    pop_weighted_energy_totals : pd.DataFrame
        Population-weighted energy totals including aviation and navigation data
    options : dict
        Dictionary of configuration options including:
        - biomass_spatial
        - biomass_transport
        - gas_network
        - methanol configuration
        - regional_oil_demand
        - shipping shares (hydrogen, methanol, oil)
        - and others
    spatial : object
        Object containing spatial configuration for different carriers
        (biomass, gas, oil, methanol, etc.)
    cf_industry : dict
        Industry-specific configuration parameters
    investment_year : int
        Year for which investment costs should be considered
    HeatSystem : Enum
        Enumeration defining different heat system types

    Returns
    -------
    None
        The function modifies the network object in-place by adding
        industry-related components.

    Notes
    -----
    This function adds multiple components to the network including:
    - Industrial demand for various carriers
    - Shipping and aviation infrastructure
    - Carbon capture facilities
    - Heat systems
    - Process emission handling
    """
    logger.info("Add industrial demand")
    # add oil buses for shipping, aviation and naptha for industry
    add_carrier_buses(
        n,
        carrier="oil",
        costs=costs,
        spatial=spatial,
        options=options,
        cf_industry=cf_industry,
    )
    add_carrier_buses(
        n,
        carrier="methanol",
        costs=costs,
        spatial=spatial,
        options=options,
        cf_industry=cf_industry,
    )

    nodes = pop_layout.index
    nhours = n.snapshot_weightings.generators.sum()
    nyears = nhours / 8760

    # 1e6 to convert TWh to MWh
    industrial_demand = pd.read_csv(industrial_demand_file, index_col=0) * 1e6 * nyears

    n.add(
        "Bus",
        spatial.biomass.industry,
        location=spatial.biomass.locations,
        carrier="solid biomass for industry",
        unit="MWh_LHV",
    )

    if options.get("biomass_spatial", options["biomass_transport"]):
        p_set = (
            industrial_demand.loc[spatial.biomass.locations, "solid biomass"].rename(
                index=lambda x: x + " solid biomass for industry"
            )
            / nhours
        )
    else:
        p_set = industrial_demand["solid biomass"].sum() / nhours

    n.add(
        "Load",
        spatial.biomass.industry,
        bus=spatial.biomass.industry,
        carrier="solid biomass for industry",
        p_set=p_set,
    )

    n.add(
        "Link",
        spatial.biomass.industry,
        bus0=spatial.biomass.nodes,
        bus1=spatial.biomass.industry,
        carrier="solid biomass for industry",
        p_nom_extendable=True,
        efficiency=1.0,
    )

    if len(spatial.biomass.industry_cc) <= 1 and len(spatial.co2.nodes) > 1:
        link_names = nodes + " " + spatial.biomass.industry_cc
    else:
        link_names = spatial.biomass.industry_cc

    n.add(
        "Link",
        link_names,
        bus0=spatial.biomass.nodes,
        bus1=spatial.biomass.industry,
        bus2="co2 atmosphere",
        bus3=spatial.co2.nodes,
        carrier="solid biomass for industry CC",
        p_nom_extendable=True,
        capital_cost=costs.at["cement capture", "capital_cost"]
        * costs.at["solid biomass", "CO2 intensity"],
        efficiency=0.9,  # TODO: make config option
        efficiency2=-costs.at["solid biomass", "CO2 intensity"]
        * costs.at["cement capture", "capture_rate"],
        efficiency3=costs.at["solid biomass", "CO2 intensity"]
        * costs.at["cement capture", "capture_rate"],
        lifetime=costs.at["cement capture", "lifetime"],
    )

    n.add(
        "Bus",
        spatial.gas.industry,
        location=spatial.gas.locations,
        carrier="gas for industry",
        unit="MWh_LHV",
    )

    gas_demand = industrial_demand.loc[nodes, "methane"] / nhours

    if options["gas_network"]:
        spatial_gas_demand = gas_demand.rename(index=lambda x: x + " gas for industry")
    else:
        spatial_gas_demand = gas_demand.sum()

    n.add(
        "Load",
        spatial.gas.industry,
        bus=spatial.gas.industry,
        carrier="gas for industry",
        p_set=spatial_gas_demand,
    )

    n.add(
        "Link",
        spatial.gas.industry,
        bus0=spatial.gas.nodes,
        bus1=spatial.gas.industry,
        bus2="co2 atmosphere",
        carrier="gas for industry",
        p_nom_extendable=True,
        efficiency=1.0,
        efficiency2=costs.at["gas", "CO2 intensity"],
    )

    n.add(
        "Link",
        spatial.gas.industry_cc,
        bus0=spatial.gas.nodes,
        bus1=spatial.gas.industry,
        bus2="co2 atmosphere",
        bus3=spatial.co2.nodes,
        carrier="gas for industry CC",
        p_nom_extendable=True,
        capital_cost=costs.at["cement capture", "capital_cost"]
        * costs.at["gas", "CO2 intensity"],
        efficiency=0.9,
        efficiency2=costs.at["gas", "CO2 intensity"]
        * (1 - costs.at["cement capture", "capture_rate"]),
        efficiency3=costs.at["gas", "CO2 intensity"]
        * costs.at["cement capture", "capture_rate"],
        lifetime=costs.at["cement capture", "lifetime"],
    )

    if options["h2_topology_tyndp"]:
        # TODO Link properly Industry to H2 topology
        nodes_ind_h2 = spatial.h2_tyndp.nodes[spatial.h2_tyndp.nodes.str.contains("Z2")]
        nodes_ind_h2 = nodes_ind_h2[~(nodes_ind_h2.isin(["IBFI H2 Z2", "IBIT H2 Z2"]))]
        nodes_ind = n.buses.loc[nodes_ind_h2].country.values + "00"
        nodes_ind[nodes_ind == "IT00"] = "ITCN"
        nodes_ind[nodes_ind == "DK00"] = "DKE1"
        nodes_ind[nodes_ind == "LU00"] = "LUG1"
        nodes_ind[nodes_ind == "NO00"] = "NOS0"
        nodes_ind[nodes_ind == "SE00"] = "SE01"
    else:
        nodes_ind = nodes
        nodes_ind_h2 = nodes + " H2"
    industrial_demand_zones = industrial_demand.reindex(nodes_ind, fill_value=0)
    n.add(
        "Load",
        nodes_ind,  # TODO Improve assumptions
        suffix=" H2 Z2 for industry"
        if options["h2_topology_tyndp"]
        else " H2 for industry",  # TODO Improve assumptions
        bus=nodes_ind_h2,  # TODO Improve assumptions
        carrier="H2 for industry",
        p_set=industrial_demand_zones["hydrogen"]
        / nhours,  # TODO Improve assumptions for zones
    )

    # methanol for industry

    n.add(
        "Bus",
        spatial.methanol.industry,
        carrier="industry methanol",
        location=spatial.methanol.demand_locations,
        unit="MWh_LHV",
    )

    p_set_methanol = (
        industrial_demand["methanol"].rename(lambda x: x + " industry methanol")
        / nhours
    )

    if not options["methanol"]["regional_methanol_demand"]:
        p_set_methanol = p_set_methanol.sum()

    n.add(
        "Load",
        spatial.methanol.industry,
        bus=spatial.methanol.industry,
        carrier="industry methanol",
        p_set=p_set_methanol,
    )

    n.add(
        "Link",
        spatial.methanol.industry,
        bus0=spatial.methanol.nodes,
        bus1=spatial.methanol.industry,
        bus2="co2 atmosphere",
        carrier="industry methanol",
        p_nom_extendable=True,
        efficiency2=1 / options["MWh_MeOH_per_tCO2"],
        # CO2 intensity methanol based on stoichiometric calculation with 22.7 GJ/t methanol (32 g/mol), CO2 (44 g/mol), 277.78 MWh/TJ = 0.218 t/MWh
    )

    # TODO Link properly Industry to H2 topology
    n.add(
        "Link",
        nodes_ind + " methanolisation",  # TODO Improve this assumption
        bus0=nodes_ind_h2,  # TODO Improve this assumption
        bus1=spatial.methanol.nodes,
        bus2=nodes_ind,  # TODO Improve this assumption
        bus3=spatial.co2.nodes,
        carrier="methanolisation",
        p_nom_extendable=True,
        p_min_pu=options["min_part_load_methanolisation"],
        capital_cost=costs.at["methanolisation", "capital_cost"]
        * options["MWh_MeOH_per_MWh_H2"],  # EUR/MW_H2/a
        marginal_cost=options["MWh_MeOH_per_MWh_H2"]
        * costs.at["methanolisation", "VOM"],
        lifetime=costs.at["methanolisation", "lifetime"],
        efficiency=options["MWh_MeOH_per_MWh_H2"],
        efficiency2=-options["MWh_MeOH_per_MWh_H2"] / options["MWh_MeOH_per_MWh_e"],
        efficiency3=-options["MWh_MeOH_per_MWh_H2"] / options["MWh_MeOH_per_tCO2"],
    )

    if options["oil_boilers"]:
        nodes = pop_layout.index
        for heat_system in HeatSystem:
            if not heat_system == HeatSystem.URBAN_CENTRAL:
                n.add(
                    "Link",
                    nodes + f" {heat_system} oil boiler",
                    p_nom_extendable=True,
                    bus0=spatial.oil.nodes,
                    bus1=nodes + f" {heat_system} heat",
                    bus2="co2 atmosphere",
                    carrier=f"{heat_system} oil boiler",
                    efficiency=costs.at["decentral oil boiler", "efficiency"],
                    efficiency2=costs.at["oil", "CO2 intensity"],
                    capital_cost=costs.at["decentral oil boiler", "efficiency"]
                    * costs.at["decentral oil boiler", "capital_cost"]
                    * options["overdimension_heat_generators"][
                        heat_system.central_or_decentral
                    ],
                    lifetime=costs.at["decentral oil boiler", "lifetime"],
                )

    # TODO Link properly Industry to H2 topology
    n.add(
        "Link",
        nodes_ind + " Fischer-Tropsch",  # TODO Improve assumptions
        bus0=nodes_ind_h2,  # TODO Improve assumptions
        bus1=spatial.oil.nodes,
        bus2=spatial.co2.nodes,
        carrier="Fischer-Tropsch",
        efficiency=costs.at["Fischer-Tropsch", "efficiency"],
        capital_cost=costs.at["Fischer-Tropsch", "capital_cost"]
        * costs.at["Fischer-Tropsch", "efficiency"],  # EUR/MW_H2/a
        marginal_cost=costs.at["Fischer-Tropsch", "efficiency"]
        * costs.at["Fischer-Tropsch", "VOM"],
        efficiency2=-costs.at["oil", "CO2 intensity"]
        * costs.at["Fischer-Tropsch", "efficiency"],
        p_nom_extendable=True,
        p_min_pu=options["min_part_load_fischer_tropsch"],
        lifetime=costs.at["Fischer-Tropsch", "lifetime"],
    )

    # naphtha
    demand_factor = options["HVC_demand_factor"]
    if demand_factor != 1:
        logger.warning(f"Changing HVC demand by {demand_factor * 100 - 100:+.2f}%.")

    p_set_naphtha = (
        demand_factor
        * industrial_demand.loc[nodes, "naphtha"].rename(
            lambda x: x + " naphtha for industry"
        )
        / nhours
    )

    if not options["regional_oil_demand"]:
        p_set_naphtha = p_set_naphtha.sum()

    n.add(
        "Bus",
        spatial.oil.naphtha,
        location=spatial.oil.demand_locations,
        carrier="naphtha for industry",
        unit="MWh_LHV",
    )

    n.add(
        "Load",
        spatial.oil.naphtha,
        bus=spatial.oil.naphtha,
        carrier="naphtha for industry",
        p_set=p_set_naphtha,
    )
    # some CO2 from naphtha are process emissions from steam cracker
    # rest of CO2 released to atmosphere either in waste-to-energy or decay
    process_co2_per_naphtha = (
        industrial_demand.loc[nodes, "process emission from feedstock"].sum()
        / industrial_demand.loc[nodes, "naphtha"].sum()
    )
    # link to supply the naphtha for industry load
    n.add(
        "Link",
        spatial.oil.naphtha,
        bus0=spatial.oil.nodes,
        bus1=spatial.oil.naphtha,
        bus2=spatial.co2.process_emissions,
        carrier="naphtha for industry",
        p_nom_extendable=True,
        efficiency2=process_co2_per_naphtha,
    )

    non_sequestered = 1 - get(
        cf_industry["HVC_environment_sequestration_fraction"],
        investment_year,
    )
    # energetic efficiency from naphtha to HVC
    HVC_per_naphtha = (
        costs.at["oil", "CO2 intensity"] - process_co2_per_naphtha
    ) / costs.at["oil", "CO2 intensity"]

    # distribute HVC waste across population
    if len(spatial.oil.non_sequestered_hvc) == 1:
        HVC_potential = p_set_naphtha.sum() * nhours * non_sequestered * HVC_per_naphtha
    else:
        HVC_potential_sum = (
            p_set_naphtha.sum() * nhours * non_sequestered * HVC_per_naphtha
        )
        shares = pop_layout.total / pop_layout.total.sum()
        HVC_potential = shares.mul(HVC_potential_sum)
        HVC_potential.index = HVC_potential.index + " non-sequestered HVC"

    n.add("Carrier", "non-sequestered HVC")

    n.add(
        "Bus",
        spatial.oil.non_sequestered_hvc,
        location=spatial.oil.demand_locations,
        carrier="non-sequestered HVC",
        unit="MWh_LHV",
    )
    # add stores with population distributed potential - must be zero at the last step
    e_max_pu = pd.DataFrame(
        1, index=n.snapshots, columns=spatial.oil.non_sequestered_hvc
    )
    e_max_pu.iloc[-1, :] = 0

    n.add(
        "Store",
        spatial.oil.non_sequestered_hvc,
        bus=spatial.oil.non_sequestered_hvc,
        carrier="non-sequestered HVC",
        e_nom=HVC_potential,
        marginal_cost=0,
        e_initial=HVC_potential,
        e_max_pu=e_max_pu,
    )

    n.add(
        "Link",
        spatial.oil.demand_locations,
        suffix=" HVC to air",
        bus0=spatial.oil.non_sequestered_hvc,
        bus1="co2 atmosphere",
        carrier="HVC to air",
        p_nom_extendable=True,
        efficiency=costs.at["oil", "CO2 intensity"],
    )

    if cf_industry["waste_to_energy"] or cf_industry["waste_to_energy_cc"]:
        if options["biomass"] and options["municipal_solid_waste"]:
            n.add(
                "Link",
                spatial.msw.locations,
                bus0=spatial.msw.nodes,
                bus1=spatial.oil.non_sequestered_hvc,
                bus2="co2 atmosphere",
                carrier="municipal solid waste",
                p_nom_extendable=True,
                efficiency=1.0,
                efficiency2=-costs.at[
                    "oil", "CO2 intensity"
                ],  # because msw is co2 neutral and will be burned in waste CHP or decomposed as oil
            )

        if cf_industry["waste_to_energy"]:
            urban_central = spatial.nodes + " urban central heat"
            existing_urban_central = n.buses.index[
                n.buses.carrier == "urban central heat"
            ]
            urban_central_nodes = urban_central.map(
                lambda x: x if x in existing_urban_central else ""
            )
            n.add(
                "Link",
                spatial.nodes + " waste CHP",
                bus0=spatial.oil.non_sequestered_hvc,
                bus1=spatial.nodes,
                bus2=urban_central_nodes,
                bus3="co2 atmosphere",
                carrier="waste CHP",
                p_nom_extendable=True,
                capital_cost=costs.at["waste CHP", "capital_cost"]
                * costs.at["waste CHP", "efficiency"],
                marginal_cost=costs.at["waste CHP", "VOM"],
                efficiency=costs.at["waste CHP", "efficiency"],
                efficiency2=costs.at["waste CHP", "efficiency-heat"],
                efficiency3=costs.at["oil", "CO2 intensity"],
                lifetime=costs.at["waste CHP", "lifetime"],
            )

        if cf_industry["waste_to_energy_cc"]:
            n.add(
                "Link",
                spatial.nodes + " waste CHP CC",
                bus0=spatial.oil.non_sequestered_hvc,
                bus1=spatial.nodes,
                bus2=urban_central_nodes,
                bus3="co2 atmosphere",
                bus4=spatial.co2.nodes,
                carrier="waste CHP CC",
                p_nom_extendable=True,
                capital_cost=costs.at["waste CHP CC", "capital_cost"]
                * costs.at["waste CHP CC", "efficiency"]
                + costs.at["biomass CHP capture", "capital_cost"]
                * costs.at["oil", "CO2 intensity"],
                marginal_cost=costs.at["waste CHP CC", "VOM"],
                efficiency=costs.at["waste CHP CC", "efficiency"],
                efficiency2=costs.at["waste CHP CC", "efficiency-heat"],
                efficiency3=costs.at["oil", "CO2 intensity"]
                * (1 - options["cc_fraction"]),
                efficiency4=costs.at["oil", "CO2 intensity"] * options["cc_fraction"],
                lifetime=costs.at["waste CHP CC", "lifetime"],
            )

    if options["heating"]:
        # TODO simplify bus expression
        n.add(
            "Load",
            nodes,
            suffix=" low-temperature heat for industry",
            bus=[
                (
                    node + " urban central heat"
                    if node + " urban central heat" in n.buses.index
                    else node + " services urban decentral heat"
                )
                for node in nodes
            ],
            carrier="low-temperature heat for industry",
            p_set=industrial_demand.loc[nodes, "low-temperature heat"] / nhours,
        )

    if options["use_industry_load"]:
        # remove today's industrial electricity demand by scaling down total electricity demand
        for ct in n.buses.country.dropna().unique():
            # TODO map onto n.bus.country

            loads_i = n.loads.index[
                (n.loads.index.str[:2] == ct) & (n.loads.carrier == "electricity")
            ]
            if n.loads_t.p_set[loads_i].empty:
                continue
            factor = (
                1
                - industrial_demand.loc[loads_i, "current electricity"].sum()
                / n.loads_t.p_set[loads_i].sum().sum()
            )
            n.loads_t.p_set[loads_i] *= factor

        n.add(
            "Load",
            nodes,
            suffix=" industry electricity",
            bus=nodes,
            carrier="industry electricity",
            p_set=industrial_demand.loc[nodes, "electricity"] / nhours,
        )

    n.add(
        "Bus",
        spatial.co2.process_emissions,
        location=spatial.co2.locations,
        carrier="process emissions",
        unit="t_co2",
    )

    if options["co2_spatial"] or options["co2_network"]:
        p_set = (
            -industrial_demand.loc[nodes, "process emission"].rename(
                index=lambda x: x + " process emissions"
            )
            / nhours
        )
    else:
        p_set = -industrial_demand.loc[nodes, "process emission"].sum() / nhours

    n.add(
        "Load",
        spatial.co2.process_emissions,
        bus=spatial.co2.process_emissions,
        carrier="process emissions",
        p_set=p_set,
    )

    n.add(
        "Link",
        spatial.co2.process_emissions,
        bus0=spatial.co2.process_emissions,
        bus1="co2 atmosphere",
        carrier="process emissions",
        p_nom_extendable=True,
        efficiency=1.0,
    )

    # assume enough local waste heat for CC
    n.add(
        "Link",
        spatial.co2.locations,
        suffix=" process emissions CC",
        bus0=spatial.co2.process_emissions,
        bus1="co2 atmosphere",
        bus2=spatial.co2.nodes,
        carrier="process emissions CC",
        p_nom_extendable=True,
        capital_cost=costs.at["cement capture", "capital_cost"],
        efficiency=1 - costs.at["cement capture", "capture_rate"],
        efficiency2=costs.at["cement capture", "capture_rate"],
        lifetime=costs.at["cement capture", "lifetime"],
    )

    if options["ammonia"]:
        if options["ammonia"] == "regional":
            p_set = (
                industrial_demand.loc[spatial.ammonia.locations, "ammonia"].rename(
                    index=lambda x: x + " NH3"
                )
                / nhours
            )
        else:
            p_set = industrial_demand["ammonia"].sum() / nhours

        n.add(
            "Load",
            spatial.ammonia.nodes,
            bus=spatial.ammonia.nodes,
            carrier="NH3",
            p_set=p_set,
        )

    if industrial_demand[["coke", "coal"]].sum().sum() > 0:
        add_carrier_buses(
            n,
            carrier="coal",
            costs=costs,
            spatial=spatial,
            options=options,
            cf_industry=cf_industry,
        )

        mwh_coal_per_mwh_coke = 1.366  # from eurostat energy balance
        p_set = (
            industrial_demand["coal"]
            + mwh_coal_per_mwh_coke * industrial_demand["coke"]
        ) / nhours

        p_set.rename(lambda x: x + " coal for industry", inplace=True)

        if not options["regional_coal_demand"]:
            p_set = p_set.sum()

        n.add(
            "Bus",
            spatial.coal.industry,
            location=spatial.coal.demand_locations,
            carrier="coal for industry",
            unit="MWh_LHV",
        )

        n.add(
            "Load",
            spatial.coal.industry,
            bus=spatial.coal.industry,
            carrier="coal for industry",
            p_set=p_set,
        )

        n.add(
            "Link",
            spatial.coal.industry,
            bus0=spatial.coal.nodes,
            bus1=spatial.coal.industry,
            bus2="co2 atmosphere",
            carrier="coal for industry",
            p_nom_extendable=True,
            efficiency2=costs.at["coal", "CO2 intensity"],
        )


def add_aviation(
    n: pypsa.Network,
    costs: pd.DataFrame,
    pop_layout: pd.DataFrame,
    pop_weighted_energy_totals: pd.DataFrame,
    options: dict,
    spatial: SimpleNamespace,
) -> None:
    logger.info("Add aviation")

    nodes = pop_layout.index
    nhours = n.snapshot_weightings.generators.sum()

    demand_factor = options["aviation_demand_factor"]
    if demand_factor != 1:
        logger.warning(
            f"Changing aviation demand by {demand_factor * 100 - 100:+.2f}%."
        )

    all_aviation = ["total international aviation", "total domestic aviation"]

    p_set = (
        demand_factor
        * pop_weighted_energy_totals.loc[nodes, all_aviation].sum(axis=1)
        * 1e6
        / nhours
    ).rename(lambda x: x + " kerosene for aviation")

    if not options["regional_oil_demand"]:
        p_set = p_set.sum()

    n.add(
        "Bus",
        spatial.oil.kerosene,
        location=spatial.oil.demand_locations,
        carrier="kerosene for aviation",
        unit="MWh_LHV",
    )

    n.add(
        "Load",
        spatial.oil.kerosene,
        bus=spatial.oil.kerosene,
        carrier="kerosene for aviation",
        p_set=p_set,
    )

    n.add(
        "Link",
        spatial.oil.kerosene,
        bus0=spatial.oil.nodes,
        bus1=spatial.oil.kerosene,
        bus2="co2 atmosphere",
        carrier="kerosene for aviation",
        p_nom_extendable=True,
        efficiency2=costs.at["oil", "CO2 intensity"],
    )

    if options["methanol"]["methanol_to_kerosene"]:
        tech = "methanol-to-kerosene"

        logger.info(f"Adding {tech}.")

        capital_cost = costs.at[tech, "capital_cost"] / costs.at[tech, "methanol-input"]

        n.add(
            "Link",
            spatial.h2.locations,
            suffix=f" {tech}",
            carrier=tech,
            capital_cost=capital_cost,
            marginal_cost=costs.at[tech, "VOM"] / costs.at[tech, "methanol-input"],
            bus0=spatial.methanol.nodes,
            bus1=spatial.oil.kerosene,
            bus2=spatial.h2.nodes,
            bus3="co2 atmosphere",
            efficiency=1 / costs.at[tech, "methanol-input"],
            efficiency2=-costs.at[tech, "hydrogen-input"]
            / costs.at[tech, "methanol-input"],
            efficiency3=costs.at["oil", "CO2 intensity"]
            / costs.at[tech, "methanol-input"],
            p_nom_extendable=True,
            lifetime=costs.at[tech, "lifetime"],
        )


def add_shipping(
    n: pypsa.Network,
    costs: pd.DataFrame,
    shipping_demand_file: str,
    pop_layout: pd.DataFrame,
    pop_weighted_energy_totals: pd.DataFrame,
    options: dict,
    spatial: SimpleNamespace,
    investment_year: int,
) -> None:
    logger.info("Add shipping")

    nodes = pop_layout.index
    nhours = n.snapshot_weightings.generators.sum()
    nyears = nhours / 8760

    shipping_hydrogen_share = get(options["shipping_hydrogen_share"], investment_year)
    shipping_methanol_share = get(options["shipping_methanol_share"], investment_year)
    shipping_oil_share = get(options["shipping_oil_share"], investment_year)

    total_share = shipping_hydrogen_share + shipping_methanol_share + shipping_oil_share
    if total_share != 1:
        logger.warning(
            f"Total shipping shares sum up to {total_share:.2%}, corresponding to increased or decreased demand assumptions."
        )

    domestic_navigation = pop_weighted_energy_totals.loc[
        nodes, ["total domestic navigation"]
    ].squeeze()
    international_navigation = (
        pd.read_csv(shipping_demand_file, index_col=0).squeeze(axis=1) * nyears
    )
    all_navigation = domestic_navigation + international_navigation
    p_set = all_navigation * 1e6 / nhours

    if shipping_hydrogen_share:
        oil_efficiency = options.get(
            "shipping_oil_efficiency", options.get("shipping_average_efficiency", 0.4)
        )
        efficiency = oil_efficiency / costs.at["fuel cell", "efficiency"]
        shipping_hydrogen_share = get(
            options["shipping_hydrogen_share"], investment_year
        )

        if options["shipping_hydrogen_liquefaction"]:
            n.add(
                "Bus",
                nodes,
                suffix=" H2 liquid",
                carrier="H2 liquid",
                location=nodes,
                unit="MWh_LHV",
            )

            n.add(
                "Link",
                nodes + " H2 liquefaction",
                bus0=nodes + " H2",
                bus1=nodes + " H2 liquid",
                carrier="H2 liquefaction",
                efficiency=costs.at["H2 liquefaction", "efficiency"],
                capital_cost=costs.at["H2 liquefaction", "capital_cost"],
                p_nom_extendable=True,
                lifetime=costs.at["H2 liquefaction", "lifetime"],
            )

            shipping_bus = nodes + " H2 liquid"
        else:
            shipping_bus = nodes + " H2"

        efficiency = (
            options["shipping_oil_efficiency"] / costs.at["fuel cell", "efficiency"]
        )
        p_set_hydrogen = shipping_hydrogen_share * p_set * efficiency

        n.add(
            "Load",
            nodes,
            suffix=" H2 for shipping",
            bus=shipping_bus,
            carrier="H2 for shipping",
            p_set=p_set_hydrogen,
        )

    if shipping_methanol_share:
        efficiency = (
            options["shipping_oil_efficiency"] / options["shipping_methanol_efficiency"]
        )

        p_set_methanol_shipping = (
            shipping_methanol_share
            * p_set.rename(lambda x: x + " shipping methanol")
            * efficiency
        )

        if not options["methanol"]["regional_methanol_demand"]:
            p_set_methanol_shipping = p_set_methanol_shipping.sum()

        n.add(
            "Bus",
            spatial.methanol.shipping,
            location=spatial.methanol.demand_locations,
            carrier="shipping methanol",
            unit="MWh_LHV",
        )

        n.add(
            "Load",
            spatial.methanol.shipping,
            bus=spatial.methanol.shipping,
            carrier="shipping methanol",
            p_set=p_set_methanol_shipping,
        )

        n.add(
            "Link",
            spatial.methanol.shipping,
            bus0=spatial.methanol.nodes,
            bus1=spatial.methanol.shipping,
            bus2="co2 atmosphere",
            carrier="shipping methanol",
            p_nom_extendable=True,
            efficiency2=1
            / options[
                "MWh_MeOH_per_tCO2"
            ],  # CO2 intensity methanol based on stoichiometric calculation with 22.7 GJ/t methanol (32 g/mol), CO2 (44 g/mol), 277.78 MWh/TJ = 0.218 t/MWh
        )

    if shipping_oil_share:
        p_set_oil = shipping_oil_share * p_set.rename(lambda x: x + " shipping oil")

        if not options["regional_oil_demand"]:
            p_set_oil = p_set_oil.sum()

        n.add(
            "Bus",
            spatial.oil.shipping,
            location=spatial.oil.demand_locations,
            carrier="shipping oil",
            unit="MWh_LHV",
        )

        n.add(
            "Load",
            spatial.oil.shipping,
            bus=spatial.oil.shipping,
            carrier="shipping oil",
            p_set=p_set_oil,
        )

        n.add(
            "Link",
            spatial.oil.shipping,
            bus0=spatial.oil.nodes,
            bus1=spatial.oil.shipping,
            bus2="co2 atmosphere",
            carrier="shipping oil",
            p_nom_extendable=True,
            efficiency2=costs.at["oil", "CO2 intensity"],
        )


def add_waste_heat(
    n: pypsa.Network,
    costs: pd.DataFrame,
    options: dict,
    cf_industry: dict,
) -> None:
    """
    Add industrial waste heat utilization capabilities to district heating systems.

    Modifies the network by adding waste heat outputs from various industrial processes
    to urban central heating systems. The amount of waste heat that can be utilized
    is controlled by efficiency parameters and option flags.

    Parameters
    ----------
    n : pypsa.Network
        The PyPSA network container object
    costs : pd.DataFrame
        DataFrame containing technology cost and efficiency parameters,
        particularly for methanolisation process
    options : dict
        Configuration dictionary containing boolean flags for different waste heat sources:
        - use_fischer_tropsch_waste_heat
        - use_methanation_waste_heat
        - use_haber_bosch_waste_heat
        - use_methanolisation_waste_heat
        - use_electrolysis_waste_heat
        - use_fuel_cell_waste_heat
    cf_industry : dict
        Dictionary containing conversion factors for industrial processes, including:
        - MWh_H2_per_tNH3_electrolysis
        - MWh_elec_per_tNH3_electrolysis
        - MWh_NH3_per_tNH3

    Returns
    -------
    None
        Modifies the network object in-place by adding waste heat connections

    Notes
    -----
    - Waste heat is only added to buses with carrier "urban central heat"
    - Default efficiency values (like 0.95 for Fischer-Tropsch) might need
      to be moved to configuration
    - The modification adds additional output buses (bus2, bus3, or bus4) to
      existing links representing industrial processes
    """
    logger.info("Add possibility to use industrial waste heat in district heating")

    # AC buses with district heating
    urban_central = n.buses.index[n.buses.carrier == "urban central heat"]
    if not urban_central.empty:
        urban_central = urban_central.str[: -len(" urban central heat")]

        link_carriers = n.links.carrier.unique()

        # Fischer-Tropsch waste heat
        if (
            options["use_fischer_tropsch_waste_heat"]
            and "Fischer-Tropsch" in link_carriers
        ):
            n.links.loc[urban_central + " Fischer-Tropsch", "bus3"] = (
                urban_central + " urban central heat"
            )
            n.links.loc[urban_central + " Fischer-Tropsch", "efficiency3"] = (
                0.95 - n.links.loc[urban_central + " Fischer-Tropsch", "efficiency"]
            ) * options["use_fischer_tropsch_waste_heat"]

        # Sabatier process waste heat
        if options["use_methanation_waste_heat"] and "Sabatier" in link_carriers:
            n.links.loc[urban_central + " Sabatier", "bus3"] = (
                urban_central + " urban central heat"
            )
            n.links.loc[urban_central + " Sabatier", "efficiency3"] = (
                0.95 - n.links.loc[urban_central + " Sabatier", "efficiency"]
            ) * options["use_methanation_waste_heat"]

        # Haber-Bosch process waste heat
        if options["use_haber_bosch_waste_heat"] and "Haber-Bosch" in link_carriers:
            n.links.loc[urban_central + " Haber-Bosch", "bus3"] = (
                urban_central + " urban central heat"
            )
            total_energy_input = (
                cf_industry["MWh_H2_per_tNH3_electrolysis"]
                + cf_industry["MWh_elec_per_tNH3_electrolysis"]
            ) / cf_industry["MWh_NH3_per_tNH3"]
            electricity_input = (
                cf_industry["MWh_elec_per_tNH3_electrolysis"]
                / cf_industry["MWh_NH3_per_tNH3"]
            )
            n.links.loc[urban_central + " Haber-Bosch", "efficiency3"] = (
                0.15 * total_energy_input / electricity_input
            ) * options["use_haber_bosch_waste_heat"]

        # Methanolisation waste heat
        if (
            options["use_methanolisation_waste_heat"]
            and "methanolisation" in link_carriers
        ):
            n.links.loc[urban_central + " methanolisation", "bus4"] = (
                urban_central + " urban central heat"
            )
            n.links.loc[urban_central + " methanolisation", "efficiency4"] = (
                costs.at["methanolisation", "heat-output"]
                / costs.at["methanolisation", "hydrogen-input"]
            ) * options["use_methanolisation_waste_heat"]

        # Electrolysis waste heat
        if (
            options["use_electrolysis_waste_heat"]
            and "H2 Electrolysis" in link_carriers
        ):
            n.links.loc[urban_central + " H2 Electrolysis", "bus2"] = (
                urban_central + " urban central heat"
            )
            n.links.loc[urban_central + " H2 Electrolysis", "efficiency2"] = (
                0.84 - n.links.loc[urban_central + " H2 Electrolysis", "efficiency"]
            ) * options["use_electrolysis_waste_heat"]

        # Fuel cell waste heat
        if options["use_fuel_cell_waste_heat"] and "H2 Fuel Cell" in link_carriers:
            n.links.loc[urban_central + " H2 Fuel Cell", "bus2"] = (
                urban_central + " urban central heat"
            )
            n.links.loc[urban_central + " H2 Fuel Cell", "efficiency2"] = (
                0.95 - n.links.loc[urban_central + " H2 Fuel Cell", "efficiency"]
            ) * options["use_fuel_cell_waste_heat"]


def add_agriculture(
    n: pypsa.Network,
    costs: pd.DataFrame,
    pop_layout: pd.DataFrame,
    pop_weighted_energy_totals: pd.DataFrame,
    investment_year: int,
    options: dict,
    spatial: SimpleNamespace,
) -> None:
    """
    Add agriculture, forestry and fishing sector loads to the network.

    Creates electrical loads, heat loads, and machinery-related components (both electric
    and oil-based) for the agricultural sector, distributed according to population weights.

    Parameters
    ----------
    n : pypsa.Network
        The PyPSA network container object
    costs : pd.DataFrame
        DataFrame containing cost parameters, must include 'oil' index with 'CO2 intensity'
    pop_layout : pd.DataFrame
        Population distribution by node
    pop_weighted_energy_totals : pd.DataFrame
        Energy totals weighted by population, must include columns:
        ['total agriculture electricity', 'total agriculture heat',
         'total agriculture machinery']
    investment_year : int
        Year for which to get time-dependent parameters
    options : dict
        Configuration dictionary containing:
        - agriculture_machinery_electric_share: float or dict
        - agriculture_machinery_oil_share: float or dict
        - agriculture_machinery_fuel_efficiency: float
        - agriculture_machinery_electric_efficiency: float
        - regional_oil_demand: bool
    spatial : SimpleNamespace
        Namespace containing spatial definitions, must include:
        - oil.agriculture_machinery
        - oil.demand_locations
        - oil.nodes

    Returns
    -------
    None
        Modifies the network object in-place by adding loads and components

    Notes
    -----
    The function adds three types of loads:
    1. Agricultural electricity consumption
    2. Agricultural heat demand
    3. Agricultural machinery energy demand (split between electricity and oil)
    """
    logger.info("Add agriculture, forestry and fishing sector.")

    nodes = pop_layout.index
    nhours = n.snapshot_weightings.generators.sum()

    # electricity
    n.add(
        "Load",
        nodes,
        suffix=" agriculture electricity",
        bus=nodes,
        carrier="agriculture electricity",
        p_set=pop_weighted_energy_totals.loc[nodes, "total agriculture electricity"]
        * 1e6
        / nhours,
    )

    # heat
    n.add(
        "Load",
        nodes,
        suffix=" agriculture heat",
        bus=nodes + " services rural heat",
        carrier="agriculture heat",
        p_set=pop_weighted_energy_totals.loc[nodes, "total agriculture heat"]
        * 1e6
        / nhours,
    )

    # machinery

    electric_share = get(
        options["agriculture_machinery_electric_share"], investment_year
    )
    oil_share = get(options["agriculture_machinery_oil_share"], investment_year)

    total_share = electric_share + oil_share
    if total_share != 1:
        logger.warning(
            f"Total agriculture machinery shares sum up to {total_share:.2%}, corresponding to increased or decreased demand assumptions."
        )

    machinery_nodal_energy = (
        pop_weighted_energy_totals.loc[nodes, "total agriculture machinery"] * 1e6
    )

    if electric_share > 0:
        efficiency_gain = (
            options["agriculture_machinery_fuel_efficiency"]
            / options["agriculture_machinery_electric_efficiency"]
        )

        n.add(
            "Load",
            nodes,
            suffix=" agriculture machinery electric",
            bus=nodes,
            carrier="agriculture machinery electric",
            p_set=electric_share / efficiency_gain * machinery_nodal_energy / nhours,
        )

    if oil_share > 0:
        p_set = (
            oil_share
            * machinery_nodal_energy.rename(lambda x: x + " agriculture machinery oil")
            / nhours
        )

        if not options["regional_oil_demand"]:
            p_set = p_set.sum()

        n.add(
            "Bus",
            spatial.oil.agriculture_machinery,
            location=spatial.oil.demand_locations,
            carrier="agriculture machinery oil",
            unit="MWh_LHV",
        )

        n.add(
            "Load",
            spatial.oil.agriculture_machinery,
            bus=spatial.oil.agriculture_machinery,
            carrier="agriculture machinery oil",
            p_set=p_set,
        )

        n.add(
            "Link",
            spatial.oil.agriculture_machinery,
            bus0=spatial.oil.nodes,
            bus1=spatial.oil.agriculture_machinery,
            bus2="co2 atmosphere",
            carrier="agriculture machinery oil",
            p_nom_extendable=True,
            efficiency2=costs.at["oil", "CO2 intensity"],
        )


def decentral(n):
    """
    Removes the electricity transmission system.
    """
    n.lines.drop(n.lines.index, inplace=True)
    n.links.drop(n.links.index[n.links.carrier.isin(["DC", "B2B"])], inplace=True)


def remove_h2_network(n):
    n.links.drop(
        n.links.index[n.links.carrier.str.contains("H2 pipeline")], inplace=True
    )

    if "EU H2 Store" in n.stores.index:
        n.stores.drop("EU H2 Store", inplace=True)


def limit_individual_line_extension(n, maxext):
    logger.info(f"Limiting new HVAC and HVDC extensions to {maxext} MW")
    n.lines["s_nom_max"] = n.lines["s_nom"] + maxext
    hvdc = n.links.index[n.links.carrier == "DC"]
    n.links.loc[hvdc, "p_nom_max"] = n.links.loc[hvdc, "p_nom"] + maxext


aggregate_dict = {
    "p_nom": pd.Series.sum,
    "s_nom": pd.Series.sum,
    "v_nom": "max",
    "v_mag_pu_max": "min",
    "v_mag_pu_min": "max",
    "p_nom_max": pd.Series.sum,
    "s_nom_max": pd.Series.sum,
    "p_nom_min": pd.Series.sum,
    "s_nom_min": pd.Series.sum,
    "v_ang_min": "max",
    "v_ang_max": "min",
    "terrain_factor": "mean",
    "num_parallel": "sum",
    "p_set": "sum",
    "e_initial": "sum",
    "e_nom": pd.Series.sum,
    "e_nom_max": pd.Series.sum,
    "e_nom_min": pd.Series.sum,
    "state_of_charge_initial": "sum",
    "state_of_charge_set": "sum",
    "inflow": "sum",
    "p_max_pu": "first",
    "x": "mean",
    "y": "mean",
}


def cluster_heat_buses(n):
    """
    Cluster residential and service heat buses to one representative bus.

    This can be done to save memory and speed up optimisation
    """

    def define_clustering(attributes, aggregate_dict):
        """
        Define how attributes should be clustered.
        Input:
            attributes    : pd.Index()
            aggregate_dict: dictionary (key: name of attribute, value
                                        clustering method)

        Returns:
            agg           : clustering dictionary
        """
        keys = attributes.intersection(aggregate_dict.keys())
        agg = dict(
            zip(
                attributes.difference(keys),
                ["first"] * len(df.columns.difference(keys)),
            )
        )
        for key in keys:
            agg[key] = aggregate_dict[key]
        return agg

    logger.info("Cluster residential and service heat buses.")
    components = ["Bus", "Carrier", "Generator", "Link", "Load", "Store"]

    for c in n.iterate_components(components):
        df = c.df
        cols = df.columns[df.columns.str.contains("bus") | (df.columns == "carrier")]

        # rename columns and index
        df[cols] = df[cols].apply(
            lambda x: x.str.replace("residential ", "").str.replace("services ", ""),
            axis=1,
        )
        df = df.rename(
            index=lambda x: x.replace("residential ", "").replace("services ", "")
        )

        # cluster heat nodes
        # static dataframe
        agg = define_clustering(df.columns, aggregate_dict)
        df = df.groupby(level=0).agg(agg, numeric_only=False)
        # time-varying data
        pnl = c.pnl
        agg = define_clustering(pd.Index(pnl.keys()), aggregate_dict)
        for k in pnl.keys():

            def renamer(s):
                return s.replace("residential ", "").replace("services ", "")

            pnl[k] = pnl[k].T.groupby(renamer).agg(agg[k], numeric_only=False).T

        # remove unclustered assets of service/residential
        to_drop = c.df.index.difference(df.index)
        n.remove(c.name, to_drop)
        # add clustered assets
        to_add = df.index.difference(c.df.index)
        n.add(c.name, df.loc[to_add].index, **df.loc[to_add])


def set_temporal_aggregation(n, resolution, snapshot_weightings):
    """
    Aggregate time-varying data to the given snapshots.
    """
    if not resolution:
        logger.info("No temporal aggregation. Using native resolution.")
        return n
    elif "sn" in resolution.lower():
        # Representative snapshots are dealt with directly
        sn = int(resolution[:-2])
        logger.info("Use every %s snapshot as representative", sn)
        n.set_snapshots(n.snapshots[::sn])
        n.snapshot_weightings *= sn
        return n
    else:
        # Otherwise, use the provided snapshots
        snapshot_weightings = pd.read_csv(
            snapshot_weightings, index_col=0, parse_dates=True
        )

        # Define a series used for aggregation, mapping each hour in
        # n.snapshots to the closest previous timestep in
        # snapshot_weightings.index
        aggregation_map = (
            pd.Series(
                snapshot_weightings.index.get_indexer(n.snapshots), index=n.snapshots
            )
            .replace(-1, np.nan)
            .ffill()
            .astype(int)
            .map(lambda i: snapshot_weightings.index[i])
        )

        m = n.copy(with_time=False)
        m.set_snapshots(snapshot_weightings.index)
        m.snapshot_weightings = snapshot_weightings

        # Aggregation all time-varying data.
        for c in n.iterate_components():
            pnl = getattr(m, c.list_name + "_t")
            for k, df in c.pnl.items():
                if not df.empty:
                    if c.list_name == "stores" and k == "e_max_pu":
                        pnl[k] = df.groupby(aggregation_map).min()
                    elif c.list_name == "stores" and k == "e_min_pu":
                        pnl[k] = df.groupby(aggregation_map).max()
                    else:
                        pnl[k] = df.groupby(aggregation_map).mean()

        return m


def lossy_bidirectional_links(n, carrier, efficiencies={}):
    """Split bidirectional links into two unidirectional links to include transmission losses."""

    carrier_i = n.links.query("carrier == @carrier").index

    if (
        not any((v != 1.0) or (v >= 0) for v in efficiencies.values())
        or carrier_i.empty
    ):
        return

    efficiency_static = efficiencies.get("efficiency_static", 1)
    efficiency_per_1000km = efficiencies.get("efficiency_per_1000km", 1)
    compression_per_1000km = efficiencies.get("compression_per_1000km", 0)

    logger.info(
        f"Specified losses for {carrier} transmission "
        f"(static: {efficiency_static}, per 1000km: {efficiency_per_1000km}, compression per 1000km: {compression_per_1000km}). "
        "Splitting bidirectional links."
    )

    n.links.loc[carrier_i, "p_min_pu"] = 0
    n.links.loc[carrier_i, "efficiency"] = (
        efficiency_static
        * efficiency_per_1000km ** (n.links.loc[carrier_i, "length"] / 1e3)
    )
    rev_links = (
        n.links.loc[carrier_i].copy().rename({"bus0": "bus1", "bus1": "bus0"}, axis=1)
    )
    rev_links["length_original"] = rev_links["length"]
    rev_links["capital_cost"] = 0
    rev_links["length"] = 0
    rev_links["reversed"] = True
    rev_links.index = rev_links.index.map(lambda x: x + "-reversed")

    n.links["reversed"] = n.links.get("reversed", False)
    n.links = pd.concat([n.links, rev_links], sort=False)
    n.links["length_original"] = n.links["length_original"].fillna(n.links.length)

    # do compression losses after concatenation to take electricity consumption at bus0 in either direction
    carrier_i = n.links.query("carrier == @carrier").index
    if compression_per_1000km > 0:
        n.links.loc[carrier_i, "bus2"] = n.links.loc[carrier_i, "bus0"].map(
            n.buses.location
        )  # electricity
        n.links.loc[carrier_i, "efficiency2"] = (
            -compression_per_1000km * n.links.loc[carrier_i, "length_original"] / 1e3
        )


def add_enhanced_geothermal(
    n,
    costs,
    costs_config,
    egs_potentials,
    egs_overlap,
    egs_config,
    egs_capacity_factors=None,
):
    """
    Add Enhanced Geothermal System (EGS) potential to the network model.

    Parameters
    ----------
    n : pypsa.Network
        The PyPSA network container object.
    egs_potentials : str
        Path to CSV file containing EGS potential data.
    egs_overlap : str
        Path to CSV file defining overlap between gridded geothermal potential
        estimation and bus regions.
    costs : pd.DataFrame
        Technology cost assumptions including fields for lifetime, FOM, investment,
        and efficiency parameters.
    egs_config : dict
        Configuration for enhanced geothermal systems with keys:
        - var_cf : bool
            Whether to use time-varying capacity factors
        - flexible : bool
            Whether to add flexible operation using geothermal reservoir
        - max_hours : float
            Maximum hours of storage if flexible
        - max_boost : float
            Maximum power boost factor if flexible
    costs_config : dict
        General cost configuration containing:
        - fill_values : dict
            With key 'discount rate' for financial calculations
    egs_capacity_factors : str, optional
        Path to CSV file with time-varying capacity factors.
        Required if egs_config['var_cf'] is True.

    Returns
    -------
    None
        Modifies the network object in-place by adding EGS components.

    Notes
    -----
    Implements EGS with 2020 CAPEX from Aghahosseini et al 2021.
    The function adds various components to the network:
    - Geothermal heat generators and buses
    - Organic Rankine Cycle links for electricity generation
    - District heating links if urban central heat exists
    - Optional storage units for flexible operation
    """
    if len(spatial.geothermal_heat.nodes) > 1:
        logger.warning(
            "'add_enhanced_geothermal' not implemented for multiple geothermal nodes."
        )
    logger.info(
        "[EGS] implemented with 2020 CAPEX from Aghahosseini et al 2021: 'From hot rock to...'."
    )
    logger.info(
        "[EGS] Recommended usage scales CAPEX to future cost expectations using config 'adjustments'."
    )
    logger.info("[EGS] During this the relevant carriers are:")
    logger.info("[EGS] drilling part -> 'geothermal heat'")
    logger.info(
        "[EGS] electricity generation part -> 'geothermal organic rankine cycle'"
    )
    logger.info("[EGS] district heat distribution part -> 'geothermal district heat'")

    # matrix defining the overlap between gridded geothermal potential estimation, and bus regions
    overlap = pd.read_csv(egs_overlap, index_col=0)
    overlap.columns = overlap.columns.astype(int)
    egs_potentials = pd.read_csv(egs_potentials, index_col=0)

    Nyears = n.snapshot_weightings.generators.sum() / 8760
    dr = costs_config["fill_values"]["discount rate"]
    lt = costs.at["geothermal", "lifetime"]
    FOM = costs.at["geothermal", "FOM"]

    egs_annuity = calculate_annuity(lt, dr)

    # under egs optimism, the expected cost reductions also cover costs for ORC
    # hence, the ORC costs are no longer taken from technology-data
    orc_capex = costs.at["organic rankine cycle", "investment"]

    # cost for ORC is subtracted, as it is already included in the geothermal cost.
    # The orc cost are attributed to a separate link representing the ORC.
    # also capital_cost conversion Euro/kW -> Euro/MW

    egs_potentials["capital_cost"] = (
        (egs_annuity + FOM / (1.0 + FOM))
        * (egs_potentials["CAPEX"] * 1e3 - orc_capex)
        * Nyears
    )

    assert (egs_potentials["capital_cost"] > 0).all(), (
        "Error in EGS cost, negative values found."
    )

    orc_annuity = calculate_annuity(costs.at["organic rankine cycle", "lifetime"], dr)
    orc_capital_cost = (orc_annuity + FOM / (1 + FOM)) * orc_capex * Nyears

    efficiency_orc = costs.at["organic rankine cycle", "efficiency"]
    efficiency_dh = costs.at["geothermal", "district heat-input"]

    # p_nom_max conversion GW -> MW
    egs_potentials["p_nom_max"] = egs_potentials["p_nom_max"] * 1000.0

    # not using add_carrier_buses, as we are not interested in a Store
    n.add("Carrier", "geothermal heat")

    n.add(
        "Bus",
        spatial.geothermal_heat.nodes,
        carrier="geothermal heat",
        unit="MWh_th",
    )

    n.add(
        "Generator",
        spatial.geothermal_heat.nodes,
        bus=spatial.geothermal_heat.nodes,
        carrier="geothermal heat",
        p_nom_extendable=True,
    )

    if egs_config["var_cf"]:
        efficiency = pd.read_csv(egs_capacity_factors, parse_dates=True, index_col=0)
        logger.info("Adding Enhanced Geothermal with time-varying capacity factors.")
    else:
        efficiency = 1.0

    # if urban central heat exists, adds geothermal as CHP
    as_chp = "urban central heat" in n.loads.carrier.unique()

    if as_chp:
        logger.info("Adding EGS as Combined Heat and Power.")

    else:
        logger.info("Adding EGS for Electricity Only.")

    for bus, bus_overlap in overlap.iterrows():
        if not bus_overlap.sum():
            continue

        overlap = bus_overlap.loc[bus_overlap > 0.0]
        bus_egs = egs_potentials.loc[overlap.index]

        if not len(bus_egs):
            continue

        bus_egs["p_nom_max"] = bus_egs["p_nom_max"].multiply(bus_overlap)
        bus_egs = bus_egs.loc[bus_egs.p_nom_max > 0.0]

        appendix = " " + pd.Index(np.arange(len(bus_egs)).astype(str))

        # add surface bus
        n.add(
            "Bus",
            pd.Index([f"{bus} geothermal heat surface"]),
            location=bus,
            unit="MWh_th",
            carrier="geothermal heat",
        )

        bus_egs.index = np.arange(len(bus_egs)).astype(str)
        well_name = f"{bus} enhanced geothermal" + appendix

        if egs_config["var_cf"]:
            bus_eta = pd.concat(
                (efficiency[bus].rename(idx) for idx in well_name),
                axis=1,
            )
        else:
            bus_eta = efficiency

        p_nom_max = bus_egs["p_nom_max"]
        capital_cost = bus_egs["capital_cost"]
        bus1 = pd.Series(f"{bus} geothermal heat surface", well_name)

        # adding geothermal wells as multiple generators to represent supply curve
        n.add(
            "Link",
            well_name,
            bus0=spatial.geothermal_heat.nodes,
            bus1=bus1,
            carrier="geothermal heat",
            p_nom_extendable=True,
            p_nom_max=p_nom_max.set_axis(well_name) / efficiency_orc,
            capital_cost=capital_cost.set_axis(well_name) * efficiency_orc,
            efficiency=bus_eta.loc[n.snapshots],
            lifetime=costs.at["geothermal", "lifetime"],
        )

        # adding Organic Rankine Cycle as a single link
        n.add(
            "Link",
            bus + " geothermal organic rankine cycle",
            bus0=f"{bus} geothermal heat surface",
            bus1=bus,
            p_nom_extendable=True,
            carrier="geothermal organic rankine cycle",
            capital_cost=orc_capital_cost * efficiency_orc,
            efficiency=efficiency_orc,
            lifetime=costs.at["organic rankine cycle", "lifetime"],
        )

        if as_chp and bus + " urban central heat" in n.buses.index:
            n.add(
                "Link",
                bus + " geothermal heat district heat",
                bus0=f"{bus} geothermal heat surface",
                bus1=bus + " urban central heat",
                carrier="geothermal district heat",
                capital_cost=orc_capital_cost
                * efficiency_orc
                * costs.at["geothermal", "district heat surcharge"]
                / 100.0,
                efficiency=efficiency_dh,
                p_nom_extendable=True,
                lifetime=costs.at["geothermal", "lifetime"],
            )

        if egs_config["flexible"]:
            # this StorageUnit represents flexible operation using the geothermal reservoir.
            # Hence, it is counter-intuitive to install it at the surface bus,
            # this is however the more lean and computationally efficient solution.

            max_hours = egs_config["max_hours"]
            boost = egs_config["max_boost"]

            n.add(
                "StorageUnit",
                bus + " geothermal reservoir",
                bus=f"{bus} geothermal heat surface",
                carrier="geothermal heat",
                p_nom_extendable=True,
                p_min_pu=-boost,
                max_hours=max_hours,
                cyclic_state_of_charge=True,
            )


def get_capacities_from_elec(n, carriers, component):
    """
    Gets capacities and efficiencies for {carrier} in n.{component} that were
    previously assigned in add_electricity.
    """
    component_list = ["generators", "storage_units", "links", "stores"]
    component_dict = {name: getattr(n, name) for name in component_list}
    e_nom_carriers = ["stores"]
    nom_col = {x: "e_nom" if x in e_nom_carriers else "p_nom" for x in component_list}
    eff_col = "efficiency"

    capacity_dict = {}
    efficiency_dict = {}
    for carrier in carriers:
        capacity_dict[carrier] = component_dict[component].query("carrier in @carrier")[
            nom_col[component]
        ]
        efficiency_dict[carrier] = component_dict[component].query(
            "carrier in @carrier"
        )[eff_col]

    return capacity_dict, efficiency_dict


def add_import_options(
    n: pypsa.Network,
    costs: pd.DataFrame,
    options: dict,
    gas_input_nodes: pd.DataFrame,
    h2_imports_tyndp_fn: str,
):
    """
    Add green energy import options.

    Parameters
    ----------
    n : pypsa.Network
    costs : pd.DataFrame
    options : dict
        Options from snakemake.params["sector"].
    gas_input_nodes : pd.DataFrame
        Locations of gas input nodes split by LNG and pipeline.
    h2_imports_tyndp_fn: str,
        Path to file containing H2 import potentials, maximum capacity, offer quantity and marginal cost from TYNDP input data
    """

    import_config = options["imports"]
    import_options = import_config["price"]
    logger.info(f"Adding import options:\n{pd.Series(import_config['carriers'])}")

    if "methanol" in import_config["carriers"]:
        co2_intensity = costs.at["methanolisation", "carbondioxide-input"]

        n.add(
            "Link",
            spatial.methanol.nodes,
            suffix=" import",
            carrier="import methanol",
            bus0="co2 atmosphere",
            bus1=spatial.methanol.nodes,
            efficiency=1 / co2_intensity,
            marginal_cost=import_options["methanol"] / co2_intensity,
            p_nom=1e7,
        )

    if "oil" in import_config["carriers"]:
        co2_intensity = costs.at["oil", "CO2 intensity"]

        n.add(
            "Link",
            spatial.oil.nodes,
            suffix=" import",
            carrier="import oil",
            bus0="co2 atmosphere",
            bus1=spatial.oil.nodes,
            efficiency=1 / co2_intensity,
            marginal_cost=import_options["oil"] / co2_intensity,
            p_nom=1e7,
        )

    if "gas" in import_config["carriers"]:
        co2_intensity = costs.at["gas", "CO2 intensity"]

        p_nom = gas_input_nodes["lng"].dropna()
        p_nom.rename(lambda x: x + " gas", inplace=True)  #
        if len(spatial.gas.nodes) == 1:
            p_nom = p_nom.sum()
            nodes = spatial.gas.nodes
        else:
            nodes = p_nom.index

        n.add(
            "Link",
            nodes,
            suffix=" import",
            carrier="import gas",
            bus0="co2 atmosphere",
            bus1=nodes,
            efficiency=1 / co2_intensity,
            marginal_cost=import_options["gas"] / co2_intensity,
            p_nom=p_nom / co2_intensity,
        )

    if "NH3" in import_config["carriers"]:
        if options["ammonia"]:
            n.add(
                "Generator",
                spatial.ammonia.nodes,
                suffix=" import",
                bus=spatial.ammonia.nodes,
                carrier="import NH3",
                p_nom=1e7,
                marginal_cost=import_options["NH3"],
            )

        else:
            logger.warning(
                "Skipping specified ammonia imports because ammonia carrier is not present."
            )

    if "H2" in import_config["carriers"]:
        if options["h2_topology_tyndp"]:
            logger.info("Adding TYNDP H2 import.")

            import_potentials_h2 = pd.read_csv(h2_imports_tyndp_fn, index_col=0)

            # change coordinates of import buses with existing H2 buses (e.g. NO)
            h2_coords = (
                n.buses.query("index.str.contains('H2')")
                .groupby("country")
                .first()[["x", "y"]]
                .rename(columns={"x": "bus0_x", "y": "bus0_y"})
            )
            temp_df = import_potentials_h2.set_index("bus0")
            temp_df.update(h2_coords)
            import_potentials_h2[["bus0_x", "bus0_y"]] = temp_df[
                ["bus0_x", "bus0_y"]
            ].values

            n.add(
                "Bus",
                import_potentials_h2.Corridor,
                suffix=" H2 import",
                location=import_potentials_h2.Corridor.values + " H2 import",
                x=import_potentials_h2.bus0_x.values,
                y=import_potentials_h2.bus0_y.values,
                country=import_potentials_h2.bus0.replace({"Ammonia": ""}).values,
                carrier="import H2",
                unit="MWh_th",
            )

            n.add(
                "Generator",
                import_potentials_h2.Corridor,
                suffix=" H2 import",
                bus=import_potentials_h2.Corridor.values + " H2 import",
                carrier="import H2",
                p_nom_extendable=False,
                p_nom=import_potentials_h2.p_nom.values,
                marginal_cost=import_potentials_h2.marginal_cost.values,
                e_sum_max=import_potentials_h2.e_sum_max.values,
            )
            n.add(
                "Link",
                import_potentials_h2.index,
                bus0=import_potentials_h2.Corridor.values + " H2 import",
                bus1=import_potentials_h2.bus1.values + " H2 Z2",
                p_nom_extendable=False,
                p_nom=import_potentials_h2.p_nom.values,
                bidirectional=False,
                carrier="H2 import " + import_potentials_h2.Type.values,
            )

        else:
            p_nom = gas_input_nodes["pipeline"].dropna()
            p_nom.rename(lambda x: x + " H2", inplace=True)
            n.add(
                "Generator",
                p_nom.index,
                suffix=" import",
                bus=p_nom.index,
                carrier="import H2",
                p_nom=p_nom,
                marginal_cost=import_options["H2"],
            )


if __name__ == "__main__":
    if "snakemake" not in globals():
        from scripts._helpers import mock_snakemake

        snakemake = mock_snakemake(
            "prepare_sector_network",
            opts="",
            clusters="all",
            sector_opts="",
            planning_horizons="2030",
        )

    configure_logging(snakemake)  # pylint: disable=E0606
    set_scenario_config(snakemake)
    update_config_from_wildcards(snakemake.config, snakemake.wildcards)

    options = snakemake.params.sector
    cf_industry = snakemake.params.industry

    investment_year = int(snakemake.wildcards.planning_horizons)

    n = pypsa.Network(snakemake.input.network)

    if snakemake.params.load_source == "tyndp":
        logger.info(
            f"Attaching electrical load from {snakemake.params.load_source} to the network"
        )

        attach_load(
            n=n,
            load_fn=snakemake.input.load,
            busmap_fn=snakemake.input.busmap,
            scaling=snakemake.params.scaling_factor,
            overwrite=True,
        )

    pop_layout = pd.read_csv(snakemake.input.clustered_pop_layout, index_col=0)
    nhours = n.snapshot_weightings.generators.sum()
    nyears = nhours / 8760

    costs = load_costs(
        snakemake.input.costs,
        snakemake.params.costs,
        nyears=nyears,
    )

    pop_weighted_energy_totals = (
        pd.read_csv(snakemake.input.pop_weighted_energy_totals, index_col=0) * nyears
    )
    pop_weighted_heat_totals = (
        pd.read_csv(snakemake.input.pop_weighted_heat_totals, index_col=0) * nyears
    )
    pop_weighted_energy_totals.update(pop_weighted_heat_totals)

    fn = snakemake.input.gas_input_nodes_simplified
    gas_input_nodes = pd.read_csv(fn, index_col=0)

    if options.get("keep_existing_capacities", False):
        existing_capacities, existing_efficiencies = get_capacities_from_elec(
            n,
            carriers=options.get("conventional_generation").keys(),
            component="generators",
        )
    else:
        existing_capacities = existing_efficiencies = None

    carriers_to_keep = snakemake.params.pypsa_eur
    profiles = {
        key: snakemake.input[key]
        for key in snakemake.input.keys()
        if key.startswith("profile")
    }
    landfall_lengths = {
        tech: settings["landfall_length"]
        for tech, settings in snakemake.params.renewable.items()
        if "landfall_length" in settings.keys()
    }
    patch_electricity_network(n, costs, carriers_to_keep, profiles, landfall_lengths)

    fn = snakemake.input.heating_efficiencies
    year = int(snakemake.params["energy_totals_year"])
    heating_efficiencies = pd.read_csv(fn, index_col=[1, 0]).loc[year]

    buses_h2_file = snakemake.input.buses_h2 if options["h2_topology_tyndp"] else None
<<<<<<< HEAD
    spatial = define_spatial(
        pop_layout.index,
        options,
        offshore_buses_fn=snakemake.input.offshore_buses,
        buses_h2_file=buses_h2_file,
    )
=======
    spatial = define_spatial(pop_layout.index, options, buses_h2_file=buses_h2_file)
>>>>>>> 540609e6

    if snakemake.params.foresight in ["overnight", "myopic", "perfect"]:
        add_lifetime_wind_solar(n, costs)

        conventional = snakemake.params.conventional_carriers
        for carrier in conventional:
            add_carrier_buses(
                n=n,
                carrier=carrier,
                costs=costs,
                spatial=spatial,
                options=options,
                cf_industry=cf_industry,
            )

    add_eu_bus(n)

    add_co2_tracking(
        n,
        costs,
        options,
        sequestration_potential_file=snakemake.input.sequestration_potential,
    )

    add_generation(
        n=n,
        costs=costs,
        pop_layout=pop_layout,
        conventionals=options["conventional_generation"],
        spatial=spatial,
        options=options,
        cf_industry=cf_industry,
        ext_carriers=snakemake.params.electricity.get("extendable_carriers", dict()),
        existing_capacities=existing_capacities,
        existing_efficiencies=existing_efficiencies,
    )

    add_gas_and_h2_infrastructure(
        n=n,
        costs=costs,
        pop_layout=pop_layout,
        h2_cavern_file=snakemake.input.h2_cavern,
        h2_pipes_file=snakemake.input.h2_grid_tyndp,
        interzonal_file=snakemake.input.interzonal_prepped,
        cavern_types=snakemake.params.sector["hydrogen_underground_storage_locations"],
        clustered_gas_network_file=snakemake.input.clustered_gas_network,
        gas_input_nodes=gas_input_nodes,
        spatial=spatial,
        options=options,
        logger=logger,
    )

    if snakemake.params.offshore_hubs:
        add_offshore_hubs_tyndp(
            n=n,
            pyear=int(snakemake.wildcards.planning_horizons),
            offshore_grid_fn=snakemake.input.offshore_grid,
            costs=costs,
            spatial=spatial,
            logger=logger,
            nyears=nyears,
        )

    add_battery_stores(n=n, nodes=pop_layout.index, costs=costs)

    if options["transport"]:
        add_land_transport(
            n=n,
            costs=costs,
            transport_demand_file=snakemake.input.transport_demand,
            transport_data_file=snakemake.input.transport_data,
            avail_profile_file=snakemake.input.avail_profile,
            dsm_profile_file=snakemake.input.dsm_profile,
            temp_air_total_file=snakemake.input.temp_air_total,
            cf_industry=cf_industry,
            options=options,
            investment_year=investment_year,
            nodes=spatial.nodes,
        )

    if options["heating"]:
        add_heat(
            n=n,
            costs=costs,
            cop_profiles_file=snakemake.input.cop_profiles,
            direct_heat_source_utilisation_profile_file=snakemake.input.direct_heat_source_utilisation_profiles,
            hourly_heat_demand_total_file=snakemake.input.hourly_heat_demand_total,
            ptes_e_max_pu_file=snakemake.input.ptes_e_max_pu_profiles,
            ates_e_nom_max=snakemake.input.ates_potentials,
            ates_capex_as_fraction_of_geothermal_heat_source=snakemake.params.sector[
                "district_heating"
            ]["ates"]["capex_as_fraction_of_geothermal_heat_source"],
            ates_marginal_cost_charger=snakemake.params.sector["district_heating"][
                "ates"
            ]["marginal_cost_charger"],
            ates_recovery_factor=snakemake.params.sector["district_heating"]["ates"][
                "recovery_factor"
            ],
            enable_ates=snakemake.params.sector["district_heating"]["ates"]["enable"],
            ptes_direct_utilisation_profile=snakemake.input.ptes_direct_utilisation_profiles,
            district_heat_share_file=snakemake.input.district_heat_share,
            solar_thermal_total_file=snakemake.input.solar_thermal_total,
            retro_cost_file=snakemake.input.retro_cost,
            floor_area_file=snakemake.input.floor_area,
            heat_source_profile_files={
                source: snakemake.input[source]
                for source in snakemake.params.limited_heat_sources
                if source in snakemake.input.keys()
            },
            params=snakemake.params,
            pop_weighted_energy_totals=pop_weighted_energy_totals,
            heating_efficiencies=heating_efficiencies,
            pop_layout=pop_layout,
            spatial=spatial,
            options=options,
            investment_year=investment_year,
        )

    if options["biomass"]:
        add_biomass(
            n=n,
            costs=costs,
            options=options,
            spatial=spatial,
            cf_industry=cf_industry,
            pop_layout=pop_layout,
            biomass_potentials_file=snakemake.input.biomass_potentials,
            biomass_transport_costs_file=snakemake.input.biomass_transport_costs,
            nyears=nyears,
        )

    if options["ammonia"]:
        add_ammonia(n, costs, pop_layout, spatial, cf_industry)

    if options["methanol"]:
        add_methanol(n, costs, options=options, spatial=spatial, pop_layout=pop_layout)

    if options["industry"]:
        add_industry(
            n=n,
            costs=costs,
            industrial_demand_file=snakemake.input.industrial_demand,
            pop_layout=pop_layout,
            pop_weighted_energy_totals=pop_weighted_energy_totals,
            options=options,
            spatial=spatial,
            cf_industry=cf_industry,
            investment_year=investment_year,
        )

    if options["shipping"]:
        add_shipping(
            n=n,
            costs=costs,
            shipping_demand_file=snakemake.input.shipping_demand,
            pop_layout=pop_layout,
            pop_weighted_energy_totals=pop_weighted_energy_totals,
            options=options,
            spatial=spatial,
            investment_year=investment_year,
        )

    if options["aviation"]:
        add_aviation(
            n=n,
            costs=costs,
            pop_layout=pop_layout,
            pop_weighted_energy_totals=pop_weighted_energy_totals,
            options=options,
            spatial=spatial,
        )

    if options["heating"]:
        if options["h2_topology_tyndp"]:
            logger.warning(
                "Using industrial waste heat not yet compatible with TYNDP H2 topology."
            )
        else:
            add_waste_heat(n, costs, options, cf_industry)

    if options["agriculture"]:  # requires H and I
        add_agriculture(
            n,
            costs,
            pop_layout,
            pop_weighted_energy_totals,
            investment_year,
            options,
            spatial,
        )

    if options["dac"]:
        add_dac(n, costs)

    if not options["electricity_transmission_grid"]:
        decentral(n)

    if not options["H2_network"]:
        remove_h2_network(n)

    if options["co2_network"]:
        add_co2_network(
            n,
            costs,
            co2_network_cost_factor=snakemake.config["sector"][
                "co2_network_cost_factor"
            ],
        )

    if options["allam_cycle_gas"]:
        add_allam_gas(n, costs, pop_layout=pop_layout, spatial=spatial)

    n = set_temporal_aggregation(
        n, snakemake.params.time_resolution, snakemake.input.snapshot_weightings
    )

    co2_budget = snakemake.params.co2_budget
    if isinstance(co2_budget, str) and co2_budget.startswith("cb"):
        fn = "results/" + snakemake.params.RDIR + "/csvs/carbon_budget_distribution.csv"
        if not os.path.exists(fn):
            emissions_scope = snakemake.params.emissions_scope
            input_co2 = snakemake.input.co2
            build_carbon_budget(
                co2_budget,
                snakemake.input.eurostat,
                fn,
                emissions_scope,
                input_co2,
                options,
                snakemake.params.countries,
                snakemake.params.planning_horizons,
            )
        co2_cap = pd.read_csv(fn, index_col=0).squeeze()
        limit = co2_cap.loc[investment_year]
    else:
        limit = get(co2_budget, investment_year)
    add_co2limit(
        n,
        options,
        snakemake.input.co2_totals_name,
        snakemake.params.countries,
        nyears,
        limit,
    )

    maxext = snakemake.params["lines"]["max_extension"]
    if maxext is not None:
        limit_individual_line_extension(n, maxext)

    if options["electricity_distribution_grid"]:
        insert_electricity_distribution_grid(
            n,
            costs,
            options,
            pop_layout,
            snakemake.input.solar_rooftop_potentials,
        )

    if options["enhanced_geothermal"].get("enable", False):
        logger.info("Adding Enhanced Geothermal Systems (EGS).")
        add_enhanced_geothermal(
            n,
            costs=costs,
            costs_config=snakemake.config["costs"],
            egs_potentials=snakemake.input["egs_potentials"],
            egs_overlap=snakemake.input["egs_overlap"],
            egs_config=snakemake.params["sector"]["enhanced_geothermal"],
            egs_capacity_factors="path/to/capacity_factors.csv",
        )

    if options["imports"]["enable"]:
        add_import_options(
            n=n,
            costs=costs,
            options=options,
            gas_input_nodes=gas_input_nodes,
            h2_imports_tyndp_fn=snakemake.input.h2_imports_tyndp,
        )

    if options["gas_distribution_grid"]:
        insert_gas_distribution_costs(n, costs, options=options)

    if options["electricity_grid_connection"]:
        add_electricity_grid_connection(n, costs)

    for k, v in options["transmission_efficiency"].items():
        if k in options["transmission_efficiency"]["enable"]:
            lossy_bidirectional_links(n, k, v)

    # Workaround: Remove lines with conflicting (and unrealistic) properties
    # cf. https://github.com/PyPSA/pypsa-eur/issues/444
    if snakemake.config["solving"]["options"]["transmission_losses"]:
        idx = n.lines.query("num_parallel == 0").index
        logger.info(
            f"Removing {len(idx)} line(s) with properties conflicting with transmission losses functionality."
        )
        n.remove("Line", idx)

    first_year_myopic = (snakemake.params.foresight in ["myopic", "perfect"]) and (
        snakemake.params.planning_horizons[0] == investment_year
    )

    if options["cluster_heat_buses"] and not first_year_myopic:
        cluster_heat_buses(n)

    maybe_adjust_costs_and_potentials(
        n, snakemake.params["adjustments"], investment_year
    )

    n.meta = dict(snakemake.config, **dict(wildcards=dict(snakemake.wildcards)))

    sanitize_carriers(n, snakemake.config)
    sanitize_locations(n)

    n.export_to_netcdf(snakemake.output[0])<|MERGE_RESOLUTION|>--- conflicted
+++ resolved
@@ -7365,16 +7365,12 @@
     heating_efficiencies = pd.read_csv(fn, index_col=[1, 0]).loc[year]
 
     buses_h2_file = snakemake.input.buses_h2 if options["h2_topology_tyndp"] else None
-<<<<<<< HEAD
     spatial = define_spatial(
         pop_layout.index,
         options,
         offshore_buses_fn=snakemake.input.offshore_buses,
         buses_h2_file=buses_h2_file,
     )
-=======
-    spatial = define_spatial(pop_layout.index, options, buses_h2_file=buses_h2_file)
->>>>>>> 540609e6
 
     if snakemake.params.foresight in ["overnight", "myopic", "perfect"]:
         add_lifetime_wind_solar(n, costs)
