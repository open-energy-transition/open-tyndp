--- conflicted
+++ resolved
@@ -2117,14 +2117,9 @@
         # 1e3 converts from W/m^2 to MW/(1000m^2) = kW/m^2
         solar_thermal = options["solar_cf_correction"] * solar_thermal / 1e3
 
-<<<<<<< HEAD
-    heat_systems = HeatSystem if snakemake.params.load_source != "tyndp" else []
-    for heat_system in heat_systems:  # this loops through all heat systems defined in _entities.HeatSystem
-=======
     for heat_system in (
         HeatSystem
     ):  # this loops through all heat systems defined in _entities.HeatSystem
->>>>>>> c3a95557
         overdim_factor = options["overdimension_heat_generators"][
             heat_system.central_or_decentral
         ]
