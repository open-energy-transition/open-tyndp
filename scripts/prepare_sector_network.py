--- conflicted
+++ resolved
@@ -28,11 +28,8 @@
 from scripts._helpers import (
     configure_logging,
     get,
-<<<<<<< HEAD
     get_tyndp_conventional_thermals,
-=======
     load_costs,
->>>>>>> 152114e0
     make_index,
     prepare_tyndp_conventional_mapping,
     set_scenario_config,
