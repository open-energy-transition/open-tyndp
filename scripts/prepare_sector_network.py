--- conflicted
+++ resolved
@@ -1316,24 +1316,12 @@
     None
         Modifies the network object in-place by adding generation components
 
-<<<<<<< HEAD
-def add_generation(
-    n,
-    costs,
-    options,
-    spatial,
-    ext_carriers,
-    existing_capacities=None,
-    existing_efficiencies=None,
-):
-=======
     Notes
     -----
     - Costs (VOM and fixed) are given per MWel and automatically adjusted by efficiency
     - CO2 emissions are tracked through a link to the 'co2 atmosphere' bus
     - Generator lifetimes are considered in the capital cost calculation
     """
->>>>>>> f0afe9c3
     logger.info("Adding electricity generation")
 
     nodes = pop_layout.index
@@ -1762,21 +1750,7 @@
     ]
 
 
-<<<<<<< HEAD
 def add_h2_production(n, nodes, options, spatial, costs, logger):
-=======
-def add_storage_and_grids(
-    n,
-    costs,
-    pop_layout,
-    h2_cavern_file,
-    cavern_types,
-    clustered_gas_network_file,
-    gas_input_nodes,
-    spatial,
-    options,
-):
->>>>>>> f0afe9c3
     """
     Adds base H2 production technologies.
 
@@ -1784,25 +1758,8 @@
     ----------
     n : pypsa.Network
         The PyPSA network container object
-<<<<<<< HEAD
     nodes : pd.Index
         Pandas Index of locations/nodes
-=======
-    costs : pd.DataFrame
-        Technology cost assumptions
-    pop_layout : pd.DataFrame
-        Population layout with index of locations/nodes
-    h2_cavern_file : str
-        Path to CSV file containing hydrogen cavern storage potentials
-    cavern_types : list
-        List of underground storage types to consider
-    clustered_gas_network_file : str, optional
-        Path to CSV file containing gas network data
-    gas_input_nodes : pd.DataFrame
-        DataFrame containing gas input node information (LNG, pipeline, etc.)
-    spatial : object, optional
-        Object containing spatial information about nodes and their locations
->>>>>>> f0afe9c3
     options : dict, optional
         Dictionary of configuration options. Defaults to empty dict if not provided.
         Key options include:
@@ -2035,21 +1992,10 @@
         lifetime=costs.at[tech, "lifetime"],
     )
 
-<<<<<<< HEAD
 
 def add_gas_network(n, gas_pipes, options, costs, gas_input_nodes_file, logger):
     """
     Adds natural gas infrastructure, incl. LNG terminals, production, storage and entry-points.
-=======
-    if options["H2_retrofit"]:
-        gas_pipes = pd.read_csv(clustered_gas_network_file, index_col=0)
-
-    if options["gas_network"]:
-        logger.info(
-            "Add natural gas infrastructure, incl. LNG terminals, production, storage and entry-points."
-        )
-        gas_pipes = pd.read_csv(clustered_gas_network_file, index_col=0)
->>>>>>> f0afe9c3
 
     Parameters
     ----------
@@ -2079,7 +2025,6 @@
         "Adding natural gas infrastructure, incl. LNG terminals, production, storage and entry-points."
     )
 
-<<<<<<< HEAD
     if options["H2_retrofit"]:
         gas_pipes["p_nom_max"] = gas_pipes.p_nom
         gas_pipes["p_nom_min"] = 0.0
@@ -2110,11 +2055,6 @@
         carrier="gas pipeline",
         lifetime=np.inf,
     )
-=======
-        unique = gas_input_nodes.index.unique()
-        gas_i = n.generators.carrier == "gas"
-        internal_i = ~n.generators.bus.map(n.buses.location).isin(unique)
->>>>>>> f0afe9c3
 
     # remove fossil generators where there is neither
     # production, LNG terminal, nor entry-point beyond system scope
@@ -2149,26 +2089,10 @@
 
     # add candidates for new gas pipelines to achieve full connectivity
 
-<<<<<<< HEAD
     G = nx.Graph()
 
     gas_buses = n.buses.loc[n.buses.carrier == "gas", "location"]
     G.add_nodes_from(np.unique(gas_buses.values))
-=======
-        # find all complement edges
-        complement_edges = pd.DataFrame(complement(G).edges, columns=["bus0", "bus1"])
-        complement_edges["length"] = complement_edges.apply(
-            haversine, axis=1, args=(n,)
-        )
-
-        # apply k_edge_augmentation weighted by length of complement edges
-        k_edge = options["gas_network_connectivity_upgrade"]
-        if augmentation := list(
-            k_edge_augmentation(G, k_edge, avail=complement_edges.values)
-        ):
-            new_gas_pipes = pd.DataFrame(augmentation, columns=["bus0", "bus1"])
-            new_gas_pipes["length"] = new_gas_pipes.apply(haversine, axis=1, args=(n,))
->>>>>>> f0afe9c3
 
     sel = gas_pipes.p_nom > 1500
     attrs = ["bus0", "bus1", "length"]
@@ -2176,7 +2100,7 @@
 
     # find all complement edges
     complement_edges = pd.DataFrame(complement(G).edges, columns=["bus0", "bus1"])
-    complement_edges["length"] = complement_edges.apply(haversine, axis=1)
+    complement_edges["length"] = complement_edges.apply(haversine, axis=1, args=(n,))
 
     # apply k_edge_augmentation weighted by length of complement edges
     k_edge = options["gas_network_connectivity_upgrade"]
@@ -6436,16 +6360,11 @@
     add_generation(
         n=n,
         costs=costs,
-<<<<<<< HEAD
-        options=options,
-        spatial=spatial,
-=======
         pop_layout=pop_layout,
         conventionals=options["conventional_generation"],
         spatial=spatial,
         options=options,
         cf_industry=cf_industry,
->>>>>>> f0afe9c3
         ext_carriers=snakemake.params.electricity.get("extendable_carriers", dict()),
         existing_capacities=existing_capacities,
         existing_efficiencies=existing_efficiencies,
