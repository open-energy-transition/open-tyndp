--- conflicted
+++ resolved
@@ -57,9 +57,6 @@
     nodes : list-like
         Nodes to define spatial data for
     options : dict
-<<<<<<< HEAD
-        Configuration dictionary, must contain 'fossil_fuels' boolean
-=======
         Configuration options containing at least:
         - biomass_spatial : bool
         - co2_spatial : bool
@@ -69,7 +66,6 @@
         - methanol : dict
         - regional_oil_demand : bool
         - regional_coal_demand : bool
->>>>>>> 34727ff5
     buses_h2_file : str
         Path to CSV file containing TYNDP H2 buses information
     """
@@ -170,10 +166,6 @@
     # hydrogen tyndp
     if options["h2_topology_tyndp"]["enable"] and buses_h2_file:
         spatial.h2_tyndp = SimpleNamespace()
-<<<<<<< HEAD
-        # load tyndp h2 buses
-=======
->>>>>>> 34727ff5
         buses_h2 = gpd.read_file(buses_h2_file).set_index("bus_id")
         spatial.h2_tyndp.nodes = pd.Index(
             (buses_h2.index + " Z1").append(buses_h2.index + " Z2")
@@ -454,26 +446,16 @@
     return topo
 
 
-<<<<<<< HEAD
-def create_tyndp_h2_network(n, fn_h2_network):
-=======
 def create_h2_topology_tyndp(n, fn_h2_network):
->>>>>>> 34727ff5
     """
     Create a TYNDP H2 network topology from the TYNDP H2 reference grid.
 
     Parameters
     ----------
     n : pypsa.Network
-<<<<<<< HEAD
-        Network to update generator costs
-    fn : str
-        Pointing to the input tyndp h2 reference grid csv file
-=======
         Network to create H2 topology for
     fn_h2_network : str
         Pointing to the input TYNDP H2 reference grid csv file
->>>>>>> 34727ff5
 
     Returns
     -------
@@ -483,11 +465,7 @@
     # load H2 pipes
     h2_pipes = pd.read_csv(fn_h2_network, index_col=0)
     h2_pipes = h2_pipes.assign(
-<<<<<<< HEAD
-        bus0=h2_pipes.country0 + " H2 Z2", bus1=h2_pipes.country1 + " H2 Z2"
-=======
         bus0=h2_pipes.bus0 + " H2 Z2", bus1=h2_pipes.bus1 + " H2 Z2"
->>>>>>> 34727ff5
     )
     h2_pipes["length"] = h2_pipes.apply(haversine, axis=1, args=(n,))
 
@@ -1830,11 +1808,7 @@
 
 def add_h2_production_tyndp(n, nodes, buses_h2_z1, costs, options={}):
     """
-<<<<<<< HEAD
-    Adds TYNDP electrolyzers for Z1 and Z2 and optionally add SMR, SMR CC and ATR.
-=======
     Add TYNDP electrolyzers for Z1 and Z2, and optionally add SMR, SMR CC and ATR.
->>>>>>> 34727ff5
 
     Parameters
     ----------
@@ -1915,14 +1889,10 @@
         )
 
     # TODO: add good technology assumptions for Methanol ATR (ATRM) to technology data
-<<<<<<< HEAD
-    if options["ATR"] and options["methanol"]:
-=======
     if options["ATR"] and any(
         v if isinstance(v, bool) else any(v.values())
         for v in options["methanol"].values()
     ):
->>>>>>> 34727ff5
         logger.info("Adding Z1 dummy ATR.")
         add_carrier_buses(
             n=n, carrier="methanol", costs=costs, spatial=spatial, options=options
@@ -2043,23 +2013,12 @@
         )
 
     if options["hydrogen_fuel_cell"]:
-<<<<<<< HEAD
-        logger.info("Adding Z1 and Z2 dummy hydrogen fuel cell for re-electrification.")
-        n.add(
-            "Link",
-            (nodes.index + " H2 Z1 Fuel Cell").append(nodes.index + " H2 Z2 Fuel Cell"),
-            bus0=np.append(
-                nodes.country.values + " H2 Z1", nodes.country.values + " H2 Z2"
-            ),
-            bus1=np.tile(nodes.index, 2),
-=======
         logger.info("Adding Z2 dummy hydrogen fuel cell for re-electrification.")
         n.add(
             "Link",
             nodes.index + " H2 Z2 Fuel Cell",
             bus0=nodes.country.values + " H2 Z2",
             bus1=nodes.index,
->>>>>>> 34727ff5
             p_nom_extendable=True,
             carrier="H2 Fuel Cell",
             efficiency=costs.at["fuel cell", "efficiency"],
@@ -2070,24 +2029,6 @@
 
     if options["hydrogen_turbine"]:
         logger.info(
-<<<<<<< HEAD
-            "Adding Z1 and Z2 dummy hydrogen turbine for re-electrification. Assuming OCGT technology costs."
-        )
-        n.add(
-            "Link",
-            (nodes.index + " H2 Z1 turbine").append(nodes.index + " H2 Z2 turbine"),
-            bus0=np.append(
-                nodes.country.values + " H2 Z1", nodes.country.values + " H2 Z2"
-            ),
-            bus1=np.tile(nodes.index, 2),
-            p_nom_extendable=True,
-            carrier="H2 turbine",
-            efficiency=costs.at["OCGT", "efficiency"],
-            capital_cost=costs.at["OCGT", "capital_cost"]
-            * costs.at["OCGT", "efficiency"],  # NB: fixed cost is per MWel
-            marginal_cost=costs.at["OCGT", "VOM"],
-            lifetime=costs.at["OCGT", "lifetime"],
-=======
             "Adding Z2 dummy hydrogen turbine for re-electrification. Assuming CCGT technology costs."
         )
         n.add(
@@ -2102,7 +2043,6 @@
             * costs.at["CCGT", "efficiency"],  # NB: fixed cost is per MWel
             marginal_cost=costs.at["CCGT", "VOM"],
             lifetime=costs.at["CCGT", "lifetime"],
->>>>>>> 34727ff5
         )
 
 
@@ -2129,11 +2069,7 @@
         The function modifies the network object in-place by adding components.
     """
 
-<<<<<<< HEAD
-    h2_pipes = create_tyndp_h2_network(n=n, fn_h2_network=h2_pipes_file)
-=======
     h2_pipes = create_h2_topology_tyndp(n=n, fn_h2_network=h2_pipes_file)
->>>>>>> 34727ff5
     interzonal = pd.read_csv(interzonal_file, index_col=0)
 
     logger.info("Adding TYNDP H2 reference grid pipelines.")
@@ -2153,19 +2089,11 @@
     )
 
     interzonal = interzonal.assign(
-<<<<<<< HEAD
-        bus0=interzonal.country0.str.split("H2").str.join(" H2 "),
-        bus1=interzonal.country1.str.split("H2").str.join(" H2 "),
-    )
-    interzonal = interzonal.loc[
-        interzonal.country0.str.startswith(tuple(nodes.country.values))
-=======
         bus0=interzonal.bus0.str.split("H2").str.join(" H2 "),
         bus1=interzonal.bus1.str.split("H2").str.join(" H2 "),
     )
     interzonal = interzonal.loc[
         interzonal.bus0.str.startswith(tuple(nodes.country.values))
->>>>>>> 34727ff5
     ]
     n.add(
         "Link",
@@ -7243,11 +7171,7 @@
         add_electricity_grid_connection(n, costs)
 
     for k, v in options["transmission_efficiency"].items():
-<<<<<<< HEAD
-        if not (k == "H2 pipeline" and options["h2_topology_tyndp"]["enable"]):
-=======
         if k in options["transmission_efficiency"]["enable"]:
->>>>>>> 34727ff5
             lossy_bidirectional_links(n, k, v)
 
     # Workaround: Remove lines with conflicting (and unrealistic) properties
