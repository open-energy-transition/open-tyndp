# SPDX-FileCopyrightText: Contributors to PyPSA-Eur <https://github.com/pypsa/pypsa-eur>
#
# SPDX-License-Identifier: MIT
"""
Adds all sector-coupling components to the network, including demand and supply
technologies for the buildings, transport and industry sectors.
"""

import logging
import os
from itertools import product
from types import SimpleNamespace

import geopandas as gpd
import networkx as nx
import numpy as np
import pandas as pd
import pypsa
import xarray as xr
from _helpers import (
    configure_logging,
    get,
    set_scenario_config,
    update_config_from_wildcards,
)
from add_electricity import (
    calculate_annuity,
    flatten,
    load_costs,
    sanitize_carriers,
    sanitize_locations,
)
from build_energy_totals import (
    build_co2_totals,
    build_eea_co2,
    build_eurostat,
    build_eurostat_co2,
)
from build_transport_demand import transport_degree_factor
from definitions.heat_sector import HeatSector
from definitions.heat_system import HeatSystem
from networkx.algorithms import complement
from networkx.algorithms.connectivity.edge_augmentation import k_edge_augmentation
from prepare_network import maybe_adjust_costs_and_potentials
from pypsa.geo import haversine_pts
from scipy.stats import beta

spatial = SimpleNamespace()
logger = logging.getLogger(__name__)


def define_spatial(nodes, options, buses_h2_file=None):
    """
    Namespace for spatial.

    Parameters
    ----------
    nodes : list-like
        Nodes to define spatial data for
    options : dict
        Configuration options containing at least:
        - biomass_spatial : bool
        - co2_spatial : bool
        - gas_network : bool
        - ammonia : bool
        - h2_topology_tyndp : dict
        - methanol : dict
        - regional_oil_demand : bool
        - regional_coal_demand : bool
    buses_h2_file : str
        Path to CSV file containing TYNDP H2 buses information
    """

    spatial.nodes = nodes

    # biomass

    spatial.biomass = SimpleNamespace()
    spatial.msw = SimpleNamespace()

    if options.get("biomass_spatial", options["biomass_transport"]):
        spatial.biomass.nodes = nodes + " solid biomass"
        spatial.biomass.nodes_unsustainable = nodes + " unsustainable solid biomass"
        spatial.biomass.bioliquids = nodes + " unsustainable bioliquids"
        spatial.biomass.locations = nodes
        spatial.biomass.industry = nodes + " solid biomass for industry"
        spatial.biomass.industry_cc = nodes + " solid biomass for industry CC"
        spatial.msw.nodes = nodes + " municipal solid waste"
        spatial.msw.locations = nodes
    else:
        spatial.biomass.nodes = ["EU solid biomass"]
        spatial.biomass.nodes_unsustainable = ["EU unsustainable solid biomass"]
        spatial.biomass.bioliquids = ["EU unsustainable bioliquids"]
        spatial.biomass.locations = ["EU"]
        spatial.biomass.industry = ["solid biomass for industry"]
        spatial.biomass.industry_cc = ["solid biomass for industry CC"]
        spatial.msw.nodes = ["EU municipal solid waste"]
        spatial.msw.locations = ["EU"]

    spatial.biomass.df = pd.DataFrame(vars(spatial.biomass), index=nodes)
    spatial.msw.df = pd.DataFrame(vars(spatial.msw), index=nodes)

    # co2

    spatial.co2 = SimpleNamespace()

    if options["co2_spatial"]:
        spatial.co2.nodes = nodes + " co2 stored"
        spatial.co2.locations = nodes
        spatial.co2.vents = nodes + " co2 vent"
        spatial.co2.process_emissions = nodes + " process emissions"
    else:
        spatial.co2.nodes = ["co2 stored"]
        spatial.co2.locations = ["EU"]
        spatial.co2.vents = ["co2 vent"]
        spatial.co2.process_emissions = ["process emissions"]

    spatial.co2.df = pd.DataFrame(vars(spatial.co2), index=nodes)

    # gas

    spatial.gas = SimpleNamespace()

    if options["gas_network"]:
        spatial.gas.nodes = nodes + " gas"
        spatial.gas.locations = nodes
        spatial.gas.biogas = nodes + " biogas"
        spatial.gas.industry = nodes + " gas for industry"
        spatial.gas.industry_cc = nodes + " gas for industry CC"
        spatial.gas.biogas_to_gas = nodes + " biogas to gas"
        spatial.gas.biogas_to_gas_cc = nodes + " biogas to gas CC"
    else:
        spatial.gas.nodes = ["EU gas"]
        spatial.gas.locations = ["EU"]
        spatial.gas.biogas = ["EU biogas"]
        spatial.gas.industry = ["gas for industry"]
        spatial.gas.biogas_to_gas = ["EU biogas to gas"]
        if options.get("biomass_spatial", options["biomass_transport"]):
            spatial.gas.biogas_to_gas_cc = nodes + " biogas to gas CC"
        else:
            spatial.gas.biogas_to_gas_cc = ["EU biogas to gas CC"]
        if options.get("co2_spatial", options["co2_network"]):
            spatial.gas.industry_cc = nodes + " gas for industry CC"
        else:
            spatial.gas.industry_cc = ["gas for industry CC"]

    spatial.gas.df = pd.DataFrame(vars(spatial.gas), index=nodes)

    # ammonia

    if options["ammonia"]:
        spatial.ammonia = SimpleNamespace()
        if options["ammonia"] == "regional":
            spatial.ammonia.nodes = nodes + " NH3"
            spatial.ammonia.locations = nodes
        else:
            spatial.ammonia.nodes = ["EU NH3"]
            spatial.ammonia.locations = ["EU"]

        spatial.ammonia.df = pd.DataFrame(vars(spatial.ammonia), index=nodes)

    # hydrogen
    spatial.h2 = SimpleNamespace()
    spatial.h2.nodes = nodes + " H2"
    spatial.h2.locations = nodes

    # hydrogen tyndp
    if options["h2_topology_tyndp"]["enable"] and buses_h2_file:
        spatial.h2_tyndp = SimpleNamespace()
        buses_h2 = gpd.read_file(buses_h2_file).set_index("bus_id")
        spatial.h2_tyndp.nodes = pd.Index(
            (buses_h2.index + " Z1").append(buses_h2.index + " Z2")
        )
        spatial.h2_tyndp.locations = pd.Index(np.tile(buses_h2.index + " Z2", 2))
        spatial.h2_tyndp.country = pd.Index(np.tile(buses_h2.country, 2))
        spatial.h2_tyndp.x = pd.Index(np.tile(buses_h2.x, 2))
        spatial.h2_tyndp.y = pd.Index(np.tile(buses_h2.y, 2))
        spatial.h2_tyndp.df = pd.DataFrame(
            vars(spatial.h2_tyndp),
            index=pd.Index((buses_h2.index + " Z1").append(buses_h2.index + " Z2")),
        )

    # methanol

    # beware: unlike other carriers, uses locations rather than locations+carriername
    # this allows to avoid separation between nodes and locations

    spatial.methanol = SimpleNamespace()

    spatial.methanol.nodes = ["EU methanol"]
    spatial.methanol.locations = ["EU"]

    if options["methanol"]["regional_methanol_demand"]:
        spatial.methanol.demand_locations = nodes
        spatial.methanol.industry = nodes + " industry methanol"
        spatial.methanol.shipping = nodes + " shipping methanol"
    else:
        spatial.methanol.demand_locations = ["EU"]
        spatial.methanol.shipping = ["EU shipping methanol"]
        spatial.methanol.industry = ["EU industry methanol"]

    # oil
    spatial.oil = SimpleNamespace()

    spatial.oil.nodes = ["EU oil"]
    spatial.oil.locations = ["EU"]

    if options["regional_oil_demand"]:
        spatial.oil.demand_locations = nodes
        spatial.oil.naphtha = nodes + " naphtha for industry"
        spatial.oil.kerosene = nodes + " kerosene for aviation"
        spatial.oil.shipping = nodes + " shipping oil"
        spatial.oil.agriculture_machinery = nodes + " agriculture machinery oil"
        spatial.oil.land_transport = nodes + " land transport oil"
    else:
        spatial.oil.demand_locations = ["EU"]
        spatial.oil.naphtha = ["EU naphtha for industry"]
        spatial.oil.kerosene = ["EU kerosene for aviation"]
        spatial.oil.shipping = ["EU shipping oil"]
        spatial.oil.agriculture_machinery = ["EU agriculture machinery oil"]
        spatial.oil.land_transport = ["EU land transport oil"]

    # uranium
    spatial.uranium = SimpleNamespace()
    spatial.uranium.nodes = ["EU uranium"]
    spatial.uranium.locations = ["EU"]

    # coal
    spatial.coal = SimpleNamespace()
    spatial.coal.nodes = ["EU coal"]
    spatial.coal.locations = ["EU"]

    if options["regional_coal_demand"]:
        spatial.coal.demand_locations = nodes
        spatial.coal.industry = nodes + " coal for industry"
    else:
        spatial.coal.demand_locations = ["EU"]
        spatial.coal.industry = ["EU coal for industry"]

    # lignite
    spatial.lignite = SimpleNamespace()
    spatial.lignite.nodes = ["EU lignite"]
    spatial.lignite.locations = ["EU"]

    # deep geothermal
    spatial.geothermal_heat = SimpleNamespace()
    spatial.geothermal_heat.nodes = ["EU enhanced geothermal systems"]
    spatial.geothermal_heat.locations = ["EU"]

    return spatial


spatial = SimpleNamespace()


def determine_emission_sectors(options):
    sectors = ["electricity"]
    if options["transport"]:
        sectors += ["rail non-elec", "road non-elec"]
    if options["heating"]:
        sectors += ["residential non-elec", "services non-elec"]
    if options["industry"]:
        sectors += [
            "industrial non-elec",
            "industrial processes",
            "domestic aviation",
            "international aviation",
            "domestic navigation",
            "international navigation",
        ]
    if options["agriculture"]:
        sectors += ["agriculture"]

    return sectors


def co2_emissions_year(
    countries, input_eurostat, options, emissions_scope, input_co2, year
):
    """
    Calculate CO2 emissions in one specific year (e.g. 1990 or 2018).
    """
    eea_co2 = build_eea_co2(input_co2, year, emissions_scope)

    eurostat = build_eurostat(input_eurostat, countries)

    # this only affects the estimation of CO2 emissions for BA, RS, AL, ME, MK, XK
    eurostat_co2 = build_eurostat_co2(eurostat, year)

    co2_totals = build_co2_totals(countries, eea_co2, eurostat_co2)

    sectors = determine_emission_sectors(options)

    co2_emissions = co2_totals.loc[countries, sectors].sum().sum()

    # convert MtCO2 to GtCO2
    co2_emissions *= 0.001

    return co2_emissions


# TODO: move to own rule with sector-opts wildcard?
def build_carbon_budget(
    o,
    input_eurostat,
    fn,
    emissions_scope,
    input_co2,
    options,
    countries,
    planning_horizons,
):
    """
    Distribute carbon budget following beta or exponential transition path.
    """

    if "be" in o:
        # beta decay
        carbon_budget = float(o[o.find("cb") + 2 : o.find("be")])
        be = float(o[o.find("be") + 2 :])
    if "ex" in o:
        # exponential decay
        carbon_budget = float(o[o.find("cb") + 2 : o.find("ex")])
        r = float(o[o.find("ex") + 2 :])

    e_1990 = co2_emissions_year(
        countries,
        input_eurostat,
        options,
        emissions_scope,
        input_co2,
        year=1990,
    )

    # emissions at the beginning of the path (last year available 2018)
    e_0 = co2_emissions_year(
        countries,
        input_eurostat,
        options,
        emissions_scope,
        input_co2,
        year=2018,
    )

    if not isinstance(planning_horizons, list):
        planning_horizons = [planning_horizons]
    t_0 = planning_horizons[0]

    if "be" in o:
        # final year in the path
        t_f = t_0 + (2 * carbon_budget / e_0).round(0)

        def beta_decay(t):
            cdf_term = (t - t_0) / (t_f - t_0)
            return (e_0 / e_1990) * (1 - beta.cdf(cdf_term, be, be))

        # emissions (relative to 1990)
        co2_cap = pd.Series({t: beta_decay(t) for t in planning_horizons}, name=o)

    elif "ex" in o:
        T = carbon_budget / e_0
        m = (1 + np.sqrt(1 + r * T)) / T

        def exponential_decay(t):
            return (e_0 / e_1990) * (1 + (m + r) * (t - t_0)) * np.exp(-m * (t - t_0))

        co2_cap = pd.Series(
            {t: exponential_decay(t) for t in planning_horizons}, name=o
        )
    else:
        raise ValueError("Transition path must be either beta or exponential decay")

    # TODO log in Snakefile
    csvs_folder = fn.rsplit("/", 1)[0]
    if not os.path.exists(csvs_folder):
        os.makedirs(csvs_folder)
    co2_cap.to_csv(fn, float_format="%.3f")


def add_lifetime_wind_solar(n, costs):
    """
    Add lifetime for solar and wind generators.
    """
    for carrier in ["solar", "onwind", "offwind"]:
        gen_i = n.generators.index.str.contains(carrier)
        n.generators.loc[gen_i, "lifetime"] = costs.at[carrier, "lifetime"]


def haversine(p, n):
    coord0 = n.buses.loc[p.bus0, ["x", "y"]].values
    coord1 = n.buses.loc[p.bus1, ["x", "y"]].values
    return 1.5 * haversine_pts(coord0, coord1)


def create_network_topology(
    n, prefix, carriers=["DC"], connector=" -> ", bidirectional=True
):
    """
    Create a network topology from transmission lines and link carrier
    selection.

    Parameters
    ----------
    n : pypsa.Network
    prefix : str
    carriers : list-like
    connector : str
    bidirectional : bool, default True
        True: one link for each connection
        False: one link for each connection and direction (back and forth)

    Returns
    -------
    pd.DataFrame with columns bus0, bus1, length, underwater_fraction
    """

    ln_attrs = ["bus0", "bus1", "length"]
    lk_attrs = ["bus0", "bus1", "length", "underwater_fraction"]
    lk_attrs = n.links.columns.intersection(lk_attrs)

    candidates = pd.concat(
        [n.lines[ln_attrs], n.links.loc[n.links.carrier.isin(carriers), lk_attrs]]
    ).fillna(0)

    # base network topology purely on location not carrier
    candidates["bus0"] = candidates.bus0.map(n.buses.location)
    candidates["bus1"] = candidates.bus1.map(n.buses.location)

    positive_order = candidates.bus0 < candidates.bus1
    candidates_p = candidates[positive_order]
    swap_buses = {"bus0": "bus1", "bus1": "bus0"}
    candidates_n = candidates[~positive_order].rename(columns=swap_buses)
    candidates = pd.concat([candidates_p, candidates_n])

    def make_index(c):
        return prefix + c.bus0 + connector + c.bus1

    topo = candidates.groupby(["bus0", "bus1"], as_index=False).mean()
    topo.index = topo.apply(make_index, axis=1)

    if not bidirectional:
        topo_reverse = topo.copy()
        topo_reverse.rename(columns=swap_buses, inplace=True)
        topo_reverse.index = topo_reverse.apply(make_index, axis=1)
        topo = pd.concat([topo, topo_reverse])

    return topo


def create_h2_topology_tyndp(n, fn_h2_network):
    """
    Create a TYNDP H2 network topology from the TYNDP H2 reference grid.

    Parameters
    ----------
    n : pypsa.Network
        Network to create H2 topology for
    fn_h2_network : str
        Pointing to the input TYNDP H2 reference grid csv file

    Returns
    -------
    pd.DataFrame with columns bus0, bus1, length, underwater_fraction
    """

    # load H2 pipes
    h2_pipes = pd.read_csv(fn_h2_network, index_col=0)
    h2_pipes = h2_pipes.assign(
        bus0=h2_pipes.bus0 + " H2 Z2", bus1=h2_pipes.bus1 + " H2 Z2"
    )
    h2_pipes["length"] = h2_pipes.apply(haversine, axis=1, args=(n,))

    return h2_pipes


def update_wind_solar_costs(
    n: pypsa.Network,
    costs: pd.DataFrame,
    profiles: dict[str, str],
    landfall_lengths: dict = None,
    line_length_factor: int | float = 1,
) -> None:
    """
    Update costs for wind and solar generators added with pypsa-eur to those
    cost in the planning year.

    Parameters
    ----------
    n : pypsa.Network
        Network to update generator costs
    costs : pd.DataFrame
        Cost assumptions DataFrame
    line_length_factor : int | float, optional
        Factor to multiply line lengths by, by default 1
    landfall_lengths : dict, optional
        Dictionary of landfall lengths per technology, by default None
    profiles : dict[str, str]
        Dictionary mapping technology names to profile file paths
        e.g. {'offwind-dc': 'path/to/profile.nc'}
    """

    if landfall_lengths is None:
        landfall_lengths = {}

    # NB: solar costs are also manipulated for rooftop
    # when distribution grid is inserted
    n.generators.loc[n.generators.carrier == "solar", "capital_cost"] = costs.at[
        "solar-utility", "capital_cost"
    ]

    n.generators.loc[n.generators.carrier == "onwind", "capital_cost"] = costs.at[
        "onwind", "capital_cost"
    ]

    # for offshore wind, need to calculated connection costs
    for key, fn in profiles.items():
        tech = key[len("profile_") :]
        landfall_length = landfall_lengths.get(tech, 0.0)

        if tech not in n.generators.carrier.values:
            continue

        with xr.open_dataset(fn) as ds:
            # if-statement for compatibility with old profiles
            if "year" in ds.indexes:
                ds = ds.sel(year=ds.year.min(), drop=True)

            ds = ds.stack(bus_bin=["bus", "bin"])

            distance = ds["average_distance"].to_pandas()
            distance.index = distance.index.map(flatten)
            submarine_cost = costs.at[tech + "-connection-submarine", "capital_cost"]
            underground_cost = costs.at[
                tech + "-connection-underground", "capital_cost"
            ]
            connection_cost = line_length_factor * (
                distance * submarine_cost + landfall_length * underground_cost
            )

            capital_cost = (
                costs.at["offwind", "capital_cost"]
                + costs.at[tech + "-station", "capital_cost"]
                + connection_cost
            )

            logger.info(
                f"Added connection cost of {connection_cost.min():0.0f}-{connection_cost.max():0.0f} Eur/MW/a to {tech}"
            )

            n.generators.loc[n.generators.carrier == tech, "capital_cost"] = (
                capital_cost.rename(index=lambda node: node + " " + tech)
            )


def add_carrier_buses(
    n: pypsa.Network,
    carrier: str,
    costs: pd.DataFrame,
    spatial: SimpleNamespace,
    options: dict,
    cf_industry: dict | None = None,
    nodes: pd.Index | list | set | None = None,
) -> None:
    """
    Add buses and associated components for a specific carrier to the network.

    Creates a new carrier type in the network and adds corresponding buses, stores,
    and potentially generators depending on the carrier type. Special handling is
    implemented for fossil fuels, particularly oil which may include refining processes.

    Parameters
    ----------
    n : pypsa.Network
        The PyPSA network container object
    carrier : str
        Name of the energy carrier (e.g., 'gas', 'oil', 'coal', 'nuclear')
    costs : pd.DataFrame
        DataFrame containing cost assumptions for different technologies and fuels
    spatial : SimpleNamespace
        Namespace containing spatial information for different carriers, including
        nodes and locations
    options : dict
        Configuration dictionary, must contain 'fossil_fuels' boolean
    cf_industry : dict, optional
        Dictionary of industrial conversion factors, must contain 'oil_refining_emissions'
        if carrier is 'oil'
    nodes : pd.Index or list or set, optional
        Nodes where the carrier should be added. If None, nodes are taken from
        spatial data for the carrier

    Returns
    -------
    None
        Modifies the network object in-place by adding new components

    Notes
    -----
    - For gas carriers, energy is tracked in MWh_LHV (Lower Heating Value)
    - For other carriers, energy is tracked in MWh_th (thermal)
    - Special handling is implemented for oil refining emissions
    - Storage costs are technology-specific and based on volumetric capacity
    """
    if nodes is None:
        nodes = vars(spatial)[carrier].nodes
    location = vars(spatial)[carrier].locations

    # skip if carrier already exists
    if carrier in n.carriers.index:
        return

    if not isinstance(nodes, pd.Index):
        nodes = pd.Index(nodes)

    n.add("Carrier", carrier)

    unit = "MWh_LHV" if carrier == "gas" else "MWh_th"

    # Calculate carrier-specific storage costs
    if carrier == "gas":
        capital_cost = costs.at["gas storage", "capital_cost"]
    elif carrier == "oil":
        # based on https://www.engineeringtoolbox.com/fuels-higher-calorific-values-d_169.html
        mwh_per_m3 = 44.9 * 724 * 0.278 * 1e-3  # MJ/kg * kg/m3 * kWh/MJ * MWh/kWh
        capital_cost = (
            costs.at["General liquid hydrocarbon storage (product)", "capital_cost"]
            / mwh_per_m3
        )
    elif carrier == "methanol":
        # based on https://www.engineeringtoolbox.com/fossil-fuels-energy-content-d_1298.html
        mwh_per_m3 = 5.54 * 791 * 1e-3  # kWh/kg * kg/m3 * MWh/kWh
        capital_cost = (
            costs.at["General liquid hydrocarbon storage (product)", "capital_cost"]
            / mwh_per_m3
        )
    else:
        capital_cost = 0.1

    n.add("Bus", nodes, location=location, carrier=carrier, unit=unit)

    n.add(
        "Store",
        nodes + " Store",
        bus=nodes,
        e_nom_extendable=True,
        e_cyclic=True,
        carrier=carrier,
        capital_cost=capital_cost,
    )

    fossils = ["coal", "gas", "oil", "lignite"]
    if options["fossil_fuels"] and carrier in fossils:
        suffix = ""

        if carrier == "oil" and cf_industry["oil_refining_emissions"] > 0:
            n.add(
                "Bus",
                nodes + " primary",
                location=location,
                carrier=carrier + " primary",
                unit=unit,
            )

            n.add(
                "Link",
                nodes + " refining",
                bus0=nodes + " primary",
                bus1=nodes,
                bus2="co2 atmosphere",
                location=location,
                carrier=carrier + " refining",
                p_nom=1e6,
                efficiency=1
                - (
                    cf_industry["oil_refining_emissions"]
                    / costs.at[carrier, "CO2 intensity"]
                ),
                efficiency2=cf_industry["oil_refining_emissions"],
            )

            suffix = " primary"

        n.add(
            "Generator",
            nodes + suffix,
            bus=nodes + suffix,
            p_nom_extendable=True,
            carrier=carrier + suffix,
            marginal_cost=costs.at[carrier, "fuel"],
        )


# TODO: PyPSA-Eur merge issue
def remove_elec_base_techs(n: pypsa.Network, carriers_to_keep: dict) -> None:
    """
    Remove conventional generators (e.g. OCGT) and storage units (e.g.
    batteries and H2) from base electricity-only network, since they're added
    here differently using links.

    Parameters
    ----------
    n : pypsa.Network
        Network to remove components from
    carriers_to_keep : dict
        Dictionary specifying which carriers to keep for each component type
        e.g. {'Generator': ['hydro'], 'StorageUnit': ['PHS']}
    """
    for c in n.iterate_components(carriers_to_keep):
        to_keep = carriers_to_keep[c.name]
        to_remove = pd.Index(c.df.carrier.unique()).symmetric_difference(to_keep)
        if to_remove.empty:
            continue
        logger.info(f"Removing {c.list_name} with carrier {list(to_remove)}")
        names = c.df.index[c.df.carrier.isin(to_remove)]
        n.remove(c.name, names)
        n.carriers.drop(to_remove, inplace=True, errors="ignore")


# TODO: PyPSA-Eur merge issue
def remove_non_electric_buses(n):
    """
    Remove buses from pypsa-eur with carriers which are not AC buses.
    """
    if to_drop := list(n.buses.query("carrier not in ['AC', 'DC']").carrier.unique()):
        logger.info(f"Drop buses from PyPSA-Eur with carrier: {to_drop}")
        n.buses = n.buses[n.buses.carrier.isin(["AC", "DC"])]


def patch_electricity_network(n, costs, carriers_to_keep, profiles, landfall_lengths):
    remove_elec_base_techs(n, carriers_to_keep)
    remove_non_electric_buses(n)
    update_wind_solar_costs(
        n, costs, landfall_lengths=landfall_lengths, profiles=profiles
    )
    n.loads["carrier"] = "electricity"
    n.buses["location"] = n.buses.index
    n.buses["unit"] = "MWh_el"
    # remove trailing white space of load index until new PyPSA version after v0.18.
    n.loads.rename(lambda x: x.strip(), inplace=True)
    n.loads_t.p_set.rename(lambda x: x.strip(), axis=1, inplace=True)


def add_eu_bus(n, x=-5.5, y=46):
    """
    Add EU bus to the network.

    This cosmetic bus serves as a reference point for the location of
    the EU buses in the plots and summaries.
    """
    n.add("Bus", "EU", location="EU", x=x, y=y, carrier="none")
    n.add("Carrier", "none")


def add_co2_tracking(n, costs, options, sequestration_potential_file=None):
    """
    Add CO2 tracking components to the network including atmospheric CO2,
    CO2 storage, and sequestration infrastructure.

    Parameters
    ----------
    n : pypsa.Network
        The PyPSA network container object
    costs : pd.DataFrame
        Cost assumptions for different technologies, must include
        'CO2 storage tank' with 'capital_cost' column
    options : dict
        Configuration options containing at least:
        - regional_co2_sequestration_potential: dict with keys
            - enable: bool
            - max_size: float
            - years_of_storage: float
        - co2_sequestration_cost: float
        - co2_sequestration_lifetime: float
        - co2_vent: bool
    sequestration_potential_file : str, optional
        Path to CSV file containing regional CO2 sequestration potentials.
        Required if options['regional_co2_sequestration_potential']['enable'] is True.

    Returns
    -------
    None
        Modifies the network object in-place by adding CO2-related components.

    Notes
    -----
    Adds several components to track CO2:
    - Atmospheric CO2 store
    - CO2 storage tanks
    - CO2 sequestration infrastructure
    - Optional CO2 venting facilities
    """
    # minus sign because opposite to how fossil fuels used:
    # CH4 burning puts CH4 down, atmosphere up
    n.add("Carrier", "co2", co2_emissions=-1.0)

    # this tracks CO2 in the atmosphere
    n.add("Bus", "co2 atmosphere", location="EU", carrier="co2", unit="t_co2")

    # can also be negative
    n.add(
        "Store",
        "co2 atmosphere",
        e_nom_extendable=True,
        e_min_pu=-1,
        carrier="co2",
        bus="co2 atmosphere",
    )

    # add CO2 tanks
    n.add(
        "Bus",
        spatial.co2.nodes,
        location=spatial.co2.locations,
        carrier="co2 stored",
        unit="t_co2",
    )

    n.add(
        "Store",
        spatial.co2.nodes,
        e_nom_extendable=True,
        capital_cost=costs.at["CO2 storage tank", "capital_cost"],
        carrier="co2 stored",
        e_cyclic=True,
        bus=spatial.co2.nodes,
    )
    n.add("Carrier", "co2 stored")

    # this tracks CO2 sequestered, e.g. underground
    sequestration_buses = pd.Index(spatial.co2.nodes).str.replace(
        " stored", " sequestered"
    )
    n.add(
        "Bus",
        sequestration_buses,
        location=spatial.co2.locations,
        carrier="co2 sequestered",
        unit="t_co2",
    )

    n.add(
        "Link",
        sequestration_buses,
        bus0=spatial.co2.nodes,
        bus1=sequestration_buses,
        carrier="co2 sequestered",
        efficiency=1.0,
        p_nom_extendable=True,
    )

    if options["regional_co2_sequestration_potential"]["enable"]:
        if sequestration_potential_file is None:
            raise ValueError(
                "sequestration_potential_file must be provided when "
                "regional_co2_sequestration_potential is enabled"
            )
        upper_limit = (
            options["regional_co2_sequestration_potential"]["max_size"] * 1e3
        )  # Mt
        annualiser = options["regional_co2_sequestration_potential"]["years_of_storage"]
        e_nom_max = pd.read_csv(sequestration_potential_file, index_col=0).squeeze()
        e_nom_max = (
            e_nom_max.reindex(spatial.co2.locations)
            .fillna(0.0)
            .clip(upper=upper_limit)
            .mul(1e6)
            / annualiser
        )  # t
        e_nom_max = e_nom_max.rename(index=lambda x: x + " co2 sequestered")
    else:
        e_nom_max = np.inf

    n.add(
        "Store",
        sequestration_buses,
        e_nom_extendable=True,
        e_nom_max=e_nom_max,
        capital_cost=options["co2_sequestration_cost"],
        marginal_cost=-0.1,
        bus=sequestration_buses,
        lifetime=options["co2_sequestration_lifetime"],
        carrier="co2 sequestered",
    )

    n.add("Carrier", "co2 sequestered")

    if options["co2_vent"]:
        n.add(
            "Link",
            spatial.co2.vents,
            bus0=spatial.co2.nodes,
            bus1="co2 atmosphere",
            carrier="co2 vent",
            efficiency=1.0,
            p_nom_extendable=True,
        )


def add_co2_network(n, costs, co2_network_cost_factor=1.0):
    """
    Add CO2 transport network to the PyPSA network.

    Creates a CO2 pipeline network with both onshore and submarine pipeline segments,
    considering different costs for each type. The network allows bidirectional flow
    and is extendable.

    Parameters
    ----------
    n : pypsa.Network
        The PyPSA network container object
    costs : pd.DataFrame
        Cost assumptions for different technologies. Must contain entries for
        'CO2 pipeline' and 'CO2 submarine pipeline' with 'capital_cost' and 'lifetime'
        columns
    co2_network_cost_factor : float, optional
        Factor to scale the capital costs of the CO2 network, default 1.0

    Returns
    -------
    None
        Modifies the network object in-place by adding CO2 pipeline links

    Notes
    -----
    The function creates bidirectional CO2 pipeline links between nodes, with costs
    depending on the underwater fraction of the pipeline. The network topology is
    created using the create_network_topology helper function.
    """
    logger.info("Adding CO2 network.")
    co2_links = create_network_topology(n, "CO2 pipeline ")

    if "underwater_fraction" not in co2_links.columns:
        co2_links["underwater_fraction"] = 0.0

    cost_onshore = (
        (1 - co2_links.underwater_fraction)
        * costs.at["CO2 pipeline", "capital_cost"]
        * co2_links.length
    )
    cost_submarine = (
        co2_links.underwater_fraction
        * costs.at["CO2 submarine pipeline", "capital_cost"]
        * co2_links.length
    )
    capital_cost = cost_onshore + cost_submarine
    capital_cost *= co2_network_cost_factor

    n.add(
        "Link",
        co2_links.index,
        bus0=co2_links.bus0.values + " co2 stored",
        bus1=co2_links.bus1.values + " co2 stored",
        p_min_pu=-1,
        p_nom_extendable=True,
        length=co2_links.length.values,
        capital_cost=capital_cost.values,
        carrier="CO2 pipeline",
        lifetime=costs.at["CO2 pipeline", "lifetime"],
    )


def add_allam_gas(
    n: pypsa.Network,
    costs: pd.DataFrame,
    pop_layout: pd.DataFrame,
    spatial: SimpleNamespace,
) -> None:
    """
    Add Allam cycle gas power plants to the network as Link components.

    Allam cycle plants are modeled as links with four buses:
    - Input: natural gas
    - Output: electricity
    - Output: CO2 for storage/usage (98% of emissions)
    - Output: CO2 to atmosphere (2% of emissions)

    Parameters
    ----------
    n : pypsa.Network
        The PyPSA network container object
    costs : pd.DataFrame
        Costs and parameters for different technologies. Must contain 'allam' and 'gas'
        entries with columns for 'fixed', 'VOM', 'efficiency', 'lifetime', and
        'CO2 intensity' parameters
    pop_layout : pd.DataFrame
        DataFrame containing population layout data with nodes as index
    spatial : SimpleNamespace
        Container for spatial data with attributes:
        - gas.df: DataFrame with gas network nodes
        - co2.df: DataFrame with CO2 network nodes
        Both DataFrames must have a 'nodes' column

    Returns
    -------
    None
        Modifies the network object in-place by adding Allam cycle plants as Links

    Notes
    -----
    The Allam cycle is a novel natural gas power plant design with integrated
    carbon capture. It captures approximately 98% of CO2 emissions, with 2%
    going to the atmosphere.
    """
    logger.info("Adding Allam cycle gas power plants.")

    nodes = pop_layout.index

    n.add(
        "Link",
        nodes,
        suffix=" allam gas",
        bus0=spatial.gas.df.loc[nodes, "nodes"].values,
        bus1=nodes,
        bus2=spatial.co2.df.loc[nodes, "nodes"].values,
        bus3="co2 atmosphere",
        carrier="allam gas",
        p_nom_extendable=True,
        capital_cost=costs.at["allam", "capital_cost"]
        * costs.at["allam", "efficiency"],
        marginal_cost=costs.at["allam", "VOM"] * costs.at["allam", "efficiency"],
        efficiency=costs.at["allam", "efficiency"],
        efficiency2=0.98 * costs.at["gas", "CO2 intensity"],
        efficiency3=0.02 * costs.at["gas", "CO2 intensity"],
        lifetime=costs.at["allam", "lifetime"],
    )


def add_biomass_to_methanol(n, costs):
    n.add(
        "Link",
        spatial.biomass.nodes,
        suffix=" biomass-to-methanol",
        bus0=spatial.biomass.nodes,
        bus1=spatial.methanol.nodes,
        bus2="co2 atmosphere",
        carrier="biomass-to-methanol",
        lifetime=costs.at["biomass-to-methanol", "lifetime"],
        efficiency=costs.at["biomass-to-methanol", "efficiency"],
        efficiency2=-costs.at["solid biomass", "CO2 intensity"]
        + costs.at["biomass-to-methanol", "CO2 stored"],
        p_nom_extendable=True,
        capital_cost=costs.at["biomass-to-methanol", "capital_cost"]
        / costs.at["biomass-to-methanol", "efficiency"],
        marginal_cost=costs.loc["biomass-to-methanol", "VOM"]
        / costs.at["biomass-to-methanol", "efficiency"],
    )


def add_biomass_to_methanol_cc(n, costs):
    n.add(
        "Link",
        spatial.biomass.nodes,
        suffix=" biomass-to-methanol CC",
        bus0=spatial.biomass.nodes,
        bus1=spatial.methanol.nodes,
        bus2="co2 atmosphere",
        bus3=spatial.co2.nodes,
        carrier="biomass-to-methanol CC",
        lifetime=costs.at["biomass-to-methanol", "lifetime"],
        efficiency=costs.at["biomass-to-methanol", "efficiency"],
        efficiency2=-costs.at["solid biomass", "CO2 intensity"]
        + costs.at["biomass-to-methanol", "CO2 stored"]
        * (1 - costs.at["biomass-to-methanol", "capture rate"]),
        efficiency3=costs.at["biomass-to-methanol", "CO2 stored"]
        * costs.at["biomass-to-methanol", "capture rate"],
        p_nom_extendable=True,
        capital_cost=costs.at["biomass-to-methanol", "capital_cost"]
        / costs.at["biomass-to-methanol", "efficiency"]
        + costs.at["biomass CHP capture", "capital_cost"]
        * costs.at["biomass-to-methanol", "CO2 stored"],
        marginal_cost=costs.loc["biomass-to-methanol", "VOM"]
        / costs.at["biomass-to-methanol", "efficiency"],
    )


def add_methanol_to_power(n, costs, pop_layout, types=None):
    if types is None:
        types = {}

    nodes = pop_layout.index

    if types["allam"]:
        logger.info("Adding Allam cycle methanol power plants.")

        n.add(
            "Link",
            nodes,
            suffix=" allam methanol",
            bus0=spatial.methanol.nodes,
            bus1=nodes,
            bus2=spatial.co2.df.loc[nodes, "nodes"].values,
            bus3="co2 atmosphere",
            carrier="allam methanol",
            p_nom_extendable=True,
            capital_cost=costs.at["allam", "capital_cost"]
            * costs.at["allam", "efficiency"],
            marginal_cost=costs.at["allam", "VOM"] * costs.at["allam", "efficiency"],
            efficiency=costs.at["allam", "efficiency"],
            efficiency2=0.98 * costs.at["methanolisation", "carbondioxide-input"],
            efficiency3=0.02 * costs.at["methanolisation", "carbondioxide-input"],
            lifetime=25,
        )

    if types["ccgt"]:
        logger.info("Adding methanol CCGT power plants.")

        # efficiency * EUR/MW * (annuity + FOM)
        capital_cost = costs.at["CCGT", "efficiency"] * costs.at["CCGT", "capital_cost"]

        n.add(
            "Link",
            nodes,
            suffix=" CCGT methanol",
            bus0=spatial.methanol.nodes,
            bus1=nodes,
            bus2="co2 atmosphere",
            carrier="CCGT methanol",
            p_nom_extendable=True,
            capital_cost=capital_cost,
            marginal_cost=costs.at["CCGT", "VOM"],
            efficiency=costs.at["CCGT", "efficiency"],
            efficiency2=costs.at["methanolisation", "carbondioxide-input"],
            lifetime=costs.at["CCGT", "lifetime"],
        )

    if types["ccgt_cc"]:
        logger.info(
            "Adding methanol CCGT power plants with post-combustion carbon capture."
        )

        # TODO consider efficiency changes / energy inputs for CC

        # efficiency * EUR/MW * (annuity + FOM)
        capital_cost = costs.at["CCGT", "efficiency"] * costs.at["CCGT", "capital_cost"]

        capital_cost_cc = (
            capital_cost
            + costs.at["cement capture", "capital_cost"]
            * costs.at["methanolisation", "carbondioxide-input"]
        )

        n.add(
            "Link",
            nodes,
            suffix=" CCGT methanol CC",
            bus0=spatial.methanol.nodes,
            bus1=nodes,
            bus2=spatial.co2.df.loc[nodes, "nodes"].values,
            bus3="co2 atmosphere",
            carrier="CCGT methanol CC",
            p_nom_extendable=True,
            capital_cost=capital_cost_cc,
            marginal_cost=costs.at["CCGT", "VOM"],
            efficiency=costs.at["CCGT", "efficiency"],
            efficiency2=costs.at["cement capture", "capture_rate"]
            * costs.at["methanolisation", "carbondioxide-input"],
            efficiency3=(1 - costs.at["cement capture", "capture_rate"])
            * costs.at["methanolisation", "carbondioxide-input"],
            lifetime=costs.at["CCGT", "lifetime"],
        )

    if types["ocgt"]:
        logger.info("Adding methanol OCGT power plants.")

        n.add(
            "Link",
            nodes,
            suffix=" OCGT methanol",
            bus0=spatial.methanol.nodes,
            bus1=nodes,
            bus2="co2 atmosphere",
            carrier="OCGT methanol",
            p_nom_extendable=True,
            capital_cost=costs.at["OCGT", "capital_cost"]
            * costs.at["OCGT", "efficiency"],
            marginal_cost=costs.at["OCGT", "VOM"] * costs.at["OCGT", "efficiency"],
            efficiency=costs.at["OCGT", "efficiency"],
            efficiency2=costs.at["methanolisation", "carbondioxide-input"],
            lifetime=costs.at["OCGT", "lifetime"],
        )


def add_methanol_reforming(n, costs):
    logger.info("Adding methanol steam reforming.")

    tech = "Methanol steam reforming"

    capital_cost = costs.at[tech, "capital_cost"] / costs.at[tech, "methanol-input"]

    n.add(
        "Link",
        spatial.h2.locations,
        suffix=f" {tech}",
        bus0=spatial.methanol.nodes,
        bus1=spatial.h2.nodes,
        bus2="co2 atmosphere",
        p_nom_extendable=True,
        capital_cost=capital_cost,
        efficiency=1 / costs.at[tech, "methanol-input"],
        efficiency2=costs.at["methanolisation", "carbondioxide-input"],
        carrier=tech,
        lifetime=costs.at[tech, "lifetime"],
    )


def add_methanol_reforming_cc(n, costs):
    logger.info("Adding methanol steam reforming with carbon capture.")

    tech = "Methanol steam reforming"

    # TODO: heat release and electricity demand for process and carbon capture
    # but the energy demands for carbon capture have not yet been added for other CC processes
    # 10.1016/j.rser.2020.110171: 0.129 kWh_e/kWh_H2, -0.09 kWh_heat/kWh_H2

    capital_cost = costs.at[tech, "capital_cost"] / costs.at[tech, "methanol-input"]

    capital_cost_cc = (
        capital_cost
        + costs.at["cement capture", "capital_cost"]
        * costs.at["methanolisation", "carbondioxide-input"]
    )

    n.add(
        "Link",
        spatial.h2.locations,
        suffix=f" {tech} CC",
        bus0=spatial.methanol.nodes,
        bus1=spatial.h2.nodes,
        bus2="co2 atmosphere",
        bus3=spatial.co2.nodes,
        p_nom_extendable=True,
        capital_cost=capital_cost_cc,
        efficiency=1 / costs.at[tech, "methanol-input"],
        efficiency2=(1 - costs.at["cement capture", "capture_rate"])
        * costs.at["methanolisation", "carbondioxide-input"],
        efficiency3=costs.at["cement capture", "capture_rate"]
        * costs.at["methanolisation", "carbondioxide-input"],
        carrier=f"{tech} CC",
        lifetime=costs.at[tech, "lifetime"],
    )


def add_dac(n, costs):
    heat_carriers = ["urban central heat", "services urban decentral heat"]
    heat_buses = n.buses.index[n.buses.carrier.isin(heat_carriers)]
    locations = n.buses.location[heat_buses]

    electricity_input = (
        costs.at["direct air capture", "electricity-input"]
        + costs.at["direct air capture", "compression-electricity-input"]
    )  # MWh_el / tCO2
    heat_input = (
        costs.at["direct air capture", "heat-input"]
        - costs.at["direct air capture", "compression-heat-output"]
    )  # MWh_th / tCO2

    n.add(
        "Link",
        heat_buses.str.replace(" heat", " DAC"),
        bus0=locations.values,
        bus1=heat_buses,
        bus2="co2 atmosphere",
        bus3=spatial.co2.df.loc[locations, "nodes"].values,
        carrier="DAC",
        capital_cost=costs.at["direct air capture", "capital_cost"] / electricity_input,
        efficiency=-heat_input / electricity_input,
        efficiency2=-1 / electricity_input,
        efficiency3=1 / electricity_input,
        p_nom_extendable=True,
        lifetime=costs.at["direct air capture", "lifetime"],
    )


def add_co2limit(n, options, co2_totals_file, countries, nyears, limit):
    """
    Add a global CO2 emissions constraint to the network.

    Parameters
    ----------
    n : pypsa.Network
        The PyPSA network container object
    options : dict
        Dictionary of options determining which sectors to consider for emissions
    co2_totals_file : str
        Path to CSV file containing historical CO2 emissions data in Mt
        (megatonnes) per country and sector
    countries : list
        List of country codes to consider for the CO2 limit
    nyears : float, optional
        Number of years for the CO2 budget, by default 1.0
    limit : float, optional
        CO2 limit as a fraction of 1990 levels, by default 0.0

    Returns
    -------
    None
        The function modifies the network object in-place by adding a global
        CO2 constraint.

    Notes
    -----
    The function reads historical CO2 emissions data, calculates a total limit
    based on the specified countries and sectors, and adds a global constraint
    to the network. The limit is calculated as a fraction of historical emissions
    multiplied by the number of years.
    """
    logger.info(f"Adding CO2 budget limit as per unit of 1990 levels of {limit}")

    sectors = determine_emission_sectors(options)

    # convert Mt to tCO2
    co2_totals = 1e6 * pd.read_csv(co2_totals_file, index_col=0)

    co2_limit = co2_totals.loc[countries, sectors].sum().sum()

    co2_limit *= limit * nyears

    n.add(
        "GlobalConstraint",
        "CO2Limit",
        carrier_attribute="co2_emissions",
        sense="<=",
        type="co2_atmosphere",
        constant=co2_limit,
    )


def cycling_shift(df, steps=1):
    """
    Cyclic shift on index of pd.Series|pd.DataFrame by number of steps.
    """
    df = df.copy()
    new_index = np.roll(df.index, steps)
    df.values[:] = df.reindex(index=new_index).values
    return df


def add_generation(
    n: pypsa.Network,
    costs: pd.DataFrame,
    pop_layout: pd.DataFrame,
    conventionals: dict[str, str],
    spatial: SimpleNamespace,
    options: dict,
    cf_industry: dict,
    ext_carriers,
    existing_capacities=None,
    existing_efficiencies=None,
) -> None:
    """
    Add conventional electricity generation to the network.

    Creates links between carrier buses and demand nodes for conventional generators,
    including their efficiency, costs, and CO2 emissions.

    Parameters
    ----------
    n : pypsa.Network
        The PyPSA network container object
    costs : pd.DataFrame
        DataFrame containing cost and technical parameters for different technologies
    pop_layout : pd.DataFrame
        DataFrame with population layout data, used for demand nodes
    conventionals : Dict[str, str]
        Dictionary mapping generator types to their energy carriers
        e.g., {'OCGT': 'gas', 'CCGT': 'gas', 'coal': 'coal'}
    spatial : SimpleNamespace
        Namespace containing spatial information for different carriers,
        including nodes and locations
    options : dict
        Configuration dictionary containing settings for the model
    cf_industry : dict
        Dictionary of industrial conversion factors, needed for carrier buses

    Returns
    -------
    None
        Modifies the network object in-place by adding generation components

    Notes
    -----
    - Costs (VOM and fixed) are given per MWel and automatically adjusted by efficiency
    - CO2 emissions are tracked through a link to the 'co2 atmosphere' bus
    - Generator lifetimes are considered in the capital cost calculation
    """
    logger.info("Adding electricity generation")

    nodes = pop_layout.index

    for generator, carrier in conventionals.items():
        carrier_nodes = vars(spatial)[carrier].nodes

        add_carrier_buses(
            n=n,
            carrier=carrier,
            costs=costs,
            spatial=spatial,
            options=options,
            cf_industry=cf_industry,
        )

        n.add(
            "Link",
            nodes + " " + generator,
            bus0=carrier_nodes,
            bus1=nodes,
            bus2="co2 atmosphere",
            marginal_cost=costs.at[generator, "efficiency"]
            * costs.at[generator, "VOM"],  # NB: VOM is per MWel
            capital_cost=costs.at[generator, "efficiency"]
            * costs.at[generator, "capital_cost"],  # NB: fixed cost is per MWel
            p_nom_extendable=bool(generator in ext_carriers.get("Generator", [])),
            p_nom=(
                existing_capacities[generator] / existing_efficiencies[generator]
                if existing_capacities is not None
                else 0
            ),  # NB: existing capacities are MWel
            p_max_pu=0.7
            if carrier == "uranium"
            else 1,  # be conservative for nuclear (maintenance or unplanned shut downs)
            p_nom_min=(
                existing_capacities[generator] if existing_capacities is not None else 0
            ),
            carrier=generator,
            efficiency=(
                existing_efficiencies[generator]
                if existing_efficiencies is not None
                else costs.at[generator, "efficiency"]
            ),
            efficiency2=costs.at[carrier, "CO2 intensity"],
            lifetime=costs.at[generator, "lifetime"],
        )

    # add coal power plants with CC
    if options["coal_cc"]:
        logger.info("Adding coal generation with carbon capture.")
        n.add(
            "Link",
            spatial.nodes,
            suffix=" coal CC",
            bus0=spatial.coal.nodes,
            bus1=spatial.nodes,
            bus2="co2 atmosphere",
            bus3=spatial.co2.nodes,
            marginal_cost=costs.at["coal", "efficiency"]
            * costs.at["coal", "VOM"],  # NB: VOM is per MWel
            capital_cost=costs.at["coal", "efficiency"]
            * costs.at["coal", "capital_cost"]
            + costs.at["biomass CHP capture", "capital_cost"]
            * costs.at["coal", "CO2 intensity"],  # NB: fixed cost is per MWel
            p_nom_extendable=True,
            carrier="coal",
            efficiency=costs.at["coal", "efficiency"],
            efficiency2=costs.at["coal", "CO2 intensity"]
            * (1 - costs.at["biomass CHP capture", "capture_rate"]),
            efficiency3=costs.at["coal", "CO2 intensity"]
            * costs.at["biomass CHP capture", "capture_rate"],
            lifetime=costs.at["coal", "lifetime"],
        )


def add_ammonia(
    n: pypsa.Network,
    costs: pd.DataFrame,
    pop_layout: pd.DataFrame,
    spatial: SimpleNamespace,
    cf_industry: dict,
) -> None:
    """
    Add ammonia synthesis, cracking, and storage infrastructure to the network.

    Creates the necessary components for an ammonia economy including Haber-Bosch
    synthesis plants, ammonia crackers, and storage facilities. Links are created
    between electricity, hydrogen, and ammonia buses.

    Parameters
    ----------
    n : pypsa.Network
        The PyPSA network container object
    costs : pd.DataFrame
        Technology cost assumptions with MultiIndex columns containing
        'fixed', 'VOM', 'efficiency', 'lifetime', etc.
    pop_layout : pd.DataFrame
        Population layout data with index of location nodes
    spatial : Namespace
        Configuration object containing ammonia-specific spatial information
        with attributes:
        - nodes: list of ammonia bus nodes
        - locations: list of geographical locations
    cf_industry : dict
        Industry-specific conversion factors including
        'MWh_NH3_per_MWh_H2_cracker' for ammonia cracking efficiency
    logger : logging.Logger
        Logger object for output messages

    Returns
    -------
    None
        Modifies the network object in-place by adding ammonia-related components

    Notes
    -----
    The function adds several components:
    - NH3 carrier
    - Ammonia buses at specified locations
    - Haber-Bosch synthesis plants linking electricity, hydrogen, and ammonia
    - Ammonia crackers for converting back to hydrogen
    - Ammonia storage facilities
    """
    logger.info("Adding ammonia carrier with synthesis, cracking and storage")

    nodes = pop_layout.index

    n.add("Carrier", "NH3")

    n.add(
        "Bus", spatial.ammonia.nodes, location=spatial.ammonia.locations, carrier="NH3"
    )

    n.add(
        "Link",
        nodes,
        suffix=" Haber-Bosch",
        bus0=nodes,
        bus1=spatial.ammonia.nodes,
        bus2=nodes + " H2",
        p_nom_extendable=True,
        carrier="Haber-Bosch",
        efficiency=1 / costs.at["Haber-Bosch", "electricity-input"],
        efficiency2=-costs.at["Haber-Bosch", "hydrogen-input"]
        / costs.at["Haber-Bosch", "electricity-input"],
        capital_cost=costs.at["Haber-Bosch", "capital_cost"]
        / costs.at["Haber-Bosch", "electricity-input"],
        marginal_cost=costs.at["Haber-Bosch", "VOM"]
        / costs.at["Haber-Bosch", "electricity-input"],
        lifetime=costs.at["Haber-Bosch", "lifetime"],
    )

    n.add(
        "Link",
        nodes,
        suffix=" ammonia cracker",
        bus0=spatial.ammonia.nodes,
        bus1=nodes + " H2",
        p_nom_extendable=True,
        carrier="ammonia cracker",
        efficiency=1 / cf_industry["MWh_NH3_per_MWh_H2_cracker"],
        capital_cost=costs.at["Ammonia cracker", "capital_cost"]
        / cf_industry["MWh_NH3_per_MWh_H2_cracker"],  # given per MW_H2
        lifetime=costs.at["Ammonia cracker", "lifetime"],
    )

    # Ammonia Storage
    n.add(
        "Store",
        spatial.ammonia.nodes,
        suffix=" ammonia store",
        bus=spatial.ammonia.nodes,
        e_nom_extendable=True,
        e_cyclic=True,
        carrier="ammonia store",
        capital_cost=costs.at[
            "NH3 (l) storage tank incl. liquefaction", "capital_cost"
        ],
        lifetime=costs.at["NH3 (l) storage tank incl. liquefaction", "lifetime"],
    )


def insert_electricity_distribution_grid(
    n: pypsa.Network,
    costs: pd.DataFrame,
    options: dict,
    pop_layout: pd.DataFrame,
    solar_rooftop_potentials_fn: str,
) -> None:
    """
    Insert electricity distribution grid components into the network.

    Adds low voltage buses, distribution grid links, rooftop solar potential,
    and home battery storage systems to the network. Also adjusts the connection
    points of various loads and distributed energy resources to the low voltage grid.

    Parameters
    ----------
    n : pypsa.Network
        The PyPSA network container object to be modified
    costs : pd.DataFrame
        Technology cost assumptions with technologies as index and cost parameters
        as columns, including 'fixed' costs, 'lifetime', and component-specific
        parameters like 'efficiency'
    options : dict
        Configuration options containing at least:
        - transmission_efficiency: dict with distribution grid parameters
        - marginal_cost_storage: float for storage operation costs
    pop_layout : pd.DataFrame
        Population data per node with at least:
        - 'total' column containing population in thousands
        Index should match network nodes

    Returns
    -------
    None
        Modifies the network object in-place by adding components

    Notes
    -----
    Components added to the network:
    - Low voltage buses for each node
    - Distribution grid links connecting high to low voltage
    - Rooftop solar potential based on population density
    - Home battery storage systems with separate charger/discharger links

    The function also adjusts the connection points of loads like:
    - Regular electricity demand
    - Electric vehicles (BEV chargers and V2G)
    - Heat pumps
    - Resistive heaters
    - Micro-CHP units
    """
    nodes = pop_layout.index

    n.add(
        "Bus",
        nodes + " low voltage",
        location=nodes,
        carrier="low voltage",
        unit="MWh_el",
    )

    n.add(
        "Link",
        nodes + " electricity distribution grid",
        bus0=nodes,
        bus1=nodes + " low voltage",
        p_nom_extendable=True,
        p_min_pu=-1,
        carrier="electricity distribution grid",
        efficiency=1,
        lifetime=costs.at["electricity distribution grid", "lifetime"],
        capital_cost=costs.at["electricity distribution grid", "capital_cost"],
    )

    # deduct distribution losses from electricity demand as these are included in total load
    # https://nbviewer.org/github/Open-Power-System-Data/datapackage_timeseries/blob/2020-10-06/main.ipynb
    if (
        efficiency := options["transmission_efficiency"]
        .get("electricity distribution grid", {})
        .get("efficiency_static")
    ):
        logger.info(
            f"Deducting distribution losses from electricity demand: {np.around(100 * (1 - efficiency), decimals=2)}%"
        )
        n.loads_t.p_set.loc[:, n.loads.carrier == "electricity"] *= efficiency

    # this catches regular electricity load and "industry electricity" and
    # "agriculture machinery electric" and "agriculture electricity"
    loads = n.loads.index[n.loads.carrier.str.contains("electric")]
    n.loads.loc[loads, "bus"] += " low voltage"

    bevs = n.links.index[n.links.carrier == "BEV charger"]
    n.links.loc[bevs, "bus0"] += " low voltage"

    v2gs = n.links.index[n.links.carrier == "V2G"]
    n.links.loc[v2gs, "bus1"] += " low voltage"

    hps = n.links.index[n.links.carrier.str.contains("heat pump")]
    n.links.loc[hps, "bus0"] += " low voltage"

    rh = n.links.index[n.links.carrier.str.contains("resistive heater")]
    n.links.loc[rh, "bus0"] += " low voltage"

    mchp = n.links.index[n.links.carrier.str.contains("micro gas")]
    n.links.loc[mchp, "bus1"] += " low voltage"

    # set existing solar to cost of utility cost rather the 50-50 rooftop-utility
    solar = n.generators.index[n.generators.carrier == "solar"]
    n.generators.loc[solar, "capital_cost"] = costs.at["solar-utility", "capital_cost"]

    fn = solar_rooftop_potentials_fn
    potential = pd.read_csv(fn, index_col=["bus", "bin"]).squeeze()
    potential.index = potential.index.map(flatten) + " solar"

    n.add(
        "Generator",
        solar,
        suffix=" rooftop",
        bus=n.generators.loc[solar, "bus"] + " low voltage",
        carrier="solar rooftop",
        p_nom_extendable=True,
        p_nom_max=potential.loc[solar],
        marginal_cost=n.generators.loc[solar, "marginal_cost"],
        capital_cost=costs.at["solar-rooftop", "capital_cost"],
        efficiency=n.generators.loc[solar, "efficiency"],
        p_max_pu=n.generators_t.p_max_pu[solar],
        lifetime=costs.at["solar-rooftop", "lifetime"],
    )

    n.add("Carrier", "home battery")

    n.add(
        "Bus",
        nodes + " home battery",
        location=nodes,
        carrier="home battery",
        unit="MWh_el",
    )

    n.add(
        "Store",
        nodes + " home battery",
        bus=nodes + " home battery",
        location=nodes,
        e_cyclic=True,
        e_nom_extendable=True,
        carrier="home battery",
        capital_cost=costs.at["home battery storage", "capital_cost"],
        lifetime=costs.at["battery storage", "lifetime"],
    )

    n.add(
        "Link",
        nodes + " home battery charger",
        bus0=nodes + " low voltage",
        bus1=nodes + " home battery",
        carrier="home battery charger",
        efficiency=costs.at["battery inverter", "efficiency"] ** 0.5,
        capital_cost=costs.at["home battery inverter", "capital_cost"],
        p_nom_extendable=True,
        lifetime=costs.at["battery inverter", "lifetime"],
    )

    n.add(
        "Link",
        nodes + " home battery discharger",
        bus0=nodes + " home battery",
        bus1=nodes + " low voltage",
        carrier="home battery discharger",
        efficiency=costs.at["battery inverter", "efficiency"] ** 0.5,
        marginal_cost=costs.at["home battery storage", "marginal_cost"],
        p_nom_extendable=True,
        lifetime=costs.at["battery inverter", "lifetime"],
    )


def insert_gas_distribution_costs(
    n: pypsa.Network,
    costs: pd.DataFrame,
    options: dict,
) -> None:
    """
    Insert gas distribution grid costs into gas-consuming components.

    Adds distribution grid costs to decentralized gas boilers and micro-CHP units
    by increasing their capital costs. The additional cost is calculated as a factor
    of electricity distribution grid costs.

    Parameters
    ----------
    n : pypsa.Network
        The PyPSA network container object to be modified
    costs : pd.DataFrame
        Technology cost assumptions with technologies as index and cost parameters
        as columns, must include 'electricity distribution grid' with 'fixed' costs
    options : dict
        Configuration options containing at least:
        - gas_distribution_grid_cost_factor: float
          Factor to multiply electricity distribution grid costs by

    Returns
    -------
    None
        Modifies the network object in-place by updating capital costs of gas
        components

    Notes
    -----
    The function adds distribution grid costs to:
    - Decentralized gas boilers (excluding urban central heating)
    - Micro-CHP units

    The additional cost is calculated by multiplying the electricity distribution
    grid fixed cost by the gas distribution grid cost factor.
    """
    f_costs = options["gas_distribution_grid_cost_factor"]

    logger.info(
        f"Inserting gas distribution grid with investment cost factor of {f_costs}"
    )

    capital_cost = costs.at["electricity distribution grid", "capital_cost"] * f_costs

    # Add costs to decentralized gas boilers
    gas_b = n.links.index[
        n.links.carrier.str.contains("gas boiler")
        & (~n.links.carrier.str.contains("urban central"))
    ]
    n.links.loc[gas_b, "capital_cost"] += capital_cost

    # Add costs to micro CHPs
    mchp = n.links.index[n.links.carrier.str.contains("micro gas")]
    n.links.loc[mchp, "capital_cost"] += capital_cost


def add_electricity_grid_connection(n, costs):
    carriers = ["onwind", "solar", "solar-hsat"]

    gens = n.generators.index[n.generators.carrier.isin(carriers)]

    n.generators.loc[gens, "capital_cost"] += costs.at[
        "electricity grid connection", "capital_cost"
    ]


def add_h2_production_tyndp(n, nodes, buses_h2_z1, costs, options={}):
    """
    Add TYNDP electrolyzers for Z1 and Z2, and optionally add SMR, SMR CC and ATR.

    Parameters
    ----------
    n : pypsa.Network
        The PyPSA network container object
    nodes : pd.Index
        Pandas Index of electricity node locations/nodes
    buses_h2_z1 : SimpleNamespace
        Namespace object with spatial nodes of H2 Z1 buses
    costs : pd.DataFrame
        Technology cost assumptions
    options : dict, optional
        Dictionary of configuration options. Defaults to empty dict if not provided.
        Key options include:
        - SMR_cc : bool
        - SMR : bool
        - cc_fraction : float
        - ATR : bool
        - methanol : bool

    Returns
    -------
    None
        The function modifies the network object in-place by adding components.
    """

    logger.info("Adding Z1 and Z2 dummy electrolysers.")
    n.add(
        "Link",
        (nodes.index + " H2 Z1 Electrolysis").append(
            nodes.index + " H2 Z2 Electrolysis"
        ),
        bus0=np.tile(nodes.index, 2),
        bus1=np.append(
            nodes.country.values + " H2 Z1", (nodes.country.values + " H2 Z2")
        ),
        p_nom_extendable=True,
        carrier="H2 Electrolysis",
        efficiency=costs.at["electrolysis", "efficiency"],
        capital_cost=costs.at["electrolysis", "capital_cost"],
        lifetime=costs.at["electrolysis", "lifetime"],
    )

    if options["SMR_cc"]:
        logger.info("Adding Z1 dummy SMR CC.")
        # TODO: this does currently only work for no gas spatial
        n.add(
            "Link",
            buses_h2_z1 + " SMR CC",
            bus0=spatial.gas.nodes,
            bus1=buses_h2_z1,
            bus2="co2 atmosphere",
            bus3=spatial.co2.nodes,
            p_nom_extendable=True,
            carrier="SMR CC",
            efficiency=costs.at["SMR CC", "efficiency"],
            efficiency2=costs.at["gas", "CO2 intensity"] * (1 - options["cc_fraction"]),
            efficiency3=costs.at["gas", "CO2 intensity"] * options["cc_fraction"],
            capital_cost=costs.at["SMR CC", "capital_cost"],
            lifetime=costs.at["SMR CC", "lifetime"],
        )

    if options["SMR"]:
        logger.info("Adding Z1 dummy SMR.")
        # TODO: this does currently only work for no gas spatial
        n.add(
            "Link",
            buses_h2_z1 + " SMR",
            bus0=spatial.gas.nodes,
            bus1=buses_h2_z1,
            bus2="co2 atmosphere",
            p_nom_extendable=True,
            carrier="SMR",
            efficiency=costs.at["SMR", "efficiency"],
            efficiency2=costs.at["gas", "CO2 intensity"],
            capital_cost=costs.at["SMR", "capital_cost"],
            lifetime=costs.at["SMR", "lifetime"],
        )

    # TODO: add good technology assumptions for Methanol ATR (ATRM) to technology data
    if options["ATR"] and any(
        v if isinstance(v, bool) else any(v.values())
        for v in options["methanol"].values()
    ):
        logger.info("Adding Z1 dummy ATR.")
        add_carrier_buses(
            n=n, carrier="methanol", costs=costs, spatial=spatial, options=options
        )
        # TODO: this does currently only work for no methanol spatial
        n.add(
            "Link",
            buses_h2_z1 + " ATR",
            bus0=spatial.methanol.nodes,
            bus1=buses_h2_z1,
            bus2="co2 atmosphere",
            p_nom_extendable=True,
            carrier="ATR",
            efficiency=0.842,
            # Hos et al (2024), p.1129 https://www.sciencedirect.com/science/article/pii/S0360319923045123#bib37
            efficiency2=costs.at["methanolisation", "carbondioxide-input"],
            capital_cost=1047353.20,  # TODO: review cost assumptions for ATR
            # based on Figure 3 https://www.icf.com/insights/energy/comparing-costs-of-industrial-hydrogen-technologies#:~:text=The%20SMR%20and%20ATR%20based%20hydrogen%20plant%20production%20costs%20are,this%20case%2C%20resulting%20in%20a
            lifetime=costs.at["SMR", "lifetime"],  # assume same as SMR lifetime for now
        )


def add_h2_dres_tyndp(n, spatial, buses_h2_z2, costs):
    """
    Adds TYNDP Z2 DRES electricity buses and electrolyzers.

    Parameters
    ----------
    n : pypsa.Network
        The PyPSA network container object
    spatial : object
        Namespace object with spatial nodes for different carriers such as `h2_tyndp`
    buses_h2_z2 : SimpleNamespace
        Namespace object with spatial nodes of H2 Z2 buses
    costs : pd.DataFrame
        Technology cost assumptions

    Returns
    -------
    None
        The function modifies the network object in-place by adding components.
    """

    logger.info("Adding Z2 dummy DRES electricity buses and electrolyzers.")
    n.add(
        "Bus",
        buses_h2_z2 + " DRES",
        location=buses_h2_z2,
        country=spatial.h2_tyndp.df.loc[buses_h2_z2].country.values,
        v_nom=380.0,
        carrier="AC",
        unit="MWh_el",
        substation_off=1.0,
        substation_lv=1.0,
    )
    n.add(
        "Link",
        buses_h2_z2 + " DRES Electrolysis",
        bus0=buses_h2_z2 + " DRES",
        bus1=buses_h2_z2,
        p_nom_extendable=True,
        carrier="H2 Electrolysis",
        efficiency=costs.at["electrolysis", "efficiency"],
        capital_cost=costs.at["electrolysis", "capital_cost"],
        lifetime=costs.at["electrolysis", "lifetime"],
    )


def add_h2_reconversion_tyndp(n, spatial, nodes, buses_h2_z2, costs, options=None):
    """
    Adds TYNDP H2 reconversion with options for Fuel cells, H2 turbines and methanation.

    Parameters
    ----------
    n : pypsa.Network
        The PyPSA network container object
    spatial : object
        Namespace object with spatial nodes for different carriers such as `h2_tyndp`
    nodes : pd.Index
        Pandas Index of electricity node locations/nodes
    buses_h2_z2 : SimpleNamespace
        Namespace object with spatial nodes of H2 Z2 buses
    costs : pd.DataFrame
        Technology cost assumptions
    options : dict, optional
        Dictionary of configuration options. Defaults to empty dict if not provided.
        Key options include:
        - methanation : bool
        - min_part_load_methanation : float
        - hydrogen_fuel_cell : bool
        - hydrogen_turbine : bool

    Returns
    -------
    None
        The function modifies the network object in-place by adding components.
    """

    if options["methanation"]:
        logger.info("Adding Z2 dummy methanation.")
        # TODO: this does currently only work for no gas spatial and no co2 spatial
        n.add(
            "Link",
            buses_h2_z2,
            suffix=" Sabatier",
            bus0=buses_h2_z2,
            bus1=spatial.gas.nodes,
            bus2=spatial.co2.nodes,
            p_nom_extendable=True,
            carrier="Sabatier",
            p_min_pu=options["min_part_load_methanation"],
            efficiency=costs.at["methanation", "efficiency"],
            efficiency2=-costs.at["methanation", "efficiency"]
            * costs.at["gas", "CO2 intensity"],
            capital_cost=costs.at["methanation", "capital_cost"]
            * costs.at["methanation", "efficiency"],  # costs given per kW_gas
            lifetime=costs.at["methanation", "lifetime"],
        )

    if options["hydrogen_fuel_cell"]:
        logger.info("Adding Z2 dummy hydrogen fuel cell for re-electrification.")
        n.add(
            "Link",
            nodes.index + " H2 Z2 Fuel Cell",
            bus0=nodes.country.values + " H2 Z2",
            bus1=nodes.index,
            p_nom_extendable=True,
            carrier="H2 Fuel Cell",
            efficiency=costs.at["fuel cell", "efficiency"],
            capital_cost=costs.at["fuel cell", "capital_cost"]
            * costs.at["fuel cell", "efficiency"],  # NB: fixed cost is per MWel
            lifetime=costs.at["fuel cell", "lifetime"],
        )

    if options["hydrogen_turbine"]:
        logger.info(
            "Adding Z2 dummy hydrogen turbine for re-electrification. Assuming CCGT technology costs."
        )
        n.add(
            "Link",
            nodes.index + " H2 Z2 turbine",
            bus0=nodes.country.values + " H2 Z2",
            bus1=nodes.index,
            p_nom_extendable=True,
            carrier="H2 turbine",
            efficiency=costs.at["CCGT", "efficiency"],
            capital_cost=costs.at["CCGT", "capital_cost"]
            * costs.at["CCGT", "efficiency"],  # NB: fixed cost is per MWel
            marginal_cost=costs.at["CCGT", "VOM"],
            lifetime=costs.at["CCGT", "lifetime"],
        )


def add_h2_grid_tyndp(n, nodes, h2_pipes_file, interzonal_file, costs):
    """
    Adds TYNDP hydrogen pipelines and interzonal (Z1 <-> Z2) connections.

    Parameters
    ----------
    n : pypsa.Network
        The PyPSA network container object
    nodes : pd.Index
        Pandas Index of electricity node locations/nodes
    h2_pipes_file : str
        Path to CSV file containing prepped H2 reference grid data
    interzonal_file : str
        Path to CSV file containing prepped H2 interzonal connection data
    costs : pd.DataFrame
        Technology cost assumptions

    Returns
    -------
    None
        The function modifies the network object in-place by adding components.
    """

    h2_pipes = create_h2_topology_tyndp(n=n, fn_h2_network=h2_pipes_file)
    interzonal = pd.read_csv(interzonal_file, index_col=0)

    logger.info("Adding TYNDP H2 reference grid pipelines.")
    n.add(
        "Link",
        h2_pipes.index,
        bus0=h2_pipes.bus0,
        bus1=h2_pipes.bus1,
        p_nom_extendable=False,
        p_nom=h2_pipes.p_nom,
        length=h2_pipes.length,
        bidirectional=False,
        capital_cost=costs.at["H2 (g) pipeline", "capital_cost"]
        * h2_pipes.length.values,
        carrier="H2 pipeline",
        lifetime=costs.at["H2 (g) pipeline", "lifetime"],
    )

    interzonal = interzonal.assign(
        bus0=interzonal.bus0.str.split("H2").str.join(" H2 "),
        bus1=interzonal.bus1.str.split("H2").str.join(" H2 "),
    )
    interzonal = interzonal.loc[
        interzonal.bus0.str.startswith(tuple(nodes.country.values))
    ]
    n.add(
        "Link",
        interzonal.index,
        bus0=interzonal.bus0,
        bus1=interzonal.bus1,
        p_nom_extendable=False,
        p_nom=interzonal.p_nom,
        carrier="H2 pipeline",
        lifetime=costs.at["H2 (g) pipeline", "lifetime"],
    )


def add_h2_storage_tyndp(
    n, cavern_types, h2_cavern_file, buses_h2_z1, costs, options={}
):
    """
    Adds TYNDP Z1 H2 tank storages and Z2 H2 cavern storages with default assumptions.

    Parameters
    ----------
    n : pypsa.Network
        The PyPSA network container object
    cavern_types : list
        List of underground storage types to consider
    h2_caverns_file : str
        Path to CSV containing hydrogen cavern storage potentials
    buses_h2_z1 : SimpleNamespace
        Namespace object with spatial nodes of H2 Z1 buses
    costs : pd.DataFrame
        Technology cost assumptions
    options : dict, optional
       Dictionary of configuration options. Defaults to empty dict if not provided.
       - hydrogen_underground_storage : bool

    Returns
    -------
    None
        The function modifies the network object in-place by adding components.
    """

    h2_caverns = pd.read_csv(h2_cavern_file, index_col=0)

    # add underground hydrogen cavern storage to all H2 Z2 nodes
    if (
        not h2_caverns.empty
        and options["hydrogen_underground_storage"]
        and set(cavern_types).intersection(h2_caverns.columns)
    ):
        h2_caverns = h2_caverns[cavern_types].sum(axis=1)

        # only use sites with at least 2 TWh potential
        h2_caverns = h2_caverns[h2_caverns > 2]

        # convert TWh to MWh
        h2_caverns = h2_caverns * 1e6

        # clip at 1000 TWh for one location
        h2_caverns.clip(upper=1e9, inplace=True)

        # group on country level
        h2_caverns = (
            h2_caverns.to_frame()
            .assign(country=h2_caverns.index.map(n.buses.country).values)
            .groupby("country")
            .sum()
            .loc[:, 0]
        )

        logger.info("Adding dummy TYNDP H2 underground storage for H2 Z2")

        n.add(
            "Store",
            h2_caverns.index + " H2 Z2 Cavern Store",
            bus=h2_caverns.index + " H2 Z2",
            e_nom_extendable=True,
            e_nom_max=h2_caverns.values,
            e_cyclic=True,
            carrier="H2 Store",
            capital_cost=costs.at["hydrogen storage underground", "capital_cost"],
            lifetime=costs.at["hydrogen storage underground", "lifetime"],
        )

    # add overground hydrogen tank storage to all H2 Z1 nodes
    tech = "hydrogen storage tank type 1 including compressor"

    logger.info("Adding dummy TYNDP H2 tank storage for H2 Z1")

    n.add(
        "Store",
        buses_h2_z1 + " Tank Store",
        bus=buses_h2_z1,
        e_nom_extendable=True,
        e_cyclic=True,
        carrier="H2 Store",
        capital_cost=costs.at[tech, "capital_cost"],
        lifetime=costs.at[tech, "lifetime"],
    )


def add_h2_topology_tyndp(
    n,
    pop_layout,
    spatial,
    h2_cavern_file,
    h2_pipes_file,
    interzonal_file,
    cavern_types,
    costs,
    options,
):
    """
    Add TYNDP H2 topology to the network.
    This adds new single country H2 buses (Z1 + Z2 nodes) and pipeline connections
    between the different countries as well as interzonal connections within a country.

    Additionally added:
        * H2 production (Z1: Electrolysis, SMR (optional), SMR CC (optional), ATR; Z2: Electrolysis)
        * H2 DRES electricity nodes and Electrolysis to H2 Z2
        * H2 reconversion (Fuel cells (optional), H2 turbines (optional), methanation (optional))
        * H2 grid (H2 reference grid and interzonal (Z1 <-> Z2) capacities)
        * H2 storage (Z1: H2 tanks; Z2: Salt caverns)

    Parameters
    ----------
    n : pypsa.Network
        The PyPSA network container object
    pop_layout : pd.DataFrame
        Population layout with index of locations/nodes
    spatial : object
        Namespace object with spatial nodes for different carriers such as `h2_tyndp`
    h2_cavern_file : str
        Path to CSV file containing hydrogen cavern storage potentials
    h2_pipes_file : str
        Path to CSV file containing prepped H2 reference grid data
    interzonal_file : str
        Path to CSV file containing prepped H2 interzonal connection data
    cavern_types : list
        List of underground storage types to consider
    costs : pd.DataFrame
        Technology cost assumptions
    options : dict, optional
       Dictionary of configuration options. Defaults to empty dict if not provided.


    Returns
    -------
    None
        The function modifies the network object in-place by adding components.
    """

    logger.info(
        "Adding TYNDP hydrogen topology and techs: carrier, Z1 and Z2 buses, production, reconversion (optional), grid, storage."
    )

    # add H2 as carrier
    n.add("Carrier", "H2")

    # filter for electricity nodes and H2 Z1 and Z2 buses
    nodes = n.buses.loc[pop_layout.index, :].query(
        "country in @spatial.h2_tyndp.country"
    )
    buses_h2_z2 = spatial.h2_tyndp.nodes[
        ~spatial.h2_tyndp.nodes.str.contains("IB")
        & spatial.h2_tyndp.nodes.str.contains("Z2")
    ]
    buses_h2_z1 = spatial.h2_tyndp.nodes[
        ~spatial.h2_tyndp.nodes.str.contains("IB")
        & spatial.h2_tyndp.nodes.str.contains("Z1")
    ]

    # add H2 Z1 and Z2 buses
    logger.info("Adding Z1 and Z2 H2 nodes.")

    n.add(
        "Bus",
        spatial.h2_tyndp.nodes,
        x=spatial.h2_tyndp.x,
        y=spatial.h2_tyndp.y,
        location=spatial.h2_tyndp.locations,
        country=spatial.h2_tyndp.country,
        carrier="H2",
        unit="MWh_LHV",
    )

    # add H2 production (Z1: Electrolysis, SMR (optional), SMR CC (optional), ATR; Z2: Electrolysis)
    add_h2_production_tyndp(
        n=n, nodes=nodes, buses_h2_z1=buses_h2_z1, costs=costs, options=options
    )

    # add H2 DRES electricity nodes and Electrolysis to H2 Z2
    add_h2_dres_tyndp(n=n, spatial=spatial, buses_h2_z2=buses_h2_z2, costs=costs)

    # add H2 reconversion (Fuel cells (optional), H2 turbines (optional), methanation (optional))
    add_h2_reconversion_tyndp(
        n=n,
        spatial=spatial,
        nodes=nodes,
        buses_h2_z2=buses_h2_z2,
        costs=costs,
        options=options,
    )

    # add H2 grid (H2 reference grid and interzonal (Z1 <-> Z2) capacities)
    add_h2_grid_tyndp(
        n=n,
        nodes=nodes,
        h2_pipes_file=h2_pipes_file,
        interzonal_file=interzonal_file,
        costs=costs,
    )

    # add H2 storage (Z1: H2 tanks; Z2: Salt caverns)
    add_h2_storage_tyndp(
        n=n,
        cavern_types=cavern_types,
        h2_cavern_file=h2_cavern_file,
        buses_h2_z1=buses_h2_z1,
        costs=costs,
        options=options,
    )


def add_h2_production(n, nodes, options, spatial, costs, logger):
    """
    Adds base H2 production technologies.

    Parameters
    ----------
    n : pypsa.Network
        The PyPSA network container object
    nodes : pd.Index
        Pandas Index of locations/nodes
    options : dict, optional
        Dictionary of configuration options. Defaults to empty dict if not provided.
        Key options include:
        - SMR_cc : bool
        - SMR : bool
        - cc_fraction : float
    spatial : object, optional
        Object containing spatial information about nodes and their locations
    costs : pd.DataFrame
        Technology cost assumptions
    logger : logging.Logger, optional
        Logger for output messages. If None, no logging is performed.

    Returns
    -------
    None
        The function modifies the network object in-place by adding components.
    """

    # add H2 production technologies
    n.add(
        "Link",
        nodes + " H2 Electrolysis",
        bus1=nodes + " H2",
        bus0=nodes,
        p_nom_extendable=True,
        carrier="H2 Electrolysis",
        efficiency=costs.at["electrolysis", "efficiency"],
        capital_cost=costs.at["electrolysis", "capital_cost"],
        lifetime=costs.at["electrolysis", "lifetime"],
    )

    if options["SMR_cc"]:
        logger.info("Adding SMR CC.")
        n.add(
            "Link",
            spatial.nodes,
            suffix=" SMR CC",
            bus0=spatial.gas.nodes,
            bus1=nodes + " H2",
            bus2="co2 atmosphere",
            bus3=spatial.co2.nodes,
            p_nom_extendable=True,
            carrier="SMR CC",
            efficiency=costs.at["SMR CC", "efficiency"],
            efficiency2=costs.at["gas", "CO2 intensity"] * (1 - options["cc_fraction"]),
            efficiency3=costs.at["gas", "CO2 intensity"] * options["cc_fraction"],
            capital_cost=costs.at["SMR CC", "capital_cost"],
            lifetime=costs.at["SMR CC", "lifetime"],
        )

    if options["SMR"]:
        logger.info("Adding SMR.")
        n.add(
            "Link",
            nodes + " SMR",
            bus0=spatial.gas.nodes,
            bus1=nodes + " H2",
            bus2="co2 atmosphere",
            p_nom_extendable=True,
            carrier="SMR",
            efficiency=costs.at["SMR", "efficiency"],
            efficiency2=costs.at["gas", "CO2 intensity"],
            capital_cost=costs.at["SMR", "capital_cost"],
            lifetime=costs.at["SMR", "lifetime"],
        )


def add_h2_reconversion(n, nodes, options, spatial, costs, logger):
    """
    Adds base H2 reconversion technologies (optional).

    Parameters
    ----------
    n : pypsa.Network
        The PyPSA network container object
    nodes : pd.Index
        Pandas Index of locations/nodes
    options : dict, optional
        Dictionary of configuration options. Defaults to empty dict if not provided.
        Key options include:
        - hydrogen_fuel_cell : bool
        - hydrogen_turbine : bool
        - methanation : bool
    spatial : object, optional
        Object containing spatial information about nodes and their locations
    costs : pd.DataFrame
        Technology cost assumptions
    logger : logging.Logger, optional
        Logger for output messages. If None, no logging is performed.

    Returns
    -------
    None
        The function modifies the network object in-place by adding H2 components.
    """

    if options["methanation"]:
        logger.info("Adding Sabatier methanation.")
        n.add(
            "Link",
            spatial.nodes,
            suffix=" Sabatier",
            bus0=nodes + " H2",
            bus1=spatial.gas.nodes,
            bus2=spatial.co2.nodes,
            p_nom_extendable=True,
            carrier="Sabatier",
            p_min_pu=options["min_part_load_methanation"],
            efficiency=costs.at["methanation", "efficiency"],
            efficiency2=-costs.at["methanation", "efficiency"]
            * costs.at["gas", "CO2 intensity"],
            capital_cost=costs.at["methanation", "capital_cost"]
            * costs.at["methanation", "efficiency"],  # costs given per kW_gas
            lifetime=costs.at["methanation", "lifetime"],
        )

    if options["hydrogen_fuel_cell"]:
        logger.info("Adding hydrogen fuel cell for re-electrification.")
        n.add(
            "Link",
            nodes + " H2 Fuel Cell",
            bus0=nodes + " H2",
            bus1=nodes,
            p_nom_extendable=True,
            carrier="H2 Fuel Cell",
            efficiency=costs.at["fuel cell", "efficiency"],
            capital_cost=costs.at["fuel cell", "capital_cost"]
            * costs.at["fuel cell", "efficiency"],  # NB: fixed cost is per MWel
            lifetime=costs.at["fuel cell", "lifetime"],
        )

    if options["hydrogen_turbine"]:
        logger.info(
            "Adding hydrogen turbine for re-electrification. Assuming OCGT technology costs."
        )
        # TODO: perhaps replace with hydrogen-specific technology assumptions.
        n.add(
            "Link",
            nodes + " H2 turbine",
            bus0=nodes + " H2",
            bus1=nodes,
            p_nom_extendable=True,
            carrier="H2 turbine",
            efficiency=costs.at["OCGT", "efficiency"],
            capital_cost=costs.at["OCGT", "capital_cost"]
            * costs.at["OCGT", "efficiency"],  # NB: fixed cost is per MWel
            marginal_cost=costs.at["OCGT", "VOM"],
            lifetime=costs.at["OCGT", "lifetime"],
        )


def add_h2_storage(n, nodes, options, cavern_types, h2_cavern_file, costs, logger):
    """
    Adds H2 storage as underground cavern storage (optional) and H2 steel tanks.

    Parameters
    ----------
    n : pypsa.Network
        The PyPSA network container object
    nodes : pd.Index
        Pandas Index of locations/nodes
    options : dict, optional
        Dictionary of configuration options. Defaults to empty dict if not provided.
        Key options include:
        - hydrogen_underground_storage : bool
    cavern_types : list
        List of underground storage types to consider
    h2_cavern_file : str
        Path to CSV file containing hydrogen cavern storage potentials
    costs : pd.DataFrame
        Technology cost assumptions
    logger : logging.Logger, optional
        Logger for output messages. If None, no logging is performed.

    Returns
    -------
    None
        The function modifies the network object in-place by adding H2 components.
    """

    logger.info("Adding hydrogen storage.")

    h2_caverns = pd.read_csv(h2_cavern_file, index_col=0)

    if (
        not h2_caverns.empty
        and options["hydrogen_underground_storage"]
        and set(cavern_types).intersection(h2_caverns.columns)
    ):
        h2_caverns = h2_caverns[cavern_types].sum(axis=1)

        # only use sites with at least 2 TWh potential
        h2_caverns = h2_caverns[h2_caverns > 2]

        # convert TWh to MWh
        h2_caverns = h2_caverns * 1e6

        # clip at 1000 TWh for one location
        h2_caverns.clip(upper=1e9, inplace=True)

        logger.info("Add hydrogen underground storage")

        h2_capital_cost = costs.at["hydrogen storage underground", "capital_cost"]

        n.add(
            "Store",
            h2_caverns.index + " H2 Store",
            bus=h2_caverns.index + " H2",
            e_nom_extendable=True,
            e_nom_max=h2_caverns.values,
            e_cyclic=True,
            carrier="H2 Store",
            capital_cost=h2_capital_cost,
            lifetime=costs.at["hydrogen storage underground", "lifetime"],
        )

    # hydrogen stored overground (where not already underground)
    tech = "hydrogen storage tank type 1 including compressor"
    nodes_overground = h2_caverns.index.symmetric_difference(nodes)

    n.add(
        "Store",
        nodes_overground + " H2 Store",
        bus=nodes_overground + " H2",
        e_nom_extendable=True,
        e_cyclic=True,
        carrier="H2 Store",
        capital_cost=costs.at[tech, "capital_cost"],
        lifetime=costs.at[tech, "lifetime"],
    )


def add_gas_network(n, gas_pipes, options, costs, gas_input_nodes, logger):
    """
    Adds natural gas infrastructure, incl. LNG terminals, production, storage and entry-points.

    Parameters
    ----------
    n : pypsa.Network
        The PyPSA network container object
    gas_pipes : pd.DataFrame
        Dataframe containing gas network data
    options : dict, optional
        Dictionary of configuration options. Defaults to empty dict if not provided.
        Key options include:
        - H2_retrofit : bool
        - gas_network_connectivity_upgrade : int
    costs : pd.DataFrame
        Technology cost assumptions
    gas_input_nodes : pd.DataFrame, optional
       DataFrame containing gas input node information (LNG, pipeline, etc.)
    logger : logging.Logger, optional
        Logger for output messages. If None, no logging is performed.

    Returns
    -------
    None
        The function modifies the network object in-place by adding gas grid components.
    """

    logger.info(
        "Adding natural gas infrastructure, incl. LNG terminals, production, storage and entry-points."
    )

    if options["H2_retrofit"]:
        gas_pipes["p_nom_max"] = gas_pipes.p_nom
        gas_pipes["p_nom_min"] = 0.0
        # 0.1 EUR/MWkm/a to prefer decommissioning to address degeneracy
        gas_pipes["capital_cost"] = 0.1 * gas_pipes.length
        gas_pipes["p_nom_extendable"] = True
    else:
        gas_pipes["p_nom_max"] = np.inf
        gas_pipes["p_nom_min"] = gas_pipes.p_nom
        gas_pipes["capital_cost"] = (
            gas_pipes.length * costs.at["CH4 (g) pipeline", "capital_cost"]
        )
        gas_pipes["p_nom_extendable"] = False

    n.add(
        "Link",
        gas_pipes.index,
        bus0=gas_pipes.bus0 + " gas",
        bus1=gas_pipes.bus1 + " gas",
        p_min_pu=gas_pipes.p_min_pu,
        p_nom=gas_pipes.p_nom,
        p_nom_extendable=gas_pipes.p_nom_extendable,
        p_nom_max=gas_pipes.p_nom_max,
        p_nom_min=gas_pipes.p_nom_min,
        length=gas_pipes.length,
        capital_cost=gas_pipes.capital_cost,
        tags=gas_pipes.name,
        carrier="gas pipeline",
        lifetime=np.inf,
    )

    # remove fossil generators where there is neither
    # production, LNG terminal, nor entry-point beyond system scope

    unique = gas_input_nodes.index.unique()
    gas_i = n.generators.carrier == "gas"
    internal_i = ~n.generators.bus.map(n.buses.location).isin(unique)

    remove_i = n.generators[gas_i & internal_i].index
    n.generators.drop(remove_i, inplace=True)

    input_types = ["lng", "pipeline", "production"]
    p_nom = gas_input_nodes[input_types].sum(axis=1).rename(lambda x: x + " gas")
    n.generators.loc[gas_i, "p_nom_extendable"] = False
    n.generators.loc[gas_i, "p_nom"] = p_nom

    # add existing gas storage capacity
    gas_i = n.stores.carrier == "gas"
    e_nom = (
        gas_input_nodes["storage"]
        .rename(lambda x: x + " gas Store")
        .reindex(n.stores.index)
        .fillna(0.0)
        * 1e3
    )  # MWh_LHV
    e_nom.clip(
        upper=e_nom.quantile(0.98), inplace=True
    )  # limit extremely large storage
    n.stores.loc[gas_i, "e_nom_min"] = e_nom

    # add candidates for new gas pipelines to achieve full connectivity

    G = nx.Graph()

    gas_buses = n.buses.loc[n.buses.carrier == "gas", "location"]
    G.add_nodes_from(np.unique(gas_buses.values))

    sel = gas_pipes.p_nom > 1500
    attrs = ["bus0", "bus1", "length"]
    G.add_weighted_edges_from(gas_pipes.loc[sel, attrs].values)

    # find all complement edges
    complement_edges = pd.DataFrame(complement(G).edges, columns=["bus0", "bus1"])
    complement_edges["length"] = complement_edges.apply(haversine, axis=1, args=(n,))

    # apply k_edge_augmentation weighted by length of complement edges
    k_edge = options["gas_network_connectivity_upgrade"]
    if augmentation := list(
        k_edge_augmentation(G, k_edge, avail=complement_edges.values)
    ):
        new_gas_pipes = pd.DataFrame(augmentation, columns=["bus0", "bus1"])
        new_gas_pipes["length"] = new_gas_pipes.apply(haversine, axis=1, args=(n,))

        new_gas_pipes.index = new_gas_pipes.apply(
            lambda x: f"gas pipeline new {x.bus0} <-> {x.bus1}", axis=1
        )

        n.add(
            "Link",
            new_gas_pipes.index,
            bus0=new_gas_pipes.bus0 + " gas",
            bus1=new_gas_pipes.bus1 + " gas",
            p_min_pu=-1,  # new gas pipes are bidirectional
            p_nom_extendable=True,
            length=new_gas_pipes.length,
            capital_cost=new_gas_pipes.length
            * costs.at["CH4 (g) pipeline", "capital_cost"],
            carrier="gas pipeline new",
            lifetime=costs.at["CH4 (g) pipeline", "lifetime"],
        )


def add_h2_pipeline_retrofit(n, gas_pipes, options, costs, logger):
    """
    Adds retrofitting options of existing CH4 pipes to H2 pipes.

    Parameters
    ----------
    n : pypsa.Network
        The PyPSA network container object
    gas_pipes : pd.DataFrame
        Dataframe containing gas network data
    options : dict, optional
        Dictionary of configuration options. Defaults to empty dict if not provided.
        Key options include:
        - H2_retrofit_capacity_per_CH4 : float
    costs : pd.DataFrame
        Technology cost assumptions
    logger : logging.Logger, optional
        Logger for output messages. If None, no logging is performed.

    Returns
    -------
    None
        The function modifies the network object in-place by adding H2 retrofitting components.
    """

    logger.info("Adding retrofitting options of existing CH4 pipes to H2 pipes.")

    fr = "gas pipeline"
    to = "H2 pipeline retrofitted"
    h2_pipes = gas_pipes.rename(index=lambda x: x.replace(fr, to))

    n.add(
        "Link",
        h2_pipes.index,
        bus0=h2_pipes.bus0 + " H2",
        bus1=h2_pipes.bus1 + " H2",
        p_min_pu=-1.0,  # allow that all H2 retrofit pipelines can be used in both directions
        p_nom_max=h2_pipes.p_nom * options["H2_retrofit_capacity_per_CH4"],
        p_nom_extendable=True,
        length=h2_pipes.length,
        capital_cost=costs.at["H2 (g) pipeline repurposed", "capital_cost"]
        * h2_pipes.length,
        tags=h2_pipes.name,
        carrier="H2 pipeline retrofitted",
        lifetime=costs.at["H2 (g) pipeline repurposed", "lifetime"],
    )


def add_h2_pipeline_new(n, costs, logger):
    """
    Adds options for new H2 pipelines.

    Parameters
    ----------
    n : pypsa.Network
        The PyPSA network container object
    costs : pd.DataFrame
        Technology cost assumptions
    logger : logging.Logger, optional
        Logger for output messages. If None, no logging is performed.

    Returns
    -------
    None
        The function modifies the network object in-place by adding new H2 pipeline components.
    """

    logger.info("Add options for new hydrogen pipelines.")

    h2_pipes = create_network_topology(
        n, "H2 pipeline ", carriers=["DC", "gas pipeline"]
    )

    # TODO Add efficiency losses
    n.add(
        "Link",
        h2_pipes.index,
        bus0=h2_pipes.bus0.values + " H2",
        bus1=h2_pipes.bus1.values + " H2",
        p_min_pu=-1,
        p_nom_extendable=True,
        length=h2_pipes.length.values,
        capital_cost=costs.at["H2 (g) pipeline", "capital_cost"]
        * h2_pipes.length.values,
        carrier="H2 pipeline",
        lifetime=costs.at["H2 (g) pipeline", "lifetime"],
    )


def add_battery_stores(n, nodes, costs):
    """
    Adds battery stores with charger and discharger.

    Parameters
    ----------
    n : pypsa.Network
        The PyPSA network container object
    nodes : pd.Index
        Pandas Index of locations/nodes
    costs : pd.DataFrame
        Technology cost assumptions

    Returns
    -------
    None
        The function modifies the network object in-place by adding battery store components.
    """

    n.add("Carrier", "battery")

    n.add("Bus", nodes + " battery", location=nodes, carrier="battery", unit="MWh_el")

    n.add(
        "Store",
        nodes + " battery",
        bus=nodes + " battery",
        e_cyclic=True,
        e_nom_extendable=True,
        carrier="battery",
        capital_cost=costs.at["battery storage", "capital_cost"],
        lifetime=costs.at["battery storage", "lifetime"],
    )

    n.add(
        "Link",
        nodes + " battery charger",
        bus0=nodes,
        bus1=nodes + " battery",
        carrier="battery charger",
        efficiency=costs.at["battery inverter", "efficiency"] ** 0.5,
        capital_cost=costs.at["battery inverter", "capital_cost"],
        p_nom_extendable=True,
        lifetime=costs.at["battery inverter", "lifetime"],
    )

    n.add(
        "Link",
        nodes + " battery discharger",
        bus0=nodes + " battery",
        bus1=nodes,
        carrier="battery discharger",
        efficiency=costs.at["battery inverter", "efficiency"] ** 0.5,
        p_nom_extendable=True,
        lifetime=costs.at["battery inverter", "lifetime"],
    )


def add_gas_and_h2_infrastructure(
    n,
    costs,
    pop_layout,
    h2_cavern_file,
    h2_pipes_file,
    interzonal_file,
    cavern_types,
    clustered_gas_network_file,
    gas_input_nodes,
    spatial,
    options,
    logger,
):
    """
    Add storage and grid infrastructure to the network for gas and hydrogen.

    Parameters
    ----------
    n : pypsa.Network
        The PyPSA network container object
    costs : pd.DataFrame
        Cost assumptions for different technologies. Must include gas and hydrogen assumptions.
    pop_layout : pd.DataFrame
        Population layout with index of locations/nodes
    h2_cavern_file : str
        Path to CSV file containing hydrogen cavern storage potentials
    h2_pipes_file : str
        Path to CSV file containing prepped H2 reference grid data
    interzonal_file : str
        Path to CSV file containing prepped H2 interzonal connection data
    cavern_types : list
        List of underground storage types to consider
    clustered_gas_network_file : str, optional
        Path to CSV file containing gas network data
    gas_input_nodes : pd.DataFrame, optional
        DataFrame containing gas input node information (LNG, pipeline, etc.)
    spatial : object, optional
        Object containing spatial information about nodes and their locations
    options : dict, optional
        Dictionary of configuration options. Defaults to empty dict if not provided.
        Key options include:
        - hydrogen_fuel_cell : bool
        - hydrogen_turbine : bool
        - hydrogen_underground_storage : bool
        - gas_network : bool
        - H2_retrofit : bool
        - H2_network : bool
        - SMR_cc : bool
        - SMR : bool
        - cc_fraction : float
        - methanation : bool
    logger : logging.Logger, optional
        Logger for output messages. If None, no logging is performed.

    Returns
    -------
    None
        The function modifies the network object in-place by adding various
        storage and grid components.

    Notes
    -----
    This function adds multiple types of storage and grid infrastructure, some of which needs to be enabled in options:
    - Hydrogen infrastructure (electrolysis, SMR (optional), fuel cells (optional), storage, pipelines (optional))
    - Gas network infrastructure (optional)
    """

    # Set defaults
    options = options or {}

    nodes = pop_layout.index

    if options["h2_topology_tyndp"]["enable"]:
        add_h2_topology_tyndp(
            n=n,
            pop_layout=pop_layout,
            spatial=spatial,
            h2_cavern_file=h2_cavern_file,
            h2_pipes_file=h2_pipes_file,
            interzonal_file=interzonal_file,
            cavern_types=cavern_types,
            costs=costs,
            options=options,
        )
    else:
        # add base h2 technologies (carrier, production, reconversion, storage)
        logger.info(
            "Adding base H2 components and techs: carrier, production, reconversion (optional), storage."
        )

        # add H2 carrier and buses
        n.add("Carrier", "H2")
        n.add("Bus", nodes + " H2", location=nodes, carrier="H2", unit="MWh_LHV")

        # add production, reconversion (optional) and storage
        add_h2_production(
            n=n,
            nodes=nodes,
            options=options,
            spatial=spatial,
            costs=costs,
            logger=logger,
        )
        add_h2_reconversion(
            n=n,
            nodes=nodes,
            options=options,
            spatial=spatial,
            costs=costs,
            logger=logger,
        )
        add_h2_storage(
            n=n,
            nodes=nodes,
            options=options,
            cavern_types=cavern_types,
            h2_cavern_file=h2_cavern_file,
            costs=costs,
            logger=logger,
        )

    # add gas network, along with new and retrofitted H2 pipelines
    if options["gas_network"] or options["H2_retrofit"]:
        gas_pipes = pd.read_csv(clustered_gas_network_file, index_col=0)

        if options["gas_network"]:
            add_gas_network(
                n=n,
                gas_pipes=gas_pipes,
                options=options,
                costs=costs,
                gas_input_nodes=gas_input_nodes,
                logger=logger,
            )

        if options["H2_retrofit"] and not options["h2_topology_tyndp"]["enable"]:
            add_h2_pipeline_retrofit(
                n=n,
                gas_pipes=gas_pipes,
                options=options,
                costs=costs,
                logger=logger,
            )

    if options["H2_network"] and not options["h2_topology_tyndp"]["enable"]:
        add_h2_pipeline_new(n=n, costs=costs, logger=logger)


def check_land_transport_shares(shares):
    # Sums up the shares, ignoring None values
    total_share = sum(filter(None, shares))
    if total_share != 1:
        logger.warning(
            f"Total land transport shares sum up to {total_share:.2%},"
            "corresponding to increased or decreased demand assumptions."
        )


def get_temp_efficency(
    car_efficiency,
    temperature,
    deadband_lw,
    deadband_up,
    degree_factor_lw,
    degree_factor_up,
):
    """
    Correct temperature depending on heating and cooling for respective car
    type.
    """
    # temperature correction for EVs
    dd = transport_degree_factor(
        temperature,
        deadband_lw,
        deadband_up,
        degree_factor_lw,
        degree_factor_up,
    )

    temp_eff = 1 / (1 + dd)

    return car_efficiency * temp_eff


def add_EVs(
    n: pypsa.Network,
    avail_profile: pd.DataFrame,
    dsm_profile: pd.DataFrame,
    p_set: pd.Series,
    electric_share: pd.Series,
    number_cars: pd.Series,
    temperature: pd.DataFrame,
    spatial: SimpleNamespace,
    options: dict,
) -> None:
    """
    Add electric vehicle (EV) infrastructure to the network.

    Creates EV batteries, chargers, and optional vehicle-to-grid (V2G) components
    with temperature-dependent efficiency and demand-side management capabilities.

    Parameters
    ----------
    n : pypsa.Network
        The PyPSA network container object to be modified
    avail_profile : pd.DataFrame
        Availability profile for EV charging with snapshots as index and nodes as columns
    dsm_profile : pd.DataFrame
        Demand-side management profile defining minimum state of charge
        with snapshots as index and nodes as columns
    p_set : pd.Series
        Base power demand profile for EVs
    electric_share : pd.Series
        Share of electric vehicles per node
    number_cars : pd.Series
        Number of cars per node
    temperature : pd.DataFrame
        Ambient temperature per node and timestamp
    spatial : SimpleNamespace
        Spatial configuration containing at least:
        - nodes: list or Index of node names
    options : dict
        Configuration options containing at least:
        - transport_electric_efficiency: float
        - transport_heating_deadband_lower: float
        - transport_heating_deadband_upper: float
        - EV_lower_degree_factor: float
        - EV_upper_degree_factor: float
        - bev_charge_rate: float
        - bev_charge_efficiency: float
        - bev_dsm: bool
        - bev_energy: float
        - bev_dsm_availability: float
        - v2g: bool

    Returns
    -------
    None
        Modifies the network object in-place by adding EV components

    Notes
    -----
    Components added to the network:
    - EV battery buses for each node
    - EV loads with temperature-corrected efficiency
    - BEV chargers with availability profiles
    - Optional EV battery storage if DSM is enabled
    - Optional V2G links if V2G is enabled

    The function accounts for temperature effects on efficiency and implements
    a rolling average smoothing for the power profile.
    """
    # Add EV battery carrier and buses
    n.add("Carrier", "EV battery")

    n.add(
        "Bus",
        spatial.nodes,
        suffix=" EV battery",
        location=spatial.nodes,
        carrier="EV battery",
        unit="MWh_el",
    )

    # Calculate temperature-corrected efficiency
    car_efficiency = options["transport_electric_efficiency"]
    efficiency = get_temp_efficency(
        car_efficiency,
        temperature,
        options["transport_heating_deadband_lower"],
        options["transport_heating_deadband_upper"],
        options["EV_lower_degree_factor"],
        options["EV_upper_degree_factor"],
    )

    # Apply rolling average smoothing to power profile
    p_shifted = (p_set + cycling_shift(p_set, 1) + cycling_shift(p_set, 2)) / 3
    cyclic_eff = p_set.div(p_shifted)
    efficiency *= cyclic_eff

    # Calculate load profile
    profile = electric_share * p_set.div(efficiency)

    # Add EV load
    n.add(
        "Load",
        spatial.nodes,
        suffix=" land transport EV",
        bus=spatial.nodes + " EV battery",
        carrier="land transport EV",
        p_set=profile.loc[n.snapshots],
    )

    # Add BEV chargers
    p_nom = number_cars * options["bev_charge_rate"] * electric_share
    n.add(
        "Link",
        spatial.nodes,
        suffix=" BEV charger",
        bus0=spatial.nodes,
        bus1=spatial.nodes + " EV battery",
        p_nom=p_nom,
        carrier="BEV charger",
        p_max_pu=avail_profile.loc[n.snapshots, spatial.nodes],
        lifetime=1,
        efficiency=options["bev_charge_efficiency"],
    )

    # Add demand-side management components if enabled
    if options["bev_dsm"]:
        e_nom = (
            number_cars
            * options["bev_energy"]
            * options["bev_dsm_availability"]
            * electric_share
        )

        n.add(
            "Store",
            spatial.nodes,
            suffix=" EV battery",
            bus=spatial.nodes + " EV battery",
            carrier="EV battery",
            e_cyclic=True,
            e_nom=e_nom,
            e_max_pu=1,
            e_min_pu=dsm_profile.loc[n.snapshots, spatial.nodes],
        )

        # Add vehicle-to-grid if enabled
        if options["v2g"]:
            n.add(
                "Link",
                spatial.nodes,
                suffix=" V2G",
                bus1=spatial.nodes,
                bus0=spatial.nodes + " EV battery",
                p_nom=p_nom * options["bev_dsm_availability"],
                carrier="V2G",
                p_max_pu=avail_profile.loc[n.snapshots, spatial.nodes],
                lifetime=1,
                efficiency=options["bev_charge_efficiency"],
            )


def add_fuel_cell_cars(
    n: pypsa.Network,
    p_set: pd.Series,
    fuel_cell_share: float,
    temperature: pd.Series,
    options: dict,
    spatial: SimpleNamespace,
) -> None:
    """
    Add hydrogen fuel cell vehicles to the network as hydrogen loads.

    Creates temperature-dependent hydrogen demand profiles for fuel cell vehicles
    based on transport energy demand, fuel cell share, and temperature-dependent
    efficiency factors.

    Parameters
    ----------
    n : pypsa.Network
        The PyPSA network container object to be modified
    p_set : pd.Series
        Base transport energy demand profile
    fuel_cell_share : float
        Share of transport demand met by fuel cell vehicles (between 0 and 1)
    temperature : pd.Series
        Temperature time series used for efficiency correction
    options : dict
        Configuration options containing at least:
        - transport_fuel_cell_efficiency: float
          Base efficiency of fuel cell vehicles
        - transport_heating_deadband_lower: float
          Lower temperature threshold for efficiency correction
        - transport_heating_deadband_upper: float
          Upper temperature threshold for efficiency correction
        - ICE_lower_degree_factor: float
          Efficiency correction factor for low temperatures
        - ICE_upper_degree_factor: float
          Efficiency correction factor for high temperatures
    spatial : SimpleNamespace
        Spatial configuration containing at least:
        - nodes: list of network nodes
        - h2.nodes: list of hydrogen bus locations

    Returns
    -------
    None
        Modifies the network object in-place by adding fuel cell vehicle loads

    Notes
    -----
    The hydrogen demand is calculated by:
    1. Applying temperature-dependent efficiency corrections
    2. Converting transport energy demand to hydrogen demand
    3. Scaling by the fuel cell vehicle share
    """
    car_efficiency = options["transport_fuel_cell_efficiency"]

    # Calculate temperature-corrected efficiency
    efficiency = get_temp_efficency(
        car_efficiency,
        temperature,
        options["transport_heating_deadband_lower"],
        options["transport_heating_deadband_upper"],
        options["ICE_lower_degree_factor"],
        options["ICE_upper_degree_factor"],
    )

    # Calculate hydrogen demand profile
    profile = fuel_cell_share * p_set.div(efficiency)

    # Add hydrogen load for fuel cell vehicles
    n.add(
        "Load",
        spatial.nodes,
        suffix=" land transport fuel cell",
        bus=spatial.h2.nodes,
        carrier="land transport fuel cell",
        p_set=profile.loc[n.snapshots],
    )


def add_ice_cars(
    n: pypsa.Network,
    costs: pd.DataFrame,
    p_set: pd.DataFrame,
    ice_share: pd.DataFrame,
    temperature: pd.DataFrame,
    cf_industry: pd.DataFrame,
    spatial: SimpleNamespace,
    options: dict,
) -> None:
    """
    Add internal combustion engine (ICE) vehicles to the network.

    Creates the necessary infrastructure for representing ICE vehicles in the
    transport sector, including oil buses, temperature-dependent efficiency,
    and CO2 emissions. Can model demand either regionally or aggregated at EU level.

    Parameters
    ----------
    n : pypsa.Network
        The PyPSA network container object to be modified
    costs : pd.DataFrame
        Technology cost assumptions with technologies as index and cost parameters
        as columns, must include 'oil' with 'CO2 intensity'
    p_set : pd.DataFrame
        Transport demand time series
    ice_share : pd.DataFrame
        Share of internal combustion engines in transport demand
    temperature : pd.DataFrame
        Hourly temperature time series per node
    cf_industry : pd.DataFrame
        Industrial capacity factors for oil demand
    spatial : SimpleNamespace
        Spatial resolution configuration containing at least:
        - oil.land_transport: names for transport nodes
        - oil.demand_locations: locations of demand
        - oil.nodes: names of oil supply nodes
    options : dict
        Configuration options containing at least:
        - transport_ice_efficiency: float for baseline ICE efficiency
        - transport_heating_deadband_lower: float for lower temperature threshold
        - transport_heating_deadband_upper: float for upper temperature threshold
        - ICE_lower_degree_factor: float for low temperature efficiency impact
        - ICE_upper_degree_factor: float for high temperature efficiency impact
        - regional_oil_demand: bool for regional vs EU-wide demand modeling

    Returns
    -------
    None
        Modifies the network object in-place by adding ICE-related components

    Notes
    -----
    The function adds:
    - Oil carrier buses
    - Temperature-dependent transport oil demand
    - Links from oil supply to transport with CO2 emissions
    """
    add_carrier_buses(
        n=n,
        carrier="oil",
        costs=costs,
        spatial=spatial,
        options=options,
        cf_industry=cf_industry,
    )

    car_efficiency = options["transport_ice_efficiency"]

    # Calculate temperature-corrected efficiency
    efficiency = get_temp_efficency(
        car_efficiency,
        temperature,
        options["transport_heating_deadband_lower"],
        options["transport_heating_deadband_upper"],
        options["ICE_lower_degree_factor"],
        options["ICE_upper_degree_factor"],
    )

    # Calculate oil demand profile
    profile = ice_share * p_set.div(efficiency).rename(
        columns=lambda x: x + " land transport oil"
    )

    if not options["regional_oil_demand"]:
        profile = profile.sum(axis=1).to_frame(name="EU land transport oil")

    # Add transport oil buses
    n.add(
        "Bus",
        spatial.oil.land_transport,
        location=spatial.oil.demand_locations,
        carrier="land transport oil",
        unit="land transport",
    )

    # Add transport oil demand
    n.add(
        "Load",
        spatial.oil.land_transport,
        bus=spatial.oil.land_transport,
        carrier="land transport oil",
        p_set=profile.loc[n.snapshots],
    )

    # Add oil supply links with CO2 emissions
    n.add(
        "Link",
        spatial.oil.land_transport,
        bus0=spatial.oil.nodes,
        bus1=spatial.oil.land_transport,
        bus2="co2 atmosphere",
        carrier="land transport oil",
        efficiency2=costs.at["oil", "CO2 intensity"],
        p_nom_extendable=True,
    )


def add_land_transport(
    n,
    costs,
    transport_demand_file,
    transport_data_file,
    avail_profile_file,
    dsm_profile_file,
    temp_air_total_file,
    cf_industry,
    options,
    investment_year,
    nodes,
) -> None:
    """
    Add land transport demand and infrastructure to the network.

    Parameters
    ----------
    n : pypsa.Network
        The PyPSA network container object
    costs : pd.DataFrame
        Cost assumptions for different technologies
    transport_demand_file : str
        Path to CSV file containing transport demand in driven km [100 km]
    transport_data_file : str
        Path to CSV file containing number of cars per region
    avail_profile_file : str
        Path to CSV file containing availability profiles
    dsm_profile_file : str
        Path to CSV file containing demand-side management profiles
    temp_air_total_file : str
        Path to netCDF file containing air temperature data
    options : dict
        Dictionary containing configuration options, specifically:
        - land_transport_fuel_cell_share
        - land_transport_electric_share
        - land_transport_ice_share
    investment_year : int
        Year for which to get the transport shares
    nodes : list-like
        List of spatial nodes to consider

    Returns
    -------
    None
        Modifies the network object in-place by adding transport-related
        components and their properties.

    Notes
    -----
    The function adds different types of land transport (electric vehicles,
    fuel cell vehicles, and internal combustion engines) to the network
    based on specified shares and profiles.
    """
    if logger:
        logger.info("Add land transport")

    # read in transport demand in units driven km [100 km]
    transport = pd.read_csv(transport_demand_file, index_col=0, parse_dates=True)
    number_cars = pd.read_csv(transport_data_file, index_col=0)["number cars"]
    avail_profile = pd.read_csv(avail_profile_file, index_col=0, parse_dates=True)
    dsm_profile = pd.read_csv(dsm_profile_file, index_col=0, parse_dates=True)

    # exogenous share of passenger car type
    engine_types = ["fuel_cell", "electric", "ice"]
    shares = pd.Series()
    for engine in engine_types:
        share_key = f"land_transport_{engine}_share"
        shares[engine] = get(options[share_key], investment_year)
        if logger:
            logger.info(f"{engine} share: {shares[engine] * 100}%")

    check_land_transport_shares(shares)

    p_set = transport[nodes]

    # temperature for correction factor for heating/cooling
    temperature = xr.open_dataarray(temp_air_total_file).to_pandas()

    if shares["electric"] > 0:
        add_EVs(
            n,
            avail_profile,
            dsm_profile,
            p_set,
            shares["electric"],
            number_cars,
            temperature,
            spatial,
            options,
        )

    if shares["fuel_cell"] > 0:
        add_fuel_cell_cars(
            n=n,
            p_set=p_set,
            fuel_cell_share=shares["fuel_cell"],
            temperature=temperature,
            options=options,
            spatial=spatial,
        )
    if shares["ice"] > 0:
        add_ice_cars(
            n,
            costs,
            p_set,
            shares["ice"],
            temperature,
            cf_industry,
            spatial,
            options,
        )


def build_heat_demand(
    n, hourly_heat_demand_file, pop_weighted_energy_totals, heating_efficiencies
):
    """
    Build heat demand time series and adjust electricity load to account for electric heating.

    Parameters
    ----------
    n : pypsa.Network
        The PyPSA network container object
    hourly_heat_demand_file : str
        Path to netCDF file containing hourly heat demand data
    pop_weighted_energy_totals : pd.DataFrame
        Population-weighted energy totals containing columns for total and
        electricity consumption for different sectors and uses
    heating_efficiencies : dict
        Dictionary mapping sector and use combinations to their heating efficiencies

    Returns
    -------
    pd.DataFrame
        Heat demand time series with hierarchical columns for different sectors
        and uses (residential/services, water/space)

    Notes
    -----
    The function:
    - Constructs heat demand profiles for different sectors and uses
    - Adjusts the electricity load profiles by subtracting electric heating
    - Modifies the network object in-place by updating n.loads_t.p_set
    """
    heat_demand_shape = (
        xr.open_dataset(hourly_heat_demand_file).to_dataframe().unstack(level=1)
    )

    sectors = [sector.value for sector in HeatSector]
    uses = ["water", "space"]

    heat_demand = {}
    electric_heat_supply = {}
    for sector, use in product(sectors, uses):
        name = f"{sector} {use}"

        # efficiency for final energy to thermal energy service
        eff = pop_weighted_energy_totals.index.str[:2].map(
            heating_efficiencies[f"total {sector} {use} efficiency"]
        )

        heat_demand[name] = (
            heat_demand_shape[name] / heat_demand_shape[name].sum()
        ).multiply(pop_weighted_energy_totals[f"total {sector} {use}"] * eff) * 1e6
        electric_heat_supply[name] = (
            heat_demand_shape[name] / heat_demand_shape[name].sum()
        ).multiply(pop_weighted_energy_totals[f"electricity {sector} {use}"]) * 1e6

    heat_demand = pd.concat(heat_demand, axis=1)
    electric_heat_supply = pd.concat(electric_heat_supply, axis=1)

    # subtract from electricity load since heat demand already in heat_demand
    if snakemake.params.load_source != "tyndp":
        electric_nodes = n.loads.index[n.loads.carrier == "electricity"]
        n.loads_t.p_set[electric_nodes] = (
            n.loads_t.p_set[electric_nodes]
            - electric_heat_supply.T.groupby(level=1).sum().T[electric_nodes]
        )

    return heat_demand


def add_heat(
    n: pypsa.Network,
    costs: pd.DataFrame,
    cop_profiles_file: str,
    direct_heat_source_utilisation_profile_file: str,
    hourly_heat_demand_total_file: str,
    ptes_e_max_pu_file: str,
    district_heat_share_file: str,
    solar_thermal_total_file: str,
    retro_cost_file: str,
    floor_area_file: str,
    heat_source_profile_files: dict[str, str],
    params: dict,
    pop_weighted_energy_totals: pd.DataFrame,
    heating_efficiencies: pd.DataFrame,
    pop_layout: pd.DataFrame,
    spatial: object,
    options: dict,
    investment_year: int,
):
    """
    Add heat sector to the network including heat demand, heat pumps, storage, and conversion technologies.

    Parameters
    ----------
    n : pypsa.Network
        The PyPSA network object
    costs : pd.DataFrame
        DataFrame containing cost information for different technologies
    cop_profiles_file : str
        Path to NetCDF file containing coefficient of performance (COP) values for heat pumps
    direct_heat_source_utilisation_profile_file : str
        Path to NetCDF file containing direct heat source utilisation profiles
    hourly_heat_demand_total_file : str
        Path to CSV file containing hourly heat demand data
    district_heat_share_file : str
        Path to CSV file containing district heating share information
    solar_thermal_total_file : str
        Path to NetCDF file containing solar thermal generation data
    retro_cost_file : str
        Path to CSV file containing retrofitting costs
    floor_area_file : str
        Path to CSV file containing floor area data
    heat_source_profile_files : dict[str, str]
        Dictionary mapping heat source names to their data file paths
    params : dict
        Dictionary containing parameters including:
        - heat_pump_sources
        - heat_utilisation_potentials
        - direct_utilisation_heat_sources
    pop_weighted_energy_totals : pd.DataFrame
        Population-weighted energy totals by region
    heating_efficiencies : pd.DataFrame
        Heating system efficiencies
    pop_layout : pd.DataFrame
        Population layout data with columns for fraction and country
    spatial : object
        Object containing spatial data with attributes for different carriers (gas, co2, etc.)
    options : dict
        Dictionary containing configuration options for heat sector components
    investment_year : int
        Year for which to get the heat sector components and costs

    Returns
    -------
    None
        Modifies the network object in-place by adding heat sector components

    Notes
    -----
    The function adds various heat sector components to the network including:
    - Heat demand for different sectors (residential, services)
    - Heat pumps with different heat sources
    - Thermal energy storage if enabled
    - Gas boilers if enabled
    - Solar thermal if enabled
    - Combined heat and power (CHP) plants if enabled
    - Building retrofitting options if enabled
    """
    logger.info("Add heat sector")

    sectors = [sector.value for sector in HeatSector]

    heat_demand = build_heat_demand(
        n,
        hourly_heat_demand_total_file,
        pop_weighted_energy_totals,
        heating_efficiencies,
    )

    cop = xr.open_dataarray(cop_profiles_file)
    direct_heat_profile = xr.open_dataarray(direct_heat_source_utilisation_profile_file)
    district_heat_info = pd.read_csv(district_heat_share_file, index_col=0)
    dist_fraction = district_heat_info["district fraction of node"]
    urban_fraction = district_heat_info["urban fraction"]

    # NB: must add costs of central heating afterwards (EUR 400 / kWpeak, 50a, 1% FOM from Fraunhofer ISE)

    # exogenously reduce space heat demand
    if options["reduce_space_heat_exogenously"]:
        dE = get(options["reduce_space_heat_exogenously_factor"], investment_year)
        logger.info(f"Assumed space heat reduction of {dE:.2%}")
        for sector in sectors:
            heat_demand[sector + " space"] = (1 - dE) * heat_demand[sector + " space"]

    if options["solar_thermal"]:
        solar_thermal = (
            xr.open_dataarray(solar_thermal_total_file)
            .to_pandas()
            .reindex(index=n.snapshots)
        )
        # 1e3 converts from W/m^2 to MW/(1000m^2) = kW/m^2
        solar_thermal = options["solar_cf_correction"] * solar_thermal / 1e3

    heat_systems = HeatSystem if snakemake.params.load_source != "tyndp" else []
    for heat_system in (
        heat_systems
    ):  # this loops through all heat systems defined in _entities.HeatSystem
        overdim_factor = options["overdimension_heat_generators"][
            heat_system.central_or_decentral
        ]
        if heat_system == HeatSystem.URBAN_CENTRAL:
            nodes = dist_fraction.index[dist_fraction > 0]
        else:
            nodes = pop_layout.index

        n.add("Carrier", f"{heat_system} heat")

        n.add(
            "Bus",
            nodes + f" {heat_system.value} heat",
            location=nodes,
            carrier=f"{heat_system.value} heat",
            unit="MWh_th",
        )

        # if heat_system == HeatSystem.URBAN_CENTRAL and options["central_heat_vent"]:
        if options["heat_vent"][heat_system.system_type.value]:
            n.add(
                "Generator",
                nodes + f" {heat_system} heat vent",
                bus=nodes + f" {heat_system} heat",
                location=nodes,
                carrier=f"{heat_system} heat vent",
                p_nom_extendable=True,
                p_max_pu=0,
                p_min_pu=-1,
                unit="MWh_th",
                marginal_cost=-params["sector"]["marginal_cost_heat_vent"],
            )

        ## Add heat load
        factor = heat_system.heat_demand_weighting(
            urban_fraction=urban_fraction[nodes], dist_fraction=dist_fraction[nodes]
        )
        if heat_system != HeatSystem.URBAN_CENTRAL:
            heat_load = (
                heat_demand[
                    [
                        heat_system.sector.value + " water",
                        heat_system.sector.value + " space",
                    ]
                ]
                .T.groupby(level=1)
                .sum()
                .T[nodes]
                .multiply(factor)
            )

        else:
            heat_load = (
                heat_demand.T.groupby(level=1)
                .sum()
                .T[nodes]
                .multiply(
                    factor * (1 + options["district_heating"]["district_heating_loss"])
                )
            )

        n.add(
            "Load",
            nodes,
            suffix=f" {heat_system} heat",
            bus=nodes + f" {heat_system} heat",
            carrier=f"{heat_system} heat",
            p_set=heat_load.loc[n.snapshots],
        )

        ## Add heat pumps
        for heat_source in params.heat_pump_sources[heat_system.system_type.value]:
            costs_name_heat_pump = heat_system.heat_pump_costs_name(heat_source)
            cop_heat_pump = (
                cop.sel(
                    heat_system=heat_system.system_type.value,
                    heat_source=heat_source,
                    name=nodes,
                )
                .to_pandas()
                .reindex(index=n.snapshots)
                if options["time_dep_hp_cop"]
                else costs.at[costs_name_heat_pump, "efficiency"]
            )

            if heat_source in params.limited_heat_sources:
                # get potential
                p_max_source = pd.read_csv(
                    heat_source_profile_files[heat_source],
                    index_col=0,
                ).squeeze()[nodes]

                # add resource
                heat_carrier = f"{heat_system} {heat_source} heat"
                n.add("Carrier", heat_carrier)
                n.add(
                    "Bus",
                    nodes,
                    suffix=f" {heat_carrier}",
                    carrier=heat_carrier,
                )

                if heat_source in params.direct_utilisation_heat_sources:
                    capital_cost = (
                        costs.at[
                            heat_system.heat_source_costs_name(heat_source),
                            "capital_cost",
                        ]
                        * overdim_factor
                    )
                    lifetime = costs.at[
                        heat_system.heat_source_costs_name(heat_source), "lifetime"
                    ]
                else:
                    capital_cost = 0.0
                    lifetime = np.inf
                n.add(
                    "Generator",
                    nodes,
                    suffix=f" {heat_carrier}",
                    bus=nodes + f" {heat_carrier}",
                    carrier=heat_carrier,
                    p_nom_extendable=True,
                    capital_cost=capital_cost,
                    lifetime=lifetime,
                    p_nom_max=p_max_source,
                )

                # add heat pump converting source heat + electricity to urban central heat
                n.add(
                    "Link",
                    nodes,
                    suffix=f" {heat_system} {heat_source} heat pump",
                    bus0=nodes,
                    bus1=nodes + f" {heat_carrier}",
                    bus2=nodes + f" {heat_system} heat",
                    carrier=f"{heat_system} {heat_source} heat pump",
                    efficiency=-(cop_heat_pump - 1),
                    efficiency2=cop_heat_pump,
                    capital_cost=costs.at[costs_name_heat_pump, "efficiency"]
                    * costs.at[costs_name_heat_pump, "capital_cost"]
                    * overdim_factor,
                    p_nom_extendable=True,
                    lifetime=costs.at[costs_name_heat_pump, "lifetime"],
                )

                if heat_source in params.direct_utilisation_heat_sources:
                    # 1 if source temperature exceeds forward temperature, 0 otherwise:
                    efficiency_direct_utilisation = (
                        direct_heat_profile.sel(
                            heat_source=heat_source,
                            name=nodes,
                        )
                        .to_pandas()
                        .reindex(index=n.snapshots)
                    )
                    # add link for direct usage of heat source when source temperature exceeds forward temperature
                    n.add(
                        "Link",
                        nodes,
                        suffix=f" {heat_system} {heat_source} heat direct utilisation",
                        bus0=nodes + f" {heat_carrier}",
                        bus1=nodes + f" {heat_system} heat",
                        efficiency=efficiency_direct_utilisation,
                        carrier=f"{heat_system} {heat_source} heat direct utilisation",
                        p_nom_extendable=True,
                    )
            else:
                n.add(
                    "Link",
                    nodes,
                    suffix=f" {heat_system} {heat_source} heat pump",
                    bus0=nodes,
                    bus1=nodes + f" {heat_system} heat",
                    carrier=f"{heat_system} {heat_source} heat pump",
                    efficiency=cop_heat_pump,
                    capital_cost=costs.at[costs_name_heat_pump, "efficiency"]
                    * costs.at[costs_name_heat_pump, "capital_cost"]
                    * overdim_factor,
                    p_nom_extendable=True,
                    lifetime=costs.at[costs_name_heat_pump, "lifetime"],
                )

        if options["tes"]:
            n.add("Carrier", f"{heat_system} water tanks")

            n.add(
                "Bus",
                nodes + f" {heat_system} water tanks",
                location=nodes,
                carrier=f"{heat_system} water tanks",
                unit="MWh_th",
            )

            energy_to_power_ratio_water_tanks = costs.at[
                heat_system.central_or_decentral + " water tank storage",
                "energy to power ratio",
            ]

            n.add(
                "Link",
                nodes + f" {heat_system} water tanks charger",
                bus0=nodes + f" {heat_system} heat",
                bus1=nodes + f" {heat_system} water tanks",
                efficiency=costs.at[
                    heat_system.central_or_decentral + " water tank charger",
                    "efficiency",
                ],
                carrier=f"{heat_system} water tanks charger",
                p_nom_extendable=True,
                marginal_cost=costs.at["water tank charger", "marginal_cost"],
                lifetime=costs.at[
                    heat_system.central_or_decentral + " water tank storage", "lifetime"
                ],
            )

            n.add(
                "Link",
                nodes + f" {heat_system} water tanks discharger",
                bus0=nodes + f" {heat_system} water tanks",
                bus1=nodes + f" {heat_system} heat",
                carrier=f"{heat_system} water tanks discharger",
                efficiency=costs.at[
                    heat_system.central_or_decentral + " water tank discharger",
                    "efficiency",
                ],
                p_nom_extendable=True,
                lifetime=costs.at[
                    heat_system.central_or_decentral + " water tank storage", "lifetime"
                ],
            )

            n.links.loc[
                nodes + f" {heat_system} water tanks charger", "energy to power ratio"
            ] = energy_to_power_ratio_water_tanks

            tes_time_constant_days = options["tes_tau"][
                heat_system.central_or_decentral
            ]

            n.add(
                "Store",
                nodes + f" {heat_system} water tanks",
                bus=nodes + f" {heat_system} water tanks",
                e_cyclic=True,
                e_nom_extendable=True,
                carrier=f"{heat_system} water tanks",
                standing_loss=1 - np.exp(-1 / 24 / tes_time_constant_days),
                capital_cost=costs.at[
                    heat_system.central_or_decentral + " water tank storage",
                    "capital_cost",
                ],
                lifetime=costs.at[
                    heat_system.central_or_decentral + " water tank storage", "lifetime"
                ],
            )

            if heat_system == HeatSystem.URBAN_CENTRAL:
                n.add("Carrier", f"{heat_system} water pits")

                n.add(
                    "Bus",
                    nodes + f" {heat_system} water pits",
                    location=nodes,
                    carrier=f"{heat_system} water pits",
                    unit="MWh_th",
                )

                energy_to_power_ratio_water_pit = costs.at[
                    "central water pit storage", "energy to power ratio"
                ]

                n.add(
                    "Link",
                    nodes + f" {heat_system} water pits charger",
                    bus0=nodes + f" {heat_system} heat",
                    bus1=nodes + f" {heat_system} water pits",
                    efficiency=costs.at[
                        "central water pit charger",
                        "efficiency",
                    ],
                    carrier=f"{heat_system} water pits charger",
                    p_nom_extendable=True,
                    lifetime=costs.at["central water pit storage", "lifetime"],
                    marginal_cost=costs.at[
                        "central water pit charger", "marginal_cost"
                    ],
                )

                n.add(
                    "Link",
                    nodes + f" {heat_system} water pits discharger",
                    bus0=nodes + f" {heat_system} water pits",
                    bus1=nodes + f" {heat_system} heat",
                    carrier=f"{heat_system} water pits discharger",
                    efficiency=costs.at[
                        "central water pit discharger",
                        "efficiency",
                    ],
                    p_nom_extendable=True,
                    lifetime=costs.at["central water pit storage", "lifetime"],
                )
                n.links.loc[
                    nodes + f" {heat_system} water pits charger",
                    "energy to power ratio",
                ] = energy_to_power_ratio_water_pit

                if options["district_heating"]["ptes"]["dynamic_capacity"]:
                    # Load pre-calculated e_max_pu profiles
                    e_max_pu_data = xr.open_dataarray(ptes_e_max_pu_file)
                    e_max_pu = (
                        e_max_pu_data.sel(name=nodes)
                        .to_pandas()
                        .reindex(index=n.snapshots)
                    )
                else:
                    e_max_pu = 1

                n.add(
                    "Store",
                    nodes,
                    suffix=f" {heat_system} water pits",
                    bus=nodes + f" {heat_system} water pits",
                    e_cyclic=True,
                    e_nom_extendable=True,
                    e_max_pu=e_max_pu,
                    carrier=f"{heat_system} water pits",
                    standing_loss=1 - np.exp(-1 / 24 / tes_time_constant_days),
                    capital_cost=costs.at["central water pit storage", "capital_cost"],
                    lifetime=costs.at["central water pit storage", "lifetime"],
                )

        if options["resistive_heaters"]:
            key = f"{heat_system.central_or_decentral} resistive heater"

            n.add(
                "Link",
                nodes + f" {heat_system} resistive heater",
                bus0=nodes,
                bus1=nodes + f" {heat_system} heat",
                carrier=f"{heat_system} resistive heater",
                efficiency=costs.at[key, "efficiency"],
                capital_cost=costs.at[key, "efficiency"]
                * costs.at[key, "capital_cost"]
                * overdim_factor,
                p_nom_extendable=True,
                lifetime=costs.at[key, "lifetime"],
            )

        if options["boilers"]:
            key = f"{heat_system.central_or_decentral} gas boiler"

            n.add(
                "Link",
                nodes + f" {heat_system} gas boiler",
                p_nom_extendable=True,
                bus0=spatial.gas.df.loc[nodes, "nodes"].values,
                bus1=nodes + f" {heat_system} heat",
                bus2="co2 atmosphere",
                carrier=f"{heat_system} gas boiler",
                efficiency=costs.at[key, "efficiency"],
                efficiency2=costs.at["gas", "CO2 intensity"],
                capital_cost=costs.at[key, "efficiency"]
                * costs.at[key, "capital_cost"]
                * overdim_factor,
                lifetime=costs.at[key, "lifetime"],
            )

        if options["solar_thermal"]:
            n.add("Carrier", f"{heat_system} solar thermal")

            n.add(
                "Generator",
                nodes,
                suffix=f" {heat_system} solar thermal collector",
                bus=nodes + f" {heat_system} heat",
                carrier=f"{heat_system} solar thermal",
                p_nom_extendable=True,
                capital_cost=costs.at[
                    heat_system.central_or_decentral + " solar thermal", "capital_cost"
                ]
                * overdim_factor,
                p_max_pu=solar_thermal[nodes],
                lifetime=costs.at[
                    heat_system.central_or_decentral + " solar thermal", "lifetime"
                ],
            )

        if options["chp"]["enable"] and heat_system == HeatSystem.URBAN_CENTRAL:
            # add non-biomass CHP; biomass CHP is added in biomass section
            for fuel in options["chp"]["fuel"]:
                if fuel == "solid biomass":
                    # Solid biomass CHP is added in add_biomass
                    continue
                fuel_nodes = getattr(spatial, fuel).df
                n.add(
                    "Link",
                    nodes + f" urban central {fuel} CHP",
                    bus0=fuel_nodes.loc[nodes, "nodes"].values,
                    bus1=nodes,
                    bus2=nodes + " urban central heat",
                    bus3="co2 atmosphere",
                    carrier=f"urban central {fuel} CHP",
                    p_nom_extendable=True,
                    capital_cost=costs.at["central gas CHP", "capital_cost"]
                    * costs.at["central gas CHP", "efficiency"],
                    marginal_cost=costs.at["central gas CHP", "VOM"],
                    efficiency=costs.at["central gas CHP", "efficiency"],
                    efficiency2=costs.at["central gas CHP", "efficiency"]
                    / costs.at["central gas CHP", "c_b"],
                    efficiency3=costs.at[fuel, "CO2 intensity"],
                    lifetime=costs.at["central gas CHP", "lifetime"],
                )

                n.add(
                    "Link",
                    nodes + f" urban central {fuel} CHP CC",
                    bus0=fuel_nodes.loc[nodes, "nodes"].values,
                    bus1=nodes,
                    bus2=nodes + " urban central heat",
                    bus3="co2 atmosphere",
                    bus4=spatial.co2.df.loc[nodes, "nodes"].values,
                    carrier=f"urban central {fuel} CHP CC",
                    p_nom_extendable=True,
                    capital_cost=costs.at["central gas CHP", "capital_cost"]
                    * costs.at["central gas CHP", "efficiency"]
                    + costs.at["biomass CHP capture", "capital_cost"]
                    * costs.at[fuel, "CO2 intensity"],
                    marginal_cost=costs.at["central gas CHP", "VOM"],
                    efficiency=costs.at["central gas CHP", "efficiency"]
                    - costs.at[fuel, "CO2 intensity"]
                    * (
                        costs.at["biomass CHP capture", "electricity-input"]
                        + costs.at[
                            "biomass CHP capture", "compression-electricity-input"
                        ]
                    ),
                    efficiency2=costs.at["central gas CHP", "efficiency"]
                    / costs.at["central gas CHP", "c_b"]
                    + costs.at[fuel, "CO2 intensity"]
                    * (
                        costs.at["biomass CHP capture", "heat-output"]
                        + costs.at["biomass CHP capture", "compression-heat-output"]
                        - costs.at["biomass CHP capture", "heat-input"]
                    ),
                    efficiency3=costs.at[fuel, "CO2 intensity"]
                    * (1 - costs.at["biomass CHP capture", "capture_rate"]),
                    efficiency4=costs.at[fuel, "CO2 intensity"]
                    * costs.at["biomass CHP capture", "capture_rate"],
                    lifetime=costs.at["central gas CHP", "lifetime"],
                )

        if (
            options["chp"]["enable"]
            and options["chp"]["micro_chp"]
            and heat_system.value != "urban central"
        ):
            n.add(
                "Link",
                nodes + f" {heat_system} micro gas CHP",
                p_nom_extendable=True,
                bus0=spatial.gas.df.loc[nodes, "nodes"].values,
                bus1=nodes,
                bus2=nodes + f" {heat_system} heat",
                bus3="co2 atmosphere",
                carrier=heat_system.value + " micro gas CHP",
                efficiency=costs.at["micro CHP", "efficiency"],
                efficiency2=costs.at["micro CHP", "efficiency-heat"],
                efficiency3=costs.at["gas", "CO2 intensity"],
                capital_cost=costs.at["micro CHP", "capital_cost"],
                lifetime=costs.at["micro CHP", "lifetime"],
            )

    if options["retrofitting"]["retro_endogen"]:
        logger.info("Add retrofitting endogenously")

        # retrofitting data 'retro_data' with 'costs' [EUR/m^2] and heat
        # demand 'dE' [per unit of original heat demand] for each country and
        # different retrofitting strengths [additional insulation thickness in m]
        retro_data = pd.read_csv(
            retro_cost_file,
            index_col=[0, 1],
            skipinitialspace=True,
            header=[0, 1],
        )
        # heated floor area [10^6 * m^2] per country
        floor_area_file = pd.read_csv(floor_area_file, index_col=[0, 1])

        n.add("Carrier", "retrofitting")

        # share of space heat demand 'w_space' of total heat demand
        w_space = {}
        for sector in sectors:
            w_space[sector] = heat_demand[sector + " space"] / (
                heat_demand[sector + " space"] + heat_demand[sector + " water"]
            )
        w_space["tot"] = (
            heat_demand["services space"] + heat_demand["residential space"]
        ) / heat_demand.T.groupby(level=[1]).sum().T

        for name in n.loads[
            n.loads.carrier.isin([x + " heat" for x in HeatSystem])
        ].index:
            node = n.buses.loc[name, "location"]
            ct = pop_layout.loc[node, "ct"]

            # weighting 'f' depending on the size of the population at the node
            if "urban central" in name:
                f = dist_fraction[node]
            elif "urban decentral" in name:
                f = urban_fraction[node] - dist_fraction[node]
            else:
                f = 1 - urban_fraction[node]
            if f == 0:
                continue
            # get sector name ("residential"/"services"/or both "tot" for urban central)
            if "services" in name:
                sec = "services"
            elif "residential" in name:
                sec = "residential"
            elif "urban central" in name:
                sec = "tot"
            else:
                raise ValueError(f"Unknown sector in {name}")

            # get floor aread at node and region (urban/rural) in m^2
            floor_area_node = (
                pop_layout.loc[node].fraction * floor_area_file.loc[ct, "value"] * 10**6
            ).loc[sec] * f
            # total heat demand at node [MWh]
            demand = n.loads_t.p_set[name]

            # space heat demand at node [MWh]
            space_heat_demand = demand * w_space[sec][node]
            # normed time profile of space heat demand 'space_pu' (values between 0-1),
            # p_max_pu/p_min_pu of retrofitting generators
            space_pu = (
                (space_heat_demand / space_heat_demand.max())
                .to_frame(name=node)
                .fillna(0)
            )

            # minimum heat demand 'dE' after retrofitting in units of original heat demand (values between 0-1)
            dE = retro_data.loc[(ct, sec), ("dE")]
            # get additional energy savings 'dE_diff' between the different retrofitting strengths/generators at one node
            dE_diff = abs(dE.diff()).fillna(1 - dE.iloc[0])
            # convert costs Euro/m^2 -> Euro/MWh
            capital_cost = (
                retro_data.loc[(ct, sec), ("cost")]
                * floor_area_node
                / ((1 - dE) * space_heat_demand.max())
            )
            if space_heat_demand.max() == 0:
                capital_cost = capital_cost.apply(lambda b: 0 if b == np.inf else b)

            # number of possible retrofitting measures 'strengths' (set in list at config.yaml 'l_strength')
            # given in additional insulation thickness [m]
            # for each measure, a retrofitting generator is added at the node
            strengths = retro_data.columns.levels[1]

            # check that ambitious retrofitting has higher costs per MWh than moderate retrofitting
            if (capital_cost.diff() < 0).sum():
                logger.warning(f"Costs are not linear for {ct} {sec}")
                s = capital_cost[(capital_cost.diff() < 0)].index
                strengths = strengths.drop(s)

            # reindex normed time profile of space heat demand back to hourly resolution
            space_pu = space_pu.reindex(index=heat_demand.index).ffill()

            # add for each retrofitting strength a generator with heat generation profile following the profile of the heat demand
            for strength in strengths:
                node_name = " ".join(name.split(" ")[2::])
                n.add(
                    "Generator",
                    [node],
                    suffix=" retrofitting " + strength + " " + node_name,
                    bus=name,
                    carrier="retrofitting",
                    p_nom_extendable=True,
                    p_nom_max=dE_diff[strength]
                    * space_heat_demand.max(),  # maximum energy savings for this renovation strength
                    p_max_pu=space_pu,
                    p_min_pu=space_pu,
                    country=ct,
                    capital_cost=capital_cost[strength]
                    * options["retrofitting"]["cost_factor"],
                )


def add_methanol(
    n: pypsa.Network,
    costs: pd.DataFrame,
    options: dict,
    spatial: SimpleNamespace,
    pop_layout: pd.DataFrame,
) -> None:
    """
    Add methanol-related components to the network.

    Adds methanol infrastructure including production, conversion, and power
    generation facilities based on specified options. Components can include
    biomass-to-methanol plants (with and without carbon capture), methanol
    power plants, and methanol reforming facilities.

    Parameters
    ----------
    n : pypsa.Network
        The PyPSA network container object to be modified
    costs : pd.DataFrame
        Technology cost assumptions with technologies as index and cost parameters
        as columns
    options : dict
        Configuration options containing at least:
        - methanol: dict with boolean flags for different methanol technologies
        - biomass: bool indicating if biomass technologies are enabled
    spatial : SimpleNamespace
        Spatial resolution and location-specific parameters for component placement
    pop_layout : pd.DataFrame
        Population data per node used for methanol power plant placement

    Returns
    -------
    None
        Modifies the network object in-place by adding methanol-related components

    Notes
    -----
    The function checks the following methanol options:
    - biomass_to_methanol: Enables biomass to methanol conversion
    - biomass_to_methanol_cc: Enables biomass to methanol with carbon capture
    - methanol_to_power: Enables methanol power plants
    - methanol_reforming: Enables methanol reforming
    - methanol_reforming_cc: Enables methanol reforming with carbon capture
    """
    methanol_options = options["methanol"]
    if not any(
        v if isinstance(v, bool) else any(v.values()) for v in methanol_options.values()
    ):
        return

    logger.info("Add methanol")
    add_carrier_buses(
        n=n,
        carrier="methanol",
        costs=costs,
        spatial=spatial,
        options=options,
    )

    if options["biomass"]:
        if methanol_options["biomass_to_methanol"]:
            add_biomass_to_methanol(n=n, costs=costs)

        if methanol_options["biomass_to_methanol_cc"]:
            add_biomass_to_methanol_cc(n=n, costs=costs)

    if methanol_options["methanol_to_power"]:
        add_methanol_to_power(
            n=n,
            costs=costs,
            pop_layout=pop_layout,
            types=methanol_options["methanol_to_power"],
        )

    if methanol_options["methanol_reforming"]:
        add_methanol_reforming(n=n, costs=costs)

    if methanol_options["methanol_reforming_cc"]:
        add_methanol_reforming_cc(n=n, costs=costs)


def add_biomass(
    n,
    costs,
    options,
    spatial,
    cf_industry,
    pop_layout,
    biomass_potentials_file,
    biomass_transport_costs_file=None,
    nyears=1,
):
    """
    Add biomass-related components to the PyPSA network.

    This function adds various biomass-related components including biogas,
    solid biomass, municipal solid waste, biomass transport, and different
    biomass conversion technologies (CHP, boilers, BtL, BioSNG, etc.).

    Parameters
    ----------
    n : pypsa.Network
        The PyPSA network container object
    costs : pd.DataFrame
        DataFrame containing technology cost assumptions
    options : dict
        Dictionary of configuration options including keys like:
        - gas_network : bool
        - biomass_transport : bool
        - biomass_spatial : bool
        - municipal_solid_waste : bool
        - biomass_to_liquid : bool
        - etc.
    spatial : object
        Object containing spatial information about different carriers (gas, biomass, etc.)
    cf_industry : dict
        Dictionary containing industrial sector configuration
    pop_layout : pd.DataFrame
        DataFrame containing population layout information
    biomass_potentials_file : str
        Path to CSV file containing biomass potentials data
    biomass_transport_costs_file : str, optional
        Path to CSV file containing biomass transport costs data.
        Required if biomass_transport or biomass_spatial options are True.
    nyears : float
        Number of years for which to scale the biomass potentials.

    Returns
    -------
    None
        The function modifies the network object in-place by adding
        biomass-related components.

    Notes
    -----
    The function adds various types of biomass-related components depending
    on the options provided, including:
    - Biogas and solid biomass generators
    - Municipal solid waste if enabled
    - Biomass transport infrastructure
    - Biomass conversion technologies (CHP, boilers, BtL, BioSNG)
    - Carbon capture options for different processes
    """
    logger.info("Add biomass")

    biomass_potentials = pd.read_csv(biomass_potentials_file, index_col=0) * nyears

    # need to aggregate potentials if gas not nodally resolved
    if options["gas_network"]:
        biogas_potentials_spatial = biomass_potentials["biogas"].rename(
            index=lambda x: x + " biogas"
        )
        unsustainable_biogas_potentials_spatial = biomass_potentials[
            "unsustainable biogas"
        ].rename(index=lambda x: x + " biogas")
    else:
        biogas_potentials_spatial = biomass_potentials["biogas"].sum()
        unsustainable_biogas_potentials_spatial = biomass_potentials[
            "unsustainable biogas"
        ].sum()

    if options.get("biomass_spatial", options["biomass_transport"]):
        solid_biomass_potentials_spatial = biomass_potentials["solid biomass"].rename(
            index=lambda x: x + " solid biomass"
        )
        msw_biomass_potentials_spatial = biomass_potentials[
            "municipal solid waste"
        ].rename(index=lambda x: x + " municipal solid waste")
        unsustainable_solid_biomass_potentials_spatial = biomass_potentials[
            "unsustainable solid biomass"
        ].rename(index=lambda x: x + " unsustainable solid biomass")
        unsustainable_liquid_biofuel_potentials_spatial = biomass_potentials[
            "unsustainable bioliquids"
        ].rename(index=lambda x: x + " unsustainable bioliquids")

    else:
        solid_biomass_potentials_spatial = biomass_potentials["solid biomass"].sum()
        msw_biomass_potentials_spatial = biomass_potentials[
            "municipal solid waste"
        ].sum()
        unsustainable_solid_biomass_potentials_spatial = biomass_potentials[
            "unsustainable solid biomass"
        ].sum()
        unsustainable_liquid_biofuel_potentials_spatial = biomass_potentials[
            "unsustainable bioliquids"
        ].sum()

    n.add("Carrier", "biogas")
    n.add("Carrier", "solid biomass")

    if (
        options["municipal_solid_waste"]
        and not options["industry"]
        and not (cf_industry["waste_to_energy"] or cf_industry["waste_to_energy_cc"])
    ):
        logger.warning(
            "Flag municipal_solid_waste can be only used with industry "
            "sector waste to energy."
            "Setting municipal_solid_waste=False."
        )
        options["municipal_solid_waste"] = False

    if options["municipal_solid_waste"]:
        n.add("Carrier", "municipal solid waste")

        n.add(
            "Bus",
            spatial.msw.nodes,
            location=spatial.msw.locations,
            carrier="municipal solid waste",
        )

        n.add(
            "Generator",
            spatial.msw.nodes,
            bus=spatial.msw.nodes,
            carrier="municipal solid waste",
            p_nom=msw_biomass_potentials_spatial,
            marginal_cost=0,  # costs.at["municipal solid waste", "fuel"],
            e_sum_min=msw_biomass_potentials_spatial,
            e_sum_max=msw_biomass_potentials_spatial,
        )

    n.add(
        "Bus",
        spatial.gas.biogas,
        location=spatial.gas.locations,
        carrier="biogas",
        unit="MWh_LHV",
    )

    n.add(
        "Bus",
        spatial.biomass.nodes,
        location=spatial.biomass.locations,
        carrier="solid biomass",
        unit="MWh_LHV",
    )

    n.add(
        "Generator",
        spatial.gas.biogas,
        bus=spatial.gas.biogas,
        carrier="biogas",
        p_nom=biogas_potentials_spatial,
        marginal_cost=costs.at["biogas", "fuel"],
        e_sum_min=0,
        e_sum_max=biogas_potentials_spatial,
    )

    n.add(
        "Generator",
        spatial.biomass.nodes,
        bus=spatial.biomass.nodes,
        carrier="solid biomass",
        p_nom=solid_biomass_potentials_spatial,
        marginal_cost=costs.at["solid biomass", "fuel"],
        e_sum_min=0,
        e_sum_max=solid_biomass_potentials_spatial,
    )

    if options["solid_biomass_import"].get("enable", False):
        biomass_import_price = options["solid_biomass_import"]["price"]
        # convert TWh in MWh
        biomass_import_max_amount = (
            options["solid_biomass_import"]["max_amount"] * 1e6 * nyears
        )
        biomass_import_upstream_emissions = options["solid_biomass_import"][
            "upstream_emissions_factor"
        ]

        logger.info(
            "Adding biomass import with cost %.2f EUR/MWh, a limit of %.2f TWh, and embedded emissions of %.2f%%",
            biomass_import_price,
            options["solid_biomass_import"]["max_amount"],
            biomass_import_upstream_emissions * 100,
        )

        n.add("Carrier", "solid biomass import")

        n.add(
            "Bus",
            ["EU solid biomass import"],
            location="EU",
            carrier="solid biomass import",
        )

        n.add(
            "Store",
            ["solid biomass import"],
            bus=["EU solid biomass import"],
            carrier="solid biomass import",
            e_nom=biomass_import_max_amount,
            marginal_cost=biomass_import_price,
            e_initial=biomass_import_max_amount,
        )

        n.add(
            "Link",
            spatial.biomass.nodes,
            suffix=" solid biomass import",
            bus0=["EU solid biomass import"],
            bus1=spatial.biomass.nodes,
            bus2="co2 atmosphere",
            carrier="solid biomass import",
            efficiency=1.0,
            efficiency2=biomass_import_upstream_emissions
            * costs.at["solid biomass", "CO2 intensity"],
            p_nom_extendable=True,
        )

    if biomass_potentials.filter(like="unsustainable").sum().sum() > 0:
        n.add(
            "Generator",
            spatial.gas.biogas,
            suffix=" unsustainable",
            bus=spatial.gas.biogas,
            carrier="unsustainable biogas",
            p_nom=unsustainable_biogas_potentials_spatial,
            p_nom_extendable=False,
            marginal_cost=costs.at["biogas", "fuel"],
            e_sum_min=unsustainable_biogas_potentials_spatial,
            e_sum_max=unsustainable_biogas_potentials_spatial,
        )

        n.add(
            "Generator",
            spatial.biomass.nodes_unsustainable,
            bus=spatial.biomass.nodes,
            carrier="unsustainable solid biomass",
            p_nom=unsustainable_solid_biomass_potentials_spatial,
            p_nom_extendable=False,
            marginal_cost=costs.at["fuelwood", "fuel"],
            e_sum_min=unsustainable_solid_biomass_potentials_spatial,
            e_sum_max=unsustainable_solid_biomass_potentials_spatial,
        )

        n.add(
            "Bus",
            spatial.biomass.bioliquids,
            location=spatial.biomass.locations,
            carrier="unsustainable bioliquids",
            unit="MWh_LHV",
        )

        n.add(
            "Generator",
            spatial.biomass.bioliquids,
            bus=spatial.biomass.bioliquids,
            carrier="unsustainable bioliquids",
            p_nom=unsustainable_liquid_biofuel_potentials_spatial,
            p_nom_extendable=False,
            marginal_cost=costs.at["biodiesel crops", "fuel"],
            e_sum_min=unsustainable_liquid_biofuel_potentials_spatial,
            e_sum_max=unsustainable_liquid_biofuel_potentials_spatial,
        )

        add_carrier_buses(
            n,
            carrier="oil",
            costs=costs,
            spatial=spatial,
            options=options,
            cf_industry=cf_industry,
        )

        n.add(
            "Link",
            spatial.biomass.bioliquids,
            bus0=spatial.biomass.bioliquids,
            bus1=spatial.oil.nodes,
            bus2="co2 atmosphere",
            carrier="unsustainable bioliquids",
            efficiency=1,
            efficiency2=-costs.at["oil", "CO2 intensity"],
            p_nom=unsustainable_liquid_biofuel_potentials_spatial,
            marginal_cost=costs.at["BtL", "VOM"],
        )

    n.add(
        "Link",
        spatial.gas.biogas_to_gas,
        bus0=spatial.gas.biogas,
        bus1=spatial.gas.nodes,
        bus2="co2 atmosphere",
        carrier="biogas to gas",
        capital_cost=costs.at["biogas", "capital_cost"]
        + costs.at["biogas upgrading", "capital_cost"],
        marginal_cost=costs.at["biogas upgrading", "VOM"],
        efficiency=costs.at["biogas", "efficiency"],
        efficiency2=-costs.at["gas", "CO2 intensity"],
        p_nom_extendable=True,
        lifetime=costs.at["biogas", "lifetime"],
    )

    if options["biogas_upgrading_cc"]:
        # Assuming for costs that the CO2 from upgrading is pure, such as in amine scrubbing. I.e., with and without CC is
        # equivalent. Adding biomass CHP capture because biogas is often small-scale and decentral so further
        # from e.g. CO2 grid or buyers. This is a proxy for the added cost for e.g. a raw biogas pipeline to a central upgrading facility
        n.add(
            "Link",
            spatial.gas.biogas_to_gas_cc,
            bus0=spatial.gas.biogas,
            bus1=spatial.gas.nodes,
            bus2=spatial.co2.nodes,
            bus3="co2 atmosphere",
            carrier="biogas to gas CC",
            capital_cost=costs.at["biogas CC", "capital_cost"]
            + costs.at["biogas upgrading", "capital_cost"]
            + costs.at["biomass CHP capture", "capital_cost"]
            * costs.at["biogas CC", "CO2 stored"],
            marginal_cost=costs.at["biogas CC", "VOM"]
            + costs.at["biogas upgrading", "VOM"],
            efficiency=costs.at["biogas CC", "efficiency"],
            efficiency2=costs.at["biogas CC", "CO2 stored"]
            * costs.at["biogas CC", "capture rate"],
            efficiency3=-costs.at["gas", "CO2 intensity"]
            - costs.at["biogas CC", "CO2 stored"]
            * costs.at["biogas CC", "capture rate"],
            p_nom_extendable=True,
            lifetime=costs.at["biogas CC", "lifetime"],
        )

    if options["biomass_transport"]:
        # add biomass transport
        transport_costs = pd.read_csv(biomass_transport_costs_file, index_col=0)
        transport_costs = transport_costs.squeeze()
        biomass_transport = create_network_topology(
            n, "biomass transport ", bidirectional=False
        )

        # costs
        bus0_costs = biomass_transport.bus0.apply(lambda x: transport_costs[x[:2]])
        bus1_costs = biomass_transport.bus1.apply(lambda x: transport_costs[x[:2]])
        biomass_transport["costs"] = pd.concat([bus0_costs, bus1_costs], axis=1).mean(
            axis=1
        )

        n.add(
            "Link",
            biomass_transport.index,
            bus0=biomass_transport.bus0 + " solid biomass",
            bus1=biomass_transport.bus1 + " solid biomass",
            p_nom_extendable=False,
            p_nom=5e4,
            length=biomass_transport.length.values,
            marginal_cost=biomass_transport.costs * biomass_transport.length.values,
            carrier="solid biomass transport",
        )

        if options["municipal_solid_waste"]:
            n.add(
                "Link",
                biomass_transport.index + " municipal solid waste",
                bus0=biomass_transport.bus0.values + " municipal solid waste",
                bus1=biomass_transport.bus1.values + " municipal solid waste",
                p_nom_extendable=False,
                p_nom=5e4,
                length=biomass_transport.length.values,
                marginal_cost=(
                    biomass_transport.costs * biomass_transport.length
                ).values,
                carrier="municipal solid waste transport",
            )

    elif options["biomass_spatial"]:
        # add artificial biomass generators at nodes which include transport costs
        transport_costs = pd.read_csv(biomass_transport_costs_file, index_col=0)
        transport_costs = transport_costs.squeeze()
        bus_transport_costs = spatial.biomass.nodes.to_series().apply(
            lambda x: transport_costs[x[:2]]
        )
        average_distance = 200  # km #TODO: validate this assumption

        n.add(
            "Generator",
            spatial.biomass.nodes,
            suffix=" transported",
            bus=spatial.biomass.nodes,
            carrier="solid biomass",
            p_nom=10000,
            marginal_cost=costs.at["solid biomass", "fuel"]
            + bus_transport_costs * average_distance,
        )
        n.add(
            "GlobalConstraint",
            "biomass limit",
            carrier_attribute="solid biomass",
            sense="<=",
            constant=biomass_potentials["solid biomass"].sum(),
            type="operational_limit",
        )
        if biomass_potentials["unsustainable solid biomass"].sum() > 0:
            n.add(
                "Generator",
                spatial.biomass.nodes_unsustainable,
                suffix=" transported",
                bus=spatial.biomass.nodes,
                carrier="unsustainable solid biomass",
                p_nom=10000,
                marginal_cost=costs.at["fuelwood", "fuel"]
                + bus_transport_costs.rename(
                    dict(
                        zip(spatial.biomass.nodes, spatial.biomass.nodes_unsustainable)
                    )
                )
                * average_distance,
            )
            # Set e_sum_min to 0 to allow for the faux biomass transport
            n.generators.loc[
                n.generators.carrier == "unsustainable solid biomass", "e_sum_min"
            ] = 0

            n.add(
                "GlobalConstraint",
                "unsustainable biomass limit",
                carrier_attribute="unsustainable solid biomass",
                sense="==",
                constant=biomass_potentials["unsustainable solid biomass"].sum(),
                type="operational_limit",
            )

        if options["municipal_solid_waste"]:
            # Add municipal solid waste
            n.add(
                "Generator",
                spatial.msw.nodes,
                suffix=" transported",
                bus=spatial.msw.nodes,
                carrier="municipal solid waste",
                p_nom=10000,
                marginal_cost=0  # costs.at["municipal solid waste", "fuel"]
                + bus_transport_costs.rename(
                    dict(zip(spatial.biomass.nodes, spatial.msw.nodes))
                )
                * average_distance,
            )
            n.generators.loc[
                n.generators.carrier == "municipal solid waste", "e_sum_min"
            ] = 0
            n.add(
                "GlobalConstraint",
                "msw limit",
                carrier_attribute="municipal solid waste",
                sense="==",
                constant=biomass_potentials["municipal solid waste"].sum(),
                type="operational_limit",
            )

    # AC buses with district heating
    urban_central = n.buses.index[n.buses.carrier == "urban central heat"]
    if (
        not urban_central.empty
        and options["chp"]["enable"]
        and ("solid biomass" in options["chp"]["fuel"])
    ):
        urban_central = urban_central.str[: -len(" urban central heat")]

        key = "central solid biomass CHP"

        n.add(
            "Link",
            urban_central + " urban central solid biomass CHP",
            bus0=spatial.biomass.df.loc[urban_central, "nodes"].values,
            bus1=urban_central,
            bus2=urban_central + " urban central heat",
            carrier="urban central solid biomass CHP",
            p_nom_extendable=True,
            capital_cost=costs.at[key, "capital_cost"] * costs.at[key, "efficiency"],
            marginal_cost=costs.at[key, "VOM"],
            efficiency=costs.at[key, "efficiency"],
            efficiency2=costs.at[key, "efficiency-heat"],
            lifetime=costs.at[key, "lifetime"],
        )

        n.add(
            "Link",
            urban_central + " urban central solid biomass CHP CC",
            bus0=spatial.biomass.df.loc[urban_central, "nodes"].values,
            bus1=urban_central,
            bus2=urban_central + " urban central heat",
            bus3="co2 atmosphere",
            bus4=spatial.co2.df.loc[urban_central, "nodes"].values,
            carrier="urban central solid biomass CHP CC",
            p_nom_extendable=True,
            capital_cost=costs.at[key + " CC", "capital_cost"]
            * costs.at[key + " CC", "efficiency"]
            + costs.at["biomass CHP capture", "capital_cost"]
            * costs.at["solid biomass", "CO2 intensity"],
            marginal_cost=costs.at[key + " CC", "VOM"],
            efficiency=costs.at[key + " CC", "efficiency"]
            - costs.at["solid biomass", "CO2 intensity"]
            * (
                costs.at["biomass CHP capture", "electricity-input"]
                + costs.at["biomass CHP capture", "compression-electricity-input"]
            ),
            efficiency2=costs.at[key + " CC", "efficiency-heat"],
            efficiency3=-costs.at["solid biomass", "CO2 intensity"]
            * costs.at["biomass CHP capture", "capture_rate"],
            efficiency4=costs.at["solid biomass", "CO2 intensity"]
            * costs.at["biomass CHP capture", "capture_rate"],
            lifetime=costs.at[key + " CC", "lifetime"],
        )

    if options["biomass_boiler"]:
        # TODO: Add surcharge for pellets
        nodes = pop_layout.index
        for name in [
            "residential rural",
            "services rural",
            "residential urban decentral",
            "services urban decentral",
        ]:
            n.add(
                "Link",
                nodes + f" {name} biomass boiler",
                p_nom_extendable=True,
                bus0=spatial.biomass.df.loc[nodes, "nodes"].values,
                bus1=nodes + f" {name} heat",
                carrier=name + " biomass boiler",
                efficiency=costs.at["biomass boiler", "efficiency"],
                capital_cost=costs.at["biomass boiler", "efficiency"]
                * costs.at["biomass boiler", "capital_cost"]
                * options["overdimension_heat_generators"][
                    HeatSystem(name).central_or_decentral
                ],
                marginal_cost=costs.at["biomass boiler", "pelletizing cost"],
                lifetime=costs.at["biomass boiler", "lifetime"],
            )

    # Solid biomass to liquid fuel
    if options["biomass_to_liquid"]:
        add_carrier_buses(
            n,
            carrier="oil",
            costs=costs,
            spatial=spatial,
            options=options,
            cf_industry=cf_industry,
        )
        n.add(
            "Link",
            spatial.biomass.nodes,
            suffix=" biomass to liquid",
            bus0=spatial.biomass.nodes,
            bus1=spatial.oil.nodes,
            bus2="co2 atmosphere",
            carrier="biomass to liquid",
            lifetime=costs.at["BtL", "lifetime"],
            efficiency=costs.at["BtL", "efficiency"],
            efficiency2=-costs.at["solid biomass", "CO2 intensity"]
            + costs.at["BtL", "CO2 stored"],
            p_nom_extendable=True,
            capital_cost=costs.at["BtL", "capital_cost"]
            * costs.at["BtL", "efficiency"],
            marginal_cost=costs.at["BtL", "VOM"] * costs.at["BtL", "efficiency"],
        )

    # Solid biomass to liquid fuel with carbon capture
    if options["biomass_to_liquid_cc"]:
        # Assuming that acid gas removal (incl. CO2) from syngas i performed with Rectisol
        # process (Methanol) and that electricity demand for this is included in the base process
        n.add(
            "Link",
            spatial.biomass.nodes,
            suffix=" biomass to liquid CC",
            bus0=spatial.biomass.nodes,
            bus1=spatial.oil.nodes,
            bus2="co2 atmosphere",
            bus3=spatial.co2.nodes,
            carrier="biomass to liquid CC",
            lifetime=costs.at["BtL", "lifetime"],
            efficiency=costs.at["BtL", "efficiency"],
            efficiency2=-costs.at["solid biomass", "CO2 intensity"]
            + costs.at["BtL", "CO2 stored"] * (1 - costs.at["BtL", "capture rate"]),
            efficiency3=costs.at["BtL", "CO2 stored"] * costs.at["BtL", "capture rate"],
            p_nom_extendable=True,
            capital_cost=costs.at["BtL", "capital_cost"] * costs.at["BtL", "efficiency"]
            + costs.at["biomass CHP capture", "capital_cost"]
            * costs.at["BtL", "CO2 stored"],
            marginal_cost=costs.at["BtL", "VOM"] * costs.at["BtL", "efficiency"],
        )

    # Electrobiofuels (BtL with hydrogen addition to make more use of biogenic carbon).
    # Combination of efuels and biomass to liquid, both based on Fischer-Tropsch.
    # Experimental version - use with caution
    if options["electrobiofuels"]:
        add_carrier_buses(
            n,
            carrier="oil",
            costs=costs,
            spatial=spatial,
            options=options,
            cf_industry=cf_industry,
        )
        efuel_scale_factor = costs.at["BtL", "C stored"]
        name = (
            pd.Index(spatial.biomass.nodes)
            + " "
            + pd.Index(spatial.h2.nodes.str.replace(" H2", ""))
        )
        n.add(
            "Link",
            name,
            suffix=" electrobiofuels",
            bus0=spatial.biomass.nodes,
            bus1=spatial.oil.nodes,
            bus2=spatial.h2.nodes,
            bus3="co2 atmosphere",
            carrier="electrobiofuels",
            lifetime=costs.at["electrobiofuels", "lifetime"],
            efficiency=costs.at["electrobiofuels", "efficiency-biomass"],
            efficiency2=-costs.at["electrobiofuels", "efficiency-hydrogen"],
            efficiency3=-costs.at["solid biomass", "CO2 intensity"]
            + costs.at["BtL", "CO2 stored"]
            * (1 - costs.at["Fischer-Tropsch", "capture rate"]),
            p_nom_extendable=True,
            capital_cost=costs.at["BtL", "capital_cost"] * costs.at["BtL", "efficiency"]
            + efuel_scale_factor
            * costs.at["Fischer-Tropsch", "capital_cost"]
            * costs.at["Fischer-Tropsch", "efficiency"],
            marginal_cost=costs.at["BtL", "VOM"] * costs.at["BtL", "efficiency"]
            + efuel_scale_factor
            * costs.at["Fischer-Tropsch", "VOM"]
            * costs.at["Fischer-Tropsch", "efficiency"],
        )

    # BioSNG from solid biomass
    if options["biosng"]:
        n.add(
            "Link",
            spatial.biomass.nodes,
            suffix=" solid biomass to gas",
            bus0=spatial.biomass.nodes,
            bus1=spatial.gas.nodes,
            bus3="co2 atmosphere",
            carrier="BioSNG",
            lifetime=costs.at["BioSNG", "lifetime"],
            efficiency=costs.at["BioSNG", "efficiency"],
            efficiency3=-costs.at["solid biomass", "CO2 intensity"]
            + costs.at["BioSNG", "CO2 stored"],
            p_nom_extendable=True,
            capital_cost=costs.at["BioSNG", "capital_cost"]
            * costs.at["BioSNG", "efficiency"],
            marginal_cost=costs.at["BioSNG", "VOM"] * costs.at["BioSNG", "efficiency"],
        )

    # BioSNG from solid biomass with carbon capture
    if options["biosng_cc"]:
        # Assuming that acid gas removal (incl. CO2) from syngas i performed with Rectisol
        # process (Methanol) and that electricity demand for this is included in the base process
        n.add(
            "Link",
            spatial.biomass.nodes,
            suffix=" solid biomass to gas CC",
            bus0=spatial.biomass.nodes,
            bus1=spatial.gas.nodes,
            bus2=spatial.co2.nodes,
            bus3="co2 atmosphere",
            carrier="BioSNG CC",
            lifetime=costs.at["BioSNG", "lifetime"],
            efficiency=costs.at["BioSNG", "efficiency"],
            efficiency2=costs.at["BioSNG", "CO2 stored"]
            * costs.at["BioSNG", "capture rate"],
            efficiency3=-costs.at["solid biomass", "CO2 intensity"]
            + costs.at["BioSNG", "CO2 stored"]
            * (1 - costs.at["BioSNG", "capture rate"]),
            p_nom_extendable=True,
            capital_cost=costs.at["BioSNG", "capital_cost"]
            * costs.at["BioSNG", "efficiency"]
            + costs.at["biomass CHP capture", "capital_cost"]
            * costs.at["BioSNG", "CO2 stored"],
            marginal_cost=costs.at["BioSNG", "VOM"] * costs.at["BioSNG", "efficiency"],
        )

    if options["bioH2"]:
        name = (
            pd.Index(spatial.biomass.nodes)
            + " "
            + pd.Index(spatial.h2.nodes.str.replace(" H2", ""))
        )
        n.add(
            "Link",
            name,
            suffix=" solid biomass to hydrogen CC",
            bus0=spatial.biomass.nodes,
            bus1=spatial.h2.nodes,
            bus2=spatial.co2.nodes,
            bus3="co2 atmosphere",
            carrier="solid biomass to hydrogen",
            efficiency=costs.at["solid biomass to hydrogen", "efficiency"],
            efficiency2=costs.at["solid biomass", "CO2 intensity"]
            * options["cc_fraction"],
            efficiency3=-costs.at["solid biomass", "CO2 intensity"]
            * options["cc_fraction"],
            p_nom_extendable=True,
            capital_cost=costs.at["solid biomass to hydrogen", "capital_cost"]
            * costs.at["solid biomass to hydrogen", "efficiency"]
            + costs.at["biomass CHP capture", "capital_cost"]
            * costs.at["solid biomass", "CO2 intensity"],
            marginal_cost=0.0,
            lifetime=25,  # TODO: add value to technology-data
        )


def add_industry(
    n: pypsa.Network,
    costs: pd.DataFrame,
    industrial_demand_file: str,
    pop_layout: pd.DataFrame,
    pop_weighted_energy_totals: pd.DataFrame,
    options: dict,
    spatial: SimpleNamespace,
    cf_industry: dict,
    investment_year: int,
):
    """
    Add industry and their corresponding carrier buses to the network.

    Parameters
    ----------
    n : pypsa.Network
        The PyPSA network container object
    costs : pd.DataFrame
        Costs data including carbon capture, fuel costs, etc.
    industrial_demand_file : str
        Path to CSV file containing industrial demand data
    pop_layout : pd.DataFrame
        Population layout data with index of nodes
    pop_weighted_energy_totals : pd.DataFrame
        Population-weighted energy totals including aviation and navigation data
    options : dict
        Dictionary of configuration options including:
        - biomass_spatial
        - biomass_transport
        - gas_network
        - methanol configuration
        - regional_oil_demand
        - shipping shares (hydrogen, methanol, oil)
        - and others
    spatial : object
        Object containing spatial configuration for different carriers
        (biomass, gas, oil, methanol, etc.)
    cf_industry : dict
        Industry-specific configuration parameters
    investment_year : int
        Year for which investment costs should be considered
    HeatSystem : Enum
        Enumeration defining different heat system types

    Returns
    -------
    None
        The function modifies the network object in-place by adding
        industry-related components.

    Notes
    -----
    This function adds multiple components to the network including:
    - Industrial demand for various carriers
    - Shipping and aviation infrastructure
    - Carbon capture facilities
    - Heat systems
    - Process emission handling
    """
    logger.info("Add industrial demand")
    # add oil buses for shipping, aviation and naptha for industry
    add_carrier_buses(
        n,
        carrier="oil",
        costs=costs,
        spatial=spatial,
        options=options,
        cf_industry=cf_industry,
    )
    add_carrier_buses(
        n,
        carrier="methanol",
        costs=costs,
        spatial=spatial,
        options=options,
        cf_industry=cf_industry,
    )

    nodes = pop_layout.index
    nhours = n.snapshot_weightings.generators.sum()
    nyears = nhours / 8760

    # 1e6 to convert TWh to MWh
    industrial_demand = pd.read_csv(industrial_demand_file, index_col=0) * 1e6 * nyears

    n.add(
        "Bus",
        spatial.biomass.industry,
        location=spatial.biomass.locations,
        carrier="solid biomass for industry",
        unit="MWh_LHV",
    )

    if options.get("biomass_spatial", options["biomass_transport"]):
        p_set = (
            industrial_demand.loc[spatial.biomass.locations, "solid biomass"].rename(
                index=lambda x: x + " solid biomass for industry"
            )
            / nhours
        )
    else:
        p_set = industrial_demand["solid biomass"].sum() / nhours

    n.add(
        "Load",
        spatial.biomass.industry,
        bus=spatial.biomass.industry,
        carrier="solid biomass for industry",
        p_set=p_set,
    )

    n.add(
        "Link",
        spatial.biomass.industry,
        bus0=spatial.biomass.nodes,
        bus1=spatial.biomass.industry,
        carrier="solid biomass for industry",
        p_nom_extendable=True,
        efficiency=1.0,
    )

    if len(spatial.biomass.industry_cc) <= 1 and len(spatial.co2.nodes) > 1:
        link_names = nodes + " " + spatial.biomass.industry_cc
    else:
        link_names = spatial.biomass.industry_cc

    n.add(
        "Link",
        link_names,
        bus0=spatial.biomass.nodes,
        bus1=spatial.biomass.industry,
        bus2="co2 atmosphere",
        bus3=spatial.co2.nodes,
        carrier="solid biomass for industry CC",
        p_nom_extendable=True,
        capital_cost=costs.at["cement capture", "capital_cost"]
        * costs.at["solid biomass", "CO2 intensity"],
        efficiency=0.9,  # TODO: make config option
        efficiency2=-costs.at["solid biomass", "CO2 intensity"]
        * costs.at["cement capture", "capture_rate"],
        efficiency3=costs.at["solid biomass", "CO2 intensity"]
        * costs.at["cement capture", "capture_rate"],
        lifetime=costs.at["cement capture", "lifetime"],
    )

    n.add(
        "Bus",
        spatial.gas.industry,
        location=spatial.gas.locations,
        carrier="gas for industry",
        unit="MWh_LHV",
    )

    gas_demand = industrial_demand.loc[nodes, "methane"] / nhours

    if options["gas_network"]:
        spatial_gas_demand = gas_demand.rename(index=lambda x: x + " gas for industry")
    else:
        spatial_gas_demand = gas_demand.sum()

    n.add(
        "Load",
        spatial.gas.industry,
        bus=spatial.gas.industry,
        carrier="gas for industry",
        p_set=spatial_gas_demand,
    )

    n.add(
        "Link",
        spatial.gas.industry,
        bus0=spatial.gas.nodes,
        bus1=spatial.gas.industry,
        bus2="co2 atmosphere",
        carrier="gas for industry",
        p_nom_extendable=True,
        efficiency=1.0,
        efficiency2=costs.at["gas", "CO2 intensity"],
    )

    n.add(
        "Link",
        spatial.gas.industry_cc,
        bus0=spatial.gas.nodes,
        bus1=spatial.gas.industry,
        bus2="co2 atmosphere",
        bus3=spatial.co2.nodes,
        carrier="gas for industry CC",
        p_nom_extendable=True,
        capital_cost=costs.at["cement capture", "capital_cost"]
        * costs.at["gas", "CO2 intensity"],
        efficiency=0.9,
        efficiency2=costs.at["gas", "CO2 intensity"]
        * (1 - costs.at["cement capture", "capture_rate"]),
        efficiency3=costs.at["gas", "CO2 intensity"]
        * costs.at["cement capture", "capture_rate"],
        lifetime=costs.at["cement capture", "lifetime"],
    )

    if options["h2_topology_tyndp"]["enable"]:
        # TODO Link properly Industry to H2 topology
        nodes_ind_h2 = spatial.h2_tyndp.nodes[spatial.h2_tyndp.nodes.str.contains("Z2")]
        nodes_ind_h2 = nodes_ind_h2[~(nodes_ind_h2.isin(["IBFI H2 Z2", "IBIT H2 Z2"]))]
        nodes_ind = n.buses.loc[nodes_ind_h2].country.values + "00"
        nodes_ind[nodes_ind == "IT00"] = "ITCN"
        nodes_ind[nodes_ind == "DK00"] = "DKE1"
        nodes_ind[nodes_ind == "LU00"] = "LUG1"
        nodes_ind[nodes_ind == "NO00"] = "NOS0"
        nodes_ind[nodes_ind == "SE00"] = "SE01"
    else:
        nodes_ind = nodes
        nodes_ind_h2 = nodes + " H2"
    industrial_demand_zones = industrial_demand.reindex(nodes_ind, fill_value=0)
    n.add(
        "Load",
        nodes_ind,  # TODO Improve assumptions
        suffix=" H2 Z2 for industry"
        if options["h2_topology_tyndp"]["enable"]
        else " H2 for industry",  # TODO Improve assumptions
        bus=nodes_ind_h2,  # TODO Improve assumptions
        carrier="H2 for industry",
        p_set=industrial_demand_zones["hydrogen"]
        / nhours,  # TODO Improve assumptions for zones
    )

    # methanol for industry

    n.add(
        "Bus",
        spatial.methanol.industry,
        carrier="industry methanol",
        location=spatial.methanol.demand_locations,
        unit="MWh_LHV",
    )

    p_set_methanol = (
        industrial_demand["methanol"].rename(lambda x: x + " industry methanol")
        / nhours
    )

    if not options["methanol"]["regional_methanol_demand"]:
        p_set_methanol = p_set_methanol.sum()

    n.add(
        "Load",
        spatial.methanol.industry,
        bus=spatial.methanol.industry,
        carrier="industry methanol",
        p_set=p_set_methanol,
    )

    n.add(
        "Link",
        spatial.methanol.industry,
        bus0=spatial.methanol.nodes,
        bus1=spatial.methanol.industry,
        bus2="co2 atmosphere",
        carrier="industry methanol",
        p_nom_extendable=True,
        efficiency2=1 / options["MWh_MeOH_per_tCO2"],
        # CO2 intensity methanol based on stoichiometric calculation with 22.7 GJ/t methanol (32 g/mol), CO2 (44 g/mol), 277.78 MWh/TJ = 0.218 t/MWh
    )

    # TODO Link properly Industry to H2 topology
    n.add(
        "Link",
        nodes_ind + " methanolisation",  # TODO Improve this assumption
        bus0=nodes_ind_h2,  # TODO Improve this assumption
        bus1=spatial.methanol.nodes,
        bus2=nodes_ind,  # TODO Improve this assumption
        bus3=spatial.co2.nodes,
        carrier="methanolisation",
        p_nom_extendable=True,
        p_min_pu=options["min_part_load_methanolisation"],
        capital_cost=costs.at["methanolisation", "capital_cost"]
        * options["MWh_MeOH_per_MWh_H2"],  # EUR/MW_H2/a
        marginal_cost=options["MWh_MeOH_per_MWh_H2"]
        * costs.at["methanolisation", "VOM"],
        lifetime=costs.at["methanolisation", "lifetime"],
        efficiency=options["MWh_MeOH_per_MWh_H2"],
        efficiency2=-options["MWh_MeOH_per_MWh_H2"] / options["MWh_MeOH_per_MWh_e"],
        efficiency3=-options["MWh_MeOH_per_MWh_H2"] / options["MWh_MeOH_per_tCO2"],
    )

    if options["oil_boilers"]:
        nodes = pop_layout.index

        for heat_system in HeatSystem:
            if not heat_system == HeatSystem.URBAN_CENTRAL:
                n.add(
                    "Link",
                    nodes + f" {heat_system} oil boiler",
                    p_nom_extendable=True,
                    bus0=spatial.oil.nodes,
                    bus1=nodes + f" {heat_system} heat",
                    bus2="co2 atmosphere",
                    carrier=f"{heat_system} oil boiler",
                    efficiency=costs.at["decentral oil boiler", "efficiency"],
                    efficiency2=costs.at["oil", "CO2 intensity"],
                    capital_cost=costs.at["decentral oil boiler", "efficiency"]
                    * costs.at["decentral oil boiler", "capital_cost"]
                    * options["overdimension_heat_generators"][
                        heat_system.central_or_decentral
                    ],
                    lifetime=costs.at["decentral oil boiler", "lifetime"],
                )

    # TODO Link properly Industry to H2 topology
    n.add(
        "Link",
        nodes_ind + " Fischer-Tropsch",  # TODO Improve assumptions
        bus0=nodes_ind_h2,  # TODO Improve assumptions
        bus1=spatial.oil.nodes,
        bus2=spatial.co2.nodes,
        carrier="Fischer-Tropsch",
        efficiency=costs.at["Fischer-Tropsch", "efficiency"],
        capital_cost=costs.at["Fischer-Tropsch", "capital_cost"]
        * costs.at["Fischer-Tropsch", "efficiency"],  # EUR/MW_H2/a
        marginal_cost=costs.at["Fischer-Tropsch", "efficiency"]
        * costs.at["Fischer-Tropsch", "VOM"],
        efficiency2=-costs.at["oil", "CO2 intensity"]
        * costs.at["Fischer-Tropsch", "efficiency"],
        p_nom_extendable=True,
        p_min_pu=options["min_part_load_fischer_tropsch"],
        lifetime=costs.at["Fischer-Tropsch", "lifetime"],
    )

    # naphtha
    demand_factor = options["HVC_demand_factor"]
    if demand_factor != 1:
        logger.warning(f"Changing HVC demand by {demand_factor * 100 - 100:+.2f}%.")

    p_set_naphtha = (
        demand_factor
        * industrial_demand.loc[nodes, "naphtha"].rename(
            lambda x: x + " naphtha for industry"
        )
        / nhours
    )

    if not options["regional_oil_demand"]:
        p_set_naphtha = p_set_naphtha.sum()

    n.add(
        "Bus",
        spatial.oil.naphtha,
        location=spatial.oil.demand_locations,
        carrier="naphtha for industry",
        unit="MWh_LHV",
    )

    n.add(
        "Load",
        spatial.oil.naphtha,
        bus=spatial.oil.naphtha,
        carrier="naphtha for industry",
        p_set=p_set_naphtha,
    )

    # some CO2 from naphtha are process emissions from steam cracker
    # rest of CO2 released to atmosphere either in waste-to-energy or decay
    process_co2_per_naphtha = (
        industrial_demand.loc[nodes, "process emission from feedstock"].sum()
        / industrial_demand.loc[nodes, "naphtha"].sum()
    )
    emitted_co2_per_naphtha = costs.at["oil", "CO2 intensity"] - process_co2_per_naphtha

    non_sequestered = 1 - get(
        cf_industry["HVC_environment_sequestration_fraction"],
        investment_year,
    )

    if cf_industry["waste_to_energy"] or cf_industry["waste_to_energy_cc"]:
        non_sequestered_hvc_locations = (
            pd.Index(spatial.oil.demand_locations) + " non-sequestered HVC"
        )

        n.add(
            "Bus",
            non_sequestered_hvc_locations,
            location=spatial.oil.demand_locations,
            carrier="non-sequestered HVC",
            unit="MWh_LHV",
        )

        n.add(
            "Link",
            spatial.oil.naphtha,
            bus0=spatial.oil.nodes,
            bus1=spatial.oil.naphtha,
            bus2=non_sequestered_hvc_locations,
            bus3=spatial.co2.process_emissions,
            carrier="naphtha for industry",
            p_nom_extendable=True,
            efficiency2=non_sequestered
            * emitted_co2_per_naphtha
            / costs.at["oil", "CO2 intensity"],
            efficiency3=process_co2_per_naphtha,
        )

        if options["biomass"] and options["municipal_solid_waste"]:
            n.add(
                "Link",
                spatial.msw.locations,
                bus0=spatial.msw.nodes,
                bus1=non_sequestered_hvc_locations,
                bus2="co2 atmosphere",
                carrier="municipal solid waste",
                p_nom_extendable=True,
                efficiency=1.0,
                efficiency2=-costs.at[
                    "oil", "CO2 intensity"
                ],  # because msw is co2 neutral and will be burned in waste CHP or decomposed as oil
            )

        n.add(
            "Link",
            spatial.oil.demand_locations,
            suffix=" HVC to air",
            bus0=non_sequestered_hvc_locations,
            bus1="co2 atmosphere",
            carrier="HVC to air",
            p_nom_extendable=True,
            efficiency=costs.at["oil", "CO2 intensity"],
        )

        if len(non_sequestered_hvc_locations) == 1:
            waste_source = non_sequestered_hvc_locations[0]
        else:
            waste_source = non_sequestered_hvc_locations

        if cf_industry["waste_to_energy"]:
            urban_central = spatial.nodes + " urban central heat"
            existing_urban_central = n.buses.index[
                n.buses.carrier == "urban central heat"
            ]
            urban_central_nodes = urban_central.map(
                lambda x: x if x in existing_urban_central else ""
            )
            n.add(
                "Link",
                spatial.nodes + " waste CHP",
                bus0=waste_source,
                bus1=spatial.nodes,
                bus2=urban_central_nodes,
                bus3="co2 atmosphere",
                carrier="waste CHP",
                p_nom_extendable=True,
                capital_cost=costs.at["waste CHP", "capital_cost"]
                * costs.at["waste CHP", "efficiency"],
                marginal_cost=costs.at["waste CHP", "VOM"],
                efficiency=costs.at["waste CHP", "efficiency"],
                efficiency2=costs.at["waste CHP", "efficiency-heat"],
                efficiency3=costs.at["oil", "CO2 intensity"],
                lifetime=costs.at["waste CHP", "lifetime"],
            )

        if cf_industry["waste_to_energy_cc"]:
            n.add(
                "Link",
                spatial.nodes + " waste CHP CC",
                bus0=waste_source,
                bus1=spatial.nodes,
                bus2=urban_central_nodes,
                bus3="co2 atmosphere",
                bus4=spatial.co2.nodes,
                carrier="waste CHP CC",
                p_nom_extendable=True,
                capital_cost=costs.at["waste CHP CC", "capital_cost"]
                * costs.at["waste CHP CC", "efficiency"]
                + costs.at["biomass CHP capture", "capital_cost"]
                * costs.at["oil", "CO2 intensity"],
                marginal_cost=costs.at["waste CHP CC", "VOM"],
                efficiency=costs.at["waste CHP CC", "efficiency"],
                efficiency2=costs.at["waste CHP CC", "efficiency-heat"],
                efficiency3=costs.at["oil", "CO2 intensity"]
                * (1 - options["cc_fraction"]),
                efficiency4=costs.at["oil", "CO2 intensity"] * options["cc_fraction"],
                lifetime=costs.at["waste CHP CC", "lifetime"],
            )

    else:
        n.add(
            "Link",
            spatial.oil.naphtha,
            bus0=spatial.oil.nodes,
            bus1=spatial.oil.naphtha,
            bus2="co2 atmosphere",
            bus3=spatial.co2.process_emissions,
            carrier="naphtha for industry",
            p_nom_extendable=True,
            efficiency2=emitted_co2_per_naphtha * non_sequestered,
            efficiency3=process_co2_per_naphtha,
        )

    # TODO simplify bus expression
    n.add(
        "Load",
        nodes,
        suffix=" low-temperature heat for industry",
        bus=[
            (
                node + " urban central heat"
                if node + " urban central heat" in n.buses.index
                else node + " services urban decentral heat"
            )
            for node in nodes
        ],
        carrier="low-temperature heat for industry",
        p_set=industrial_demand.loc[nodes, "low-temperature heat"] / nhours,
    )

    # remove today's industrial electricity demand by scaling down total electricity demand
    for ct in n.buses.country.dropna().unique():
        # TODO map onto n.bus.country

        loads_i = n.loads.index[
            (n.loads.index.str[:2] == ct) & (n.loads.carrier == "electricity")
        ]
        if n.loads_t.p_set[loads_i].empty:
            continue
        factor = (
            1
            - industrial_demand.loc[loads_i, "current electricity"].sum()
            / n.loads_t.p_set[loads_i].sum().sum()
        )
        n.loads_t.p_set[loads_i] *= factor

    n.add(
        "Load",
        nodes,
        suffix=" industry electricity",
        bus=nodes,
        carrier="industry electricity",
        p_set=industrial_demand.loc[nodes, "electricity"] / nhours,
    )

    n.add(
        "Bus",
        spatial.co2.process_emissions,
        location=spatial.co2.locations,
        carrier="process emissions",
        unit="t_co2",
    )

    if options["co2_spatial"] or options["co2_network"]:
        p_set = (
            -industrial_demand.loc[nodes, "process emission"].rename(
                index=lambda x: x + " process emissions"
            )
            / nhours
        )
    else:
        p_set = -industrial_demand.loc[nodes, "process emission"].sum() / nhours

    n.add(
        "Load",
        spatial.co2.process_emissions,
        bus=spatial.co2.process_emissions,
        carrier="process emissions",
        p_set=p_set,
    )

    n.add(
        "Link",
        spatial.co2.process_emissions,
        bus0=spatial.co2.process_emissions,
        bus1="co2 atmosphere",
        carrier="process emissions",
        p_nom_extendable=True,
        efficiency=1.0,
    )

    # assume enough local waste heat for CC
    n.add(
        "Link",
        spatial.co2.locations,
        suffix=" process emissions CC",
        bus0=spatial.co2.process_emissions,
        bus1="co2 atmosphere",
        bus2=spatial.co2.nodes,
        carrier="process emissions CC",
        p_nom_extendable=True,
        capital_cost=costs.at["cement capture", "capital_cost"],
        efficiency=1 - costs.at["cement capture", "capture_rate"],
        efficiency2=costs.at["cement capture", "capture_rate"],
        lifetime=costs.at["cement capture", "lifetime"],
    )

    if options["ammonia"]:
        if options["ammonia"] == "regional":
            p_set = (
                industrial_demand.loc[spatial.ammonia.locations, "ammonia"].rename(
                    index=lambda x: x + " NH3"
                )
                / nhours
            )
        else:
            p_set = industrial_demand["ammonia"].sum() / nhours

        n.add(
            "Load",
            spatial.ammonia.nodes,
            bus=spatial.ammonia.nodes,
            carrier="NH3",
            p_set=p_set,
        )

    if industrial_demand[["coke", "coal"]].sum().sum() > 0:
        add_carrier_buses(
            n,
            carrier="coal",
            costs=costs,
            spatial=spatial,
            options=options,
            cf_industry=cf_industry,
        )

        mwh_coal_per_mwh_coke = 1.366  # from eurostat energy balance
        p_set = (
            industrial_demand["coal"]
            + mwh_coal_per_mwh_coke * industrial_demand["coke"]
        ) / nhours

        p_set.rename(lambda x: x + " coal for industry", inplace=True)

        if not options["regional_coal_demand"]:
            p_set = p_set.sum()

        n.add(
            "Bus",
            spatial.coal.industry,
            location=spatial.coal.demand_locations,
            carrier="coal for industry",
            unit="MWh_LHV",
        )

        n.add(
            "Load",
            spatial.coal.industry,
            bus=spatial.coal.industry,
            carrier="coal for industry",
            p_set=p_set,
        )

        n.add(
            "Link",
            spatial.coal.industry,
            bus0=spatial.coal.nodes,
            bus1=spatial.coal.industry,
            bus2="co2 atmosphere",
            carrier="coal for industry",
            p_nom_extendable=True,
            efficiency2=costs.at["coal", "CO2 intensity"],
        )


def add_aviation(
    n: pypsa.Network,
    costs: pd.DataFrame,
    pop_layout: pd.DataFrame,
    pop_weighted_energy_totals: pd.DataFrame,
    options: dict,
    spatial: SimpleNamespace,
) -> None:
    logger.info("Add aviation")

    nodes = pop_layout.index
    nhours = n.snapshot_weightings.generators.sum()

    demand_factor = options["aviation_demand_factor"]
    if demand_factor != 1:
        logger.warning(
            f"Changing aviation demand by {demand_factor * 100 - 100:+.2f}%."
        )

    all_aviation = ["total international aviation", "total domestic aviation"]

    p_set = (
        demand_factor
        * pop_weighted_energy_totals.loc[nodes, all_aviation].sum(axis=1)
        * 1e6
        / nhours
    ).rename(lambda x: x + " kerosene for aviation")

    if not options["regional_oil_demand"]:
        p_set = p_set.sum()

    n.add(
        "Bus",
        spatial.oil.kerosene,
        location=spatial.oil.demand_locations,
        carrier="kerosene for aviation",
        unit="MWh_LHV",
    )

    n.add(
        "Load",
        spatial.oil.kerosene,
        bus=spatial.oil.kerosene,
        carrier="kerosene for aviation",
        p_set=p_set,
    )

    n.add(
        "Link",
        spatial.oil.kerosene,
        bus0=spatial.oil.nodes,
        bus1=spatial.oil.kerosene,
        bus2="co2 atmosphere",
        carrier="kerosene for aviation",
        p_nom_extendable=True,
        efficiency2=costs.at["oil", "CO2 intensity"],
    )

    if options["methanol"]["methanol_to_kerosene"]:
        tech = "methanol-to-kerosene"

        logger.info(f"Adding {tech}.")

        capital_cost = costs.at[tech, "capital_cost"] / costs.at[tech, "methanol-input"]

        n.add(
            "Link",
            spatial.h2.locations,
            suffix=f" {tech}",
            carrier=tech,
            capital_cost=capital_cost,
            marginal_cost=costs.at[tech, "VOM"] / costs.at[tech, "methanol-input"],
            bus0=spatial.methanol.nodes,
            bus1=spatial.oil.kerosene,
            bus2=spatial.h2.nodes,
            bus3="co2 atmosphere",
            efficiency=1 / costs.at[tech, "methanol-input"],
            efficiency2=-costs.at[tech, "hydrogen-input"]
            / costs.at[tech, "methanol-input"],
            efficiency3=costs.at["oil", "CO2 intensity"]
            / costs.at[tech, "methanol-input"],
            p_nom_extendable=True,
            lifetime=costs.at[tech, "lifetime"],
        )


def add_shipping(
    n: pypsa.Network,
    costs: pd.DataFrame,
    shipping_demand_file: str,
    pop_layout: pd.DataFrame,
    pop_weighted_energy_totals: pd.DataFrame,
    options: dict,
    spatial: SimpleNamespace,
    investment_year: int,
) -> None:
    logger.info("Add shipping")

    nodes = pop_layout.index
    nhours = n.snapshot_weightings.generators.sum()
    nyears = nhours / 8760

    shipping_hydrogen_share = get(options["shipping_hydrogen_share"], investment_year)
    shipping_methanol_share = get(options["shipping_methanol_share"], investment_year)
    shipping_oil_share = get(options["shipping_oil_share"], investment_year)

    total_share = shipping_hydrogen_share + shipping_methanol_share + shipping_oil_share
    if total_share != 1:
        logger.warning(
            f"Total shipping shares sum up to {total_share:.2%}, corresponding to increased or decreased demand assumptions."
        )

    domestic_navigation = pop_weighted_energy_totals.loc[
        nodes, ["total domestic navigation"]
    ].squeeze()
    international_navigation = (
        pd.read_csv(shipping_demand_file, index_col=0).squeeze(axis=1) * nyears
    )
    all_navigation = domestic_navigation + international_navigation
    p_set = all_navigation * 1e6 / nhours

    if shipping_hydrogen_share:
        oil_efficiency = options.get(
            "shipping_oil_efficiency", options.get("shipping_average_efficiency", 0.4)
        )
        efficiency = oil_efficiency / costs.at["fuel cell", "efficiency"]
        shipping_hydrogen_share = get(
            options["shipping_hydrogen_share"], investment_year
        )

        if options["shipping_hydrogen_liquefaction"]:
            n.add(
                "Bus",
                nodes,
                suffix=" H2 liquid",
                carrier="H2 liquid",
                location=nodes,
                unit="MWh_LHV",
            )

            n.add(
                "Link",
                nodes + " H2 liquefaction",
                bus0=nodes + " H2",
                bus1=nodes + " H2 liquid",
                carrier="H2 liquefaction",
                efficiency=costs.at["H2 liquefaction", "efficiency"],
                capital_cost=costs.at["H2 liquefaction", "capital_cost"],
                p_nom_extendable=True,
                lifetime=costs.at["H2 liquefaction", "lifetime"],
            )

            shipping_bus = nodes + " H2 liquid"
        else:
            shipping_bus = nodes + " H2"

        efficiency = (
            options["shipping_oil_efficiency"] / costs.at["fuel cell", "efficiency"]
        )
        p_set_hydrogen = shipping_hydrogen_share * p_set * efficiency

        n.add(
            "Load",
            nodes,
            suffix=" H2 for shipping",
            bus=shipping_bus,
            carrier="H2 for shipping",
            p_set=p_set_hydrogen,
        )

    if shipping_methanol_share:
        efficiency = (
            options["shipping_oil_efficiency"] / options["shipping_methanol_efficiency"]
        )

        p_set_methanol_shipping = (
            shipping_methanol_share
            * p_set.rename(lambda x: x + " shipping methanol")
            * efficiency
        )

        if not options["methanol"]["regional_methanol_demand"]:
            p_set_methanol_shipping = p_set_methanol_shipping.sum()

        n.add(
            "Bus",
            spatial.methanol.shipping,
            location=spatial.methanol.demand_locations,
            carrier="shipping methanol",
            unit="MWh_LHV",
        )

        n.add(
            "Load",
            spatial.methanol.shipping,
            bus=spatial.methanol.shipping,
            carrier="shipping methanol",
            p_set=p_set_methanol_shipping,
        )

        n.add(
            "Link",
            spatial.methanol.shipping,
            bus0=spatial.methanol.nodes,
            bus1=spatial.methanol.shipping,
            bus2="co2 atmosphere",
            carrier="shipping methanol",
            p_nom_extendable=True,
            efficiency2=1
            / options[
                "MWh_MeOH_per_tCO2"
            ],  # CO2 intensity methanol based on stoichiometric calculation with 22.7 GJ/t methanol (32 g/mol), CO2 (44 g/mol), 277.78 MWh/TJ = 0.218 t/MWh
        )

    if shipping_oil_share:
        p_set_oil = shipping_oil_share * p_set.rename(lambda x: x + " shipping oil")

        if not options["regional_oil_demand"]:
            p_set_oil = p_set_oil.sum()

        n.add(
            "Bus",
            spatial.oil.shipping,
            location=spatial.oil.demand_locations,
            carrier="shipping oil",
            unit="MWh_LHV",
        )

        n.add(
            "Load",
            spatial.oil.shipping,
            bus=spatial.oil.shipping,
            carrier="shipping oil",
            p_set=p_set_oil,
        )

        n.add(
            "Link",
            spatial.oil.shipping,
            bus0=spatial.oil.nodes,
            bus1=spatial.oil.shipping,
            bus2="co2 atmosphere",
            carrier="shipping oil",
            p_nom_extendable=True,
            efficiency2=costs.at["oil", "CO2 intensity"],
        )


def add_waste_heat(
    n: pypsa.Network,
    costs: pd.DataFrame,
    options: dict,
    cf_industry: dict,
) -> None:
    """
    Add industrial waste heat utilization capabilities to district heating systems.

    Modifies the network by adding waste heat outputs from various industrial processes
    to urban central heating systems. The amount of waste heat that can be utilized
    is controlled by efficiency parameters and option flags.

    Parameters
    ----------
    n : pypsa.Network
        The PyPSA network container object
    costs : pd.DataFrame
        DataFrame containing technology cost and efficiency parameters,
        particularly for methanolisation process
    options : dict
        Configuration dictionary containing boolean flags for different waste heat sources:
        - use_fischer_tropsch_waste_heat
        - use_methanation_waste_heat
        - use_haber_bosch_waste_heat
        - use_methanolisation_waste_heat
        - use_electrolysis_waste_heat
        - use_fuel_cell_waste_heat
    cf_industry : dict
        Dictionary containing conversion factors for industrial processes, including:
        - MWh_H2_per_tNH3_electrolysis
        - MWh_elec_per_tNH3_electrolysis
        - MWh_NH3_per_tNH3

    Returns
    -------
    None
        Modifies the network object in-place by adding waste heat connections

    Notes
    -----
    - Waste heat is only added to buses with carrier "urban central heat"
    - Default efficiency values (like 0.95 for Fischer-Tropsch) might need
      to be moved to configuration
    - The modification adds additional output buses (bus2, bus3, or bus4) to
      existing links representing industrial processes
    """
    logger.info("Add possibility to use industrial waste heat in district heating")

    # AC buses with district heating
    urban_central = n.buses.index[n.buses.carrier == "urban central heat"]
    if not urban_central.empty:
        urban_central = urban_central.str[: -len(" urban central heat")]

        link_carriers = n.links.carrier.unique()

        # Fischer-Tropsch waste heat
        if (
            options["use_fischer_tropsch_waste_heat"]
            and "Fischer-Tropsch" in link_carriers
        ):
            n.links.loc[urban_central + " Fischer-Tropsch", "bus3"] = (
                urban_central + " urban central heat"
            )
            n.links.loc[urban_central + " Fischer-Tropsch", "efficiency3"] = (
                0.95 - n.links.loc[urban_central + " Fischer-Tropsch", "efficiency"]
            ) * options["use_fischer_tropsch_waste_heat"]

        # Sabatier process waste heat
        if options["use_methanation_waste_heat"] and "Sabatier" in link_carriers:
            n.links.loc[urban_central + " Sabatier", "bus3"] = (
                urban_central + " urban central heat"
            )
            n.links.loc[urban_central + " Sabatier", "efficiency3"] = (
                0.95 - n.links.loc[urban_central + " Sabatier", "efficiency"]
            ) * options["use_methanation_waste_heat"]

        # Haber-Bosch process waste heat
        if options["use_haber_bosch_waste_heat"] and "Haber-Bosch" in link_carriers:
            n.links.loc[urban_central + " Haber-Bosch", "bus3"] = (
                urban_central + " urban central heat"
            )
            total_energy_input = (
                cf_industry["MWh_H2_per_tNH3_electrolysis"]
                + cf_industry["MWh_elec_per_tNH3_electrolysis"]
            ) / cf_industry["MWh_NH3_per_tNH3"]
            electricity_input = (
                cf_industry["MWh_elec_per_tNH3_electrolysis"]
                / cf_industry["MWh_NH3_per_tNH3"]
            )
            n.links.loc[urban_central + " Haber-Bosch", "efficiency3"] = (
                0.15 * total_energy_input / electricity_input
            ) * options["use_haber_bosch_waste_heat"]

        # Methanolisation waste heat
        if (
            options["use_methanolisation_waste_heat"]
            and "methanolisation" in link_carriers
        ):
            n.links.loc[urban_central + " methanolisation", "bus4"] = (
                urban_central + " urban central heat"
            )
            n.links.loc[urban_central + " methanolisation", "efficiency4"] = (
                costs.at["methanolisation", "heat-output"]
                / costs.at["methanolisation", "hydrogen-input"]
            ) * options["use_methanolisation_waste_heat"]

        # Electrolysis waste heat
        if (
            options["use_electrolysis_waste_heat"]
            and "H2 Electrolysis" in link_carriers
        ):
            n.links.loc[urban_central + " H2 Electrolysis", "bus2"] = (
                urban_central + " urban central heat"
            )
            n.links.loc[urban_central + " H2 Electrolysis", "efficiency2"] = (
                0.84 - n.links.loc[urban_central + " H2 Electrolysis", "efficiency"]
            ) * options["use_electrolysis_waste_heat"]

        # Fuel cell waste heat
        if options["use_fuel_cell_waste_heat"] and "H2 Fuel Cell" in link_carriers:
            n.links.loc[urban_central + " H2 Fuel Cell", "bus2"] = (
                urban_central + " urban central heat"
            )
            n.links.loc[urban_central + " H2 Fuel Cell", "efficiency2"] = (
                0.95 - n.links.loc[urban_central + " H2 Fuel Cell", "efficiency"]
            ) * options["use_fuel_cell_waste_heat"]


def add_agriculture(
    n: pypsa.Network,
    costs: pd.DataFrame,
    pop_layout: pd.DataFrame,
    pop_weighted_energy_totals: pd.DataFrame,
    investment_year: int,
    options: dict,
    spatial: SimpleNamespace,
) -> None:
    """
    Add agriculture, forestry and fishing sector loads to the network.

    Creates electrical loads, heat loads, and machinery-related components (both electric
    and oil-based) for the agricultural sector, distributed according to population weights.

    Parameters
    ----------
    n : pypsa.Network
        The PyPSA network container object
    costs : pd.DataFrame
        DataFrame containing cost parameters, must include 'oil' index with 'CO2 intensity'
    pop_layout : pd.DataFrame
        Population distribution by node
    pop_weighted_energy_totals : pd.DataFrame
        Energy totals weighted by population, must include columns:
        ['total agriculture electricity', 'total agriculture heat',
         'total agriculture machinery']
    investment_year : int
        Year for which to get time-dependent parameters
    options : dict
        Configuration dictionary containing:
        - agriculture_machinery_electric_share: float or dict
        - agriculture_machinery_oil_share: float or dict
        - agriculture_machinery_fuel_efficiency: float
        - agriculture_machinery_electric_efficiency: float
        - regional_oil_demand: bool
    spatial : SimpleNamespace
        Namespace containing spatial definitions, must include:
        - oil.agriculture_machinery
        - oil.demand_locations
        - oil.nodes

    Returns
    -------
    None
        Modifies the network object in-place by adding loads and components

    Notes
    -----
    The function adds three types of loads:
    1. Agricultural electricity consumption
    2. Agricultural heat demand
    3. Agricultural machinery energy demand (split between electricity and oil)
    """
    logger.info("Add agriculture, forestry and fishing sector.")

    nodes = pop_layout.index
    nhours = n.snapshot_weightings.generators.sum()

    # electricity
    n.add(
        "Load",
        nodes,
        suffix=" agriculture electricity",
        bus=nodes,
        carrier="agriculture electricity",
        p_set=pop_weighted_energy_totals.loc[nodes, "total agriculture electricity"]
        * 1e6
        / nhours,
    )

    # heat
    n.add(
        "Load",
        nodes,
        suffix=" agriculture heat",
        bus=nodes + " services rural heat",
        carrier="agriculture heat",
        p_set=pop_weighted_energy_totals.loc[nodes, "total agriculture heat"]
        * 1e6
        / nhours,
    )

    # machinery

    electric_share = get(
        options["agriculture_machinery_electric_share"], investment_year
    )
    oil_share = get(options["agriculture_machinery_oil_share"], investment_year)

    total_share = electric_share + oil_share
    if total_share != 1:
        logger.warning(
            f"Total agriculture machinery shares sum up to {total_share:.2%}, corresponding to increased or decreased demand assumptions."
        )

    machinery_nodal_energy = (
        pop_weighted_energy_totals.loc[nodes, "total agriculture machinery"] * 1e6
    )

    if electric_share > 0:
        efficiency_gain = (
            options["agriculture_machinery_fuel_efficiency"]
            / options["agriculture_machinery_electric_efficiency"]
        )

        n.add(
            "Load",
            nodes,
            suffix=" agriculture machinery electric",
            bus=nodes,
            carrier="agriculture machinery electric",
            p_set=electric_share / efficiency_gain * machinery_nodal_energy / nhours,
        )

    if oil_share > 0:
        p_set = (
            oil_share
            * machinery_nodal_energy.rename(lambda x: x + " agriculture machinery oil")
            / nhours
        )

        if not options["regional_oil_demand"]:
            p_set = p_set.sum()

        n.add(
            "Bus",
            spatial.oil.agriculture_machinery,
            location=spatial.oil.demand_locations,
            carrier="agriculture machinery oil",
            unit="MWh_LHV",
        )

        n.add(
            "Load",
            spatial.oil.agriculture_machinery,
            bus=spatial.oil.agriculture_machinery,
            carrier="agriculture machinery oil",
            p_set=p_set,
        )

        n.add(
            "Link",
            spatial.oil.agriculture_machinery,
            bus0=spatial.oil.nodes,
            bus1=spatial.oil.agriculture_machinery,
            bus2="co2 atmosphere",
            carrier="agriculture machinery oil",
            p_nom_extendable=True,
            efficiency2=costs.at["oil", "CO2 intensity"],
        )


def decentral(n):
    """
    Removes the electricity transmission system.
    """
    n.lines.drop(n.lines.index, inplace=True)
    n.links.drop(n.links.index[n.links.carrier.isin(["DC", "B2B"])], inplace=True)


def remove_h2_network(n):
    n.links.drop(
        n.links.index[n.links.carrier.str.contains("H2 pipeline")], inplace=True
    )

    if "EU H2 Store" in n.stores.index:
        n.stores.drop("EU H2 Store", inplace=True)


def limit_individual_line_extension(n, maxext):
    logger.info(f"Limiting new HVAC and HVDC extensions to {maxext} MW")
    n.lines["s_nom_max"] = n.lines["s_nom"] + maxext
    hvdc = n.links.index[n.links.carrier == "DC"]
    n.links.loc[hvdc, "p_nom_max"] = n.links.loc[hvdc, "p_nom"] + maxext


aggregate_dict = {
    "p_nom": pd.Series.sum,
    "s_nom": pd.Series.sum,
    "v_nom": "max",
    "v_mag_pu_max": "min",
    "v_mag_pu_min": "max",
    "p_nom_max": pd.Series.sum,
    "s_nom_max": pd.Series.sum,
    "p_nom_min": pd.Series.sum,
    "s_nom_min": pd.Series.sum,
    "v_ang_min": "max",
    "v_ang_max": "min",
    "terrain_factor": "mean",
    "num_parallel": "sum",
    "p_set": "sum",
    "e_initial": "sum",
    "e_nom": pd.Series.sum,
    "e_nom_max": pd.Series.sum,
    "e_nom_min": pd.Series.sum,
    "state_of_charge_initial": "sum",
    "state_of_charge_set": "sum",
    "inflow": "sum",
    "p_max_pu": "first",
    "x": "mean",
    "y": "mean",
}


def cluster_heat_buses(n):
    """
    Cluster residential and service heat buses to one representative bus.

    This can be done to save memory and speed up optimisation
    """

    def define_clustering(attributes, aggregate_dict):
        """
        Define how attributes should be clustered.
        Input:
            attributes    : pd.Index()
            aggregate_dict: dictionary (key: name of attribute, value
                                        clustering method)

        Returns:
            agg           : clustering dictionary
        """
        keys = attributes.intersection(aggregate_dict.keys())
        agg = dict(
            zip(
                attributes.difference(keys),
                ["first"] * len(df.columns.difference(keys)),
            )
        )
        for key in keys:
            agg[key] = aggregate_dict[key]
        return agg

    logger.info("Cluster residential and service heat buses.")
    components = ["Bus", "Carrier", "Generator", "Link", "Load", "Store"]

    for c in n.iterate_components(components):
        df = c.df
        cols = df.columns[df.columns.str.contains("bus") | (df.columns == "carrier")]

        # rename columns and index
        df[cols] = df[cols].apply(
            lambda x: x.str.replace("residential ", "").str.replace("services ", ""),
            axis=1,
        )
        df = df.rename(
            index=lambda x: x.replace("residential ", "").replace("services ", "")
        )

        # cluster heat nodes
        # static dataframe
        agg = define_clustering(df.columns, aggregate_dict)
        df = df.groupby(level=0).agg(agg, numeric_only=False)
        # time-varying data
        pnl = c.pnl
        agg = define_clustering(pd.Index(pnl.keys()), aggregate_dict)
        for k in pnl.keys():

            def renamer(s):
                return s.replace("residential ", "").replace("services ", "")

            pnl[k] = pnl[k].T.groupby(renamer).agg(agg[k], numeric_only=False).T

        # remove unclustered assets of service/residential
        to_drop = c.df.index.difference(df.index)
        n.remove(c.name, to_drop)
        # add clustered assets
        to_add = df.index.difference(c.df.index)
        n.add(c.name, df.loc[to_add].index, **df.loc[to_add])


def set_temporal_aggregation(n, resolution, snapshot_weightings):
    """
    Aggregate time-varying data to the given snapshots.
    """
    if not resolution:
        logger.info("No temporal aggregation. Using native resolution.")
        return n
    elif "sn" in resolution.lower():
        # Representative snapshots are dealt with directly
        sn = int(resolution[:-2])
        logger.info("Use every %s snapshot as representative", sn)
        n.set_snapshots(n.snapshots[::sn])
        n.snapshot_weightings *= sn
        return n
    else:
        # Otherwise, use the provided snapshots
        snapshot_weightings = pd.read_csv(
            snapshot_weightings, index_col=0, parse_dates=True
        )

        # Define a series used for aggregation, mapping each hour in
        # n.snapshots to the closest previous timestep in
        # snapshot_weightings.index
        aggregation_map = (
            pd.Series(
                snapshot_weightings.index.get_indexer(n.snapshots), index=n.snapshots
            )
            .replace(-1, np.nan)
            .ffill()
            .astype(int)
            .map(lambda i: snapshot_weightings.index[i])
        )

        m = n.copy(with_time=False)
        m.set_snapshots(snapshot_weightings.index)
        m.snapshot_weightings = snapshot_weightings

        # Aggregation all time-varying data.
        for c in n.iterate_components():
            pnl = getattr(m, c.list_name + "_t")
            for k, df in c.pnl.items():
                if not df.empty:
                    if c.list_name == "stores" and k == "e_max_pu":
                        pnl[k] = df.groupby(aggregation_map).min()
                    elif c.list_name == "stores" and k == "e_min_pu":
                        pnl[k] = df.groupby(aggregation_map).max()
                    else:
                        pnl[k] = df.groupby(aggregation_map).mean()

        return m


def lossy_bidirectional_links(n, carrier, efficiencies={}):
    """Split bidirectional links into two unidirectional links to include transmission losses."""

    carrier_i = n.links.query("carrier == @carrier").index

    if (
        not any((v != 1.0) or (v >= 0) for v in efficiencies.values())
        or carrier_i.empty
    ):
        return

    efficiency_static = efficiencies.get("efficiency_static", 1)
    efficiency_per_1000km = efficiencies.get("efficiency_per_1000km", 1)
    compression_per_1000km = efficiencies.get("compression_per_1000km", 0)

    logger.info(
        f"Specified losses for {carrier} transmission "
        f"(static: {efficiency_static}, per 1000km: {efficiency_per_1000km}, compression per 1000km: {compression_per_1000km}). "
        "Splitting bidirectional links."
    )

    n.links.loc[carrier_i, "p_min_pu"] = 0
    n.links.loc[carrier_i, "efficiency"] = (
        efficiency_static
        * efficiency_per_1000km ** (n.links.loc[carrier_i, "length"] / 1e3)
    )
    rev_links = (
        n.links.loc[carrier_i].copy().rename({"bus0": "bus1", "bus1": "bus0"}, axis=1)
    )
    rev_links["length_original"] = rev_links["length"]
    rev_links["capital_cost"] = 0
    rev_links["length"] = 0
    rev_links["reversed"] = True
    rev_links.index = rev_links.index.map(lambda x: x + "-reversed")

    n.links["reversed"] = n.links.get("reversed", False)
    n.links = pd.concat([n.links, rev_links], sort=False)
    n.links["length_original"] = n.links["length_original"].fillna(n.links.length)

    # do compression losses after concatenation to take electricity consumption at bus0 in either direction
    carrier_i = n.links.query("carrier == @carrier").index
    if compression_per_1000km > 0:
        n.links.loc[carrier_i, "bus2"] = n.links.loc[carrier_i, "bus0"].map(
            n.buses.location
        )  # electricity
        n.links.loc[carrier_i, "efficiency2"] = (
            -compression_per_1000km * n.links.loc[carrier_i, "length_original"] / 1e3
        )


def add_enhanced_geothermal(
    n,
    costs,
    costs_config,
    egs_potentials,
    egs_overlap,
    egs_config,
    egs_capacity_factors=None,
):
    """
    Add Enhanced Geothermal System (EGS) potential to the network model.

    Parameters
    ----------
    n : pypsa.Network
        The PyPSA network container object.
    egs_potentials : str
        Path to CSV file containing EGS potential data.
    egs_overlap : str
        Path to CSV file defining overlap between gridded geothermal potential
        estimation and bus regions.
    costs : pd.DataFrame
        Technology cost assumptions including fields for lifetime, FOM, investment,
        and efficiency parameters.
    egs_config : dict
        Configuration for enhanced geothermal systems with keys:
        - var_cf : bool
            Whether to use time-varying capacity factors
        - flexible : bool
            Whether to add flexible operation using geothermal reservoir
        - max_hours : float
            Maximum hours of storage if flexible
        - max_boost : float
            Maximum power boost factor if flexible
    costs_config : dict
        General cost configuration containing:
        - fill_values : dict
            With key 'discount rate' for financial calculations
    egs_capacity_factors : str, optional
        Path to CSV file with time-varying capacity factors.
        Required if egs_config['var_cf'] is True.

    Returns
    -------
    None
        Modifies the network object in-place by adding EGS components.

    Notes
    -----
    Implements EGS with 2020 CAPEX from Aghahosseini et al 2021.
    The function adds various components to the network:
    - Geothermal heat generators and buses
    - Organic Rankine Cycle links for electricity generation
    - District heating links if urban central heat exists
    - Optional storage units for flexible operation
    """
    if len(spatial.geothermal_heat.nodes) > 1:
        logger.warning(
            "'add_enhanced_geothermal' not implemented for multiple geothermal nodes."
        )
    logger.info(
        "[EGS] implemented with 2020 CAPEX from Aghahosseini et al 2021: 'From hot rock to...'."
    )
    logger.info(
        "[EGS] Recommended usage scales CAPEX to future cost expectations using config 'adjustments'."
    )
    logger.info("[EGS] During this the relevant carriers are:")
    logger.info("[EGS] drilling part -> 'geothermal heat'")
    logger.info(
        "[EGS] electricity generation part -> 'geothermal organic rankine cycle'"
    )
    logger.info("[EGS] district heat distribution part -> 'geothermal district heat'")

    # matrix defining the overlap between gridded geothermal potential estimation, and bus regions
    overlap = pd.read_csv(egs_overlap, index_col=0)
    overlap.columns = overlap.columns.astype(int)
    egs_potentials = pd.read_csv(egs_potentials, index_col=0)

    Nyears = n.snapshot_weightings.generators.sum() / 8760
    dr = costs_config["fill_values"]["discount rate"]
    lt = costs.at["geothermal", "lifetime"]
    FOM = costs.at["geothermal", "FOM"]

    egs_annuity = calculate_annuity(lt, dr)

    # under egs optimism, the expected cost reductions also cover costs for ORC
    # hence, the ORC costs are no longer taken from technology-data
    orc_capex = costs.at["organic rankine cycle", "investment"]

    # cost for ORC is subtracted, as it is already included in the geothermal cost.
    # The orc cost are attributed to a separate link representing the ORC.
    # also capital_cost conversion Euro/kW -> Euro/MW

    egs_potentials["capital_cost"] = (
        (egs_annuity + FOM / (1.0 + FOM))
        * (egs_potentials["CAPEX"] * 1e3 - orc_capex)
        * Nyears
    )

    assert (egs_potentials["capital_cost"] > 0).all(), (
        "Error in EGS cost, negative values found."
    )

    orc_annuity = calculate_annuity(costs.at["organic rankine cycle", "lifetime"], dr)
    orc_capital_cost = (orc_annuity + FOM / (1 + FOM)) * orc_capex * Nyears

    efficiency_orc = costs.at["organic rankine cycle", "efficiency"]
    efficiency_dh = costs.at["geothermal", "district heat-input"]

    # p_nom_max conversion GW -> MW
    egs_potentials["p_nom_max"] = egs_potentials["p_nom_max"] * 1000.0

    # not using add_carrier_buses, as we are not interested in a Store
    n.add("Carrier", "geothermal heat")

    n.add(
        "Bus",
        spatial.geothermal_heat.nodes,
        carrier="geothermal heat",
        unit="MWh_th",
    )

    n.add(
        "Generator",
        spatial.geothermal_heat.nodes,
        bus=spatial.geothermal_heat.nodes,
        carrier="geothermal heat",
        p_nom_extendable=True,
    )

    if egs_config["var_cf"]:
        efficiency = pd.read_csv(egs_capacity_factors, parse_dates=True, index_col=0)
        logger.info("Adding Enhanced Geothermal with time-varying capacity factors.")
    else:
        efficiency = 1.0

    # if urban central heat exists, adds geothermal as CHP
    as_chp = "urban central heat" in n.loads.carrier.unique()

    if as_chp:
        logger.info("Adding EGS as Combined Heat and Power.")

    else:
        logger.info("Adding EGS for Electricity Only.")

    for bus, bus_overlap in overlap.iterrows():
        if not bus_overlap.sum():
            continue

        overlap = bus_overlap.loc[bus_overlap > 0.0]
        bus_egs = egs_potentials.loc[overlap.index]

        if not len(bus_egs):
            continue

        bus_egs["p_nom_max"] = bus_egs["p_nom_max"].multiply(bus_overlap)
        bus_egs = bus_egs.loc[bus_egs.p_nom_max > 0.0]

        appendix = " " + pd.Index(np.arange(len(bus_egs)).astype(str))

        # add surface bus
        n.add(
            "Bus",
            pd.Index([f"{bus} geothermal heat surface"]),
            location=bus,
            unit="MWh_th",
            carrier="geothermal heat",
        )

        bus_egs.index = np.arange(len(bus_egs)).astype(str)
        well_name = f"{bus} enhanced geothermal" + appendix

        if egs_config["var_cf"]:
            bus_eta = pd.concat(
                (efficiency[bus].rename(idx) for idx in well_name),
                axis=1,
            )
        else:
            bus_eta = efficiency

        p_nom_max = bus_egs["p_nom_max"]
        capital_cost = bus_egs["capital_cost"]
        bus1 = pd.Series(f"{bus} geothermal heat surface", well_name)

        # adding geothermal wells as multiple generators to represent supply curve
        n.add(
            "Link",
            well_name,
            bus0=spatial.geothermal_heat.nodes,
            bus1=bus1,
            carrier="geothermal heat",
            p_nom_extendable=True,
            p_nom_max=p_nom_max.set_axis(well_name) / efficiency_orc,
            capital_cost=capital_cost.set_axis(well_name) * efficiency_orc,
            efficiency=bus_eta.loc[n.snapshots],
            lifetime=costs.at["geothermal", "lifetime"],
        )

        # adding Organic Rankine Cycle as a single link
        n.add(
            "Link",
            bus + " geothermal organic rankine cycle",
            bus0=f"{bus} geothermal heat surface",
            bus1=bus,
            p_nom_extendable=True,
            carrier="geothermal organic rankine cycle",
            capital_cost=orc_capital_cost * efficiency_orc,
            efficiency=efficiency_orc,
            lifetime=costs.at["organic rankine cycle", "lifetime"],
        )

        if as_chp and bus + " urban central heat" in n.buses.index:
            n.add(
                "Link",
                bus + " geothermal heat district heat",
                bus0=f"{bus} geothermal heat surface",
                bus1=bus + " urban central heat",
                carrier="geothermal district heat",
                capital_cost=orc_capital_cost
                * efficiency_orc
                * costs.at["geothermal", "district heat surcharge"]
                / 100.0,
                efficiency=efficiency_dh,
                p_nom_extendable=True,
                lifetime=costs.at["geothermal", "lifetime"],
            )

        if egs_config["flexible"]:
            # this StorageUnit represents flexible operation using the geothermal reservoir.
            # Hence, it is counter-intuitive to install it at the surface bus,
            # this is however the more lean and computationally efficient solution.

            max_hours = egs_config["max_hours"]
            boost = egs_config["max_boost"]

            n.add(
                "StorageUnit",
                bus + " geothermal reservoir",
                bus=f"{bus} geothermal heat surface",
                carrier="geothermal heat",
                p_nom_extendable=True,
                p_min_pu=-boost,
                max_hours=max_hours,
                cyclic_state_of_charge=True,
            )


def get_capacities_from_elec(n, carriers, component):
    """
    Gets capacities and efficiencies for {carrier} in n.{component} that were
    previously assigned in add_electricity.
    """
    component_list = ["generators", "storage_units", "links", "stores"]
    component_dict = {name: getattr(n, name) for name in component_list}
    e_nom_carriers = ["stores"]
    nom_col = {x: "e_nom" if x in e_nom_carriers else "p_nom" for x in component_list}
    eff_col = "efficiency"

    capacity_dict = {}
    efficiency_dict = {}
    for carrier in carriers:
        capacity_dict[carrier] = component_dict[component].query("carrier in @carrier")[
            nom_col[component]
        ]
        efficiency_dict[carrier] = component_dict[component].query(
            "carrier in @carrier"
        )[eff_col]

    return capacity_dict, efficiency_dict


def add_import_options(
    n: pypsa.Network,
    costs: pd.DataFrame,
    options: dict,
    gas_input_nodes: pd.DataFrame,
):
    """
    Add green energy import options.

    Parameters
    ----------
    n : pypsa.Network
    costs : pd.DataFrame
    options : dict
        Options from snakemake.params["sector"].
    gas_input_nodes : pd.DataFrame
        Locations of gas input nodes split by LNG and pipeline.
    """

    import_config = options["imports"]
    import_options = import_config["price"]
    logger.info(f"Adding import options:\n{pd.Series(import_options)}")

    if "methanol" in import_options:
        co2_intensity = costs.at["methanolisation", "carbondioxide-input"]

        n.add(
            "Link",
            spatial.methanol.nodes,
            suffix=" import",
            carrier="import methanol",
            bus0="co2 atmosphere",
            bus1=spatial.methanol.nodes,
            efficiency=1 / co2_intensity,
            marginal_cost=import_options["methanol"] / co2_intensity,
            p_nom=1e7,
        )

    if "oil" in import_options:
        co2_intensity = costs.at["oil", "CO2 intensity"]

        n.add(
            "Link",
            spatial.oil.nodes,
            suffix=" import",
            carrier="import oil",
            bus0="co2 atmosphere",
            bus1=spatial.oil.nodes,
            efficiency=1 / co2_intensity,
            marginal_cost=import_options["oil"] / co2_intensity,
            p_nom=1e7,
        )

    if "gas" in import_options:
        co2_intensity = costs.at["gas", "CO2 intensity"]

        p_nom = gas_input_nodes["lng"].dropna()
        p_nom.rename(lambda x: x + " gas", inplace=True)  #
        if len(spatial.gas.nodes) == 1:
            p_nom = p_nom.sum()
            nodes = spatial.gas.nodes
        else:
            nodes = p_nom.index

        n.add(
            "Link",
            nodes,
            suffix=" import",
            carrier="import gas",
            bus0="co2 atmosphere",
            bus1=nodes,
            efficiency=1 / co2_intensity,
            marginal_cost=import_options["gas"] / co2_intensity,
            p_nom=p_nom / co2_intensity,
        )

    if "NH3" in import_options:
        if options["ammonia"]:
            n.add(
                "Generator",
                spatial.ammonia.nodes,
                suffix=" import",
                bus=spatial.ammonia.nodes,
                carrier="import NH3",
                p_nom=1e7,
                marginal_cost=import_options["NH3"],
            )

        else:
            logger.warning(
                "Skipping specified ammonia imports because ammonia carrier is not present."
            )

    if "H2" in import_options:
        p_nom = gas_input_nodes["pipeline"].dropna()
        p_nom.rename(lambda x: x + " H2", inplace=True)

        n.add(
            "Generator",
            p_nom.index,
            suffix=" import",
            bus=p_nom.index,
            carrier="import H2",
            p_nom=p_nom,
            marginal_cost=import_options["H2"],
        )


if __name__ == "__main__":
    if "snakemake" not in globals():
        from _helpers import mock_snakemake

        snakemake = mock_snakemake(
            "prepare_sector_network",
            opts="",
            clusters="10",
            sector_opts="",
            planning_horizons="2050",
        )

    configure_logging(snakemake)  # pylint: disable=E0606
    set_scenario_config(snakemake)
    update_config_from_wildcards(snakemake.config, snakemake.wildcards)

    options = snakemake.params.sector
    cf_industry = snakemake.params.industry

    investment_year = int(snakemake.wildcards.planning_horizons)

    n = pypsa.Network(snakemake.input.network)

    pop_layout = pd.read_csv(snakemake.input.clustered_pop_layout, index_col=0)
    nhours = n.snapshot_weightings.generators.sum()
    nyears = nhours / 8760

    costs = load_costs(
        snakemake.input.costs,
        snakemake.params.costs,
        nyears=nyears,
    )

    pop_weighted_energy_totals = (
        pd.read_csv(snakemake.input.pop_weighted_energy_totals, index_col=0) * nyears
    )
    pop_weighted_heat_totals = (
        pd.read_csv(snakemake.input.pop_weighted_heat_totals, index_col=0) * nyears
    )
    pop_weighted_energy_totals.update(pop_weighted_heat_totals)

    fn = snakemake.input.gas_input_nodes_simplified
    gas_input_nodes = pd.read_csv(fn, index_col=0)

    if options.get("keep_existing_capacities", False):
        existing_capacities, existing_efficiencies = get_capacities_from_elec(
            n,
            carriers=options.get("conventional_generation").keys(),
            component="generators",
        )
    else:
        existing_capacities = existing_efficiencies = None

    carriers_to_keep = snakemake.params.pypsa_eur
    profiles = {
        key: snakemake.input[key]
        for key in snakemake.input.keys()
        if key.startswith("profile")
    }
    landfall_lengths = {
        tech: settings["landfall_length"]
        for tech, settings in snakemake.params.renewable.items()
        if "landfall_length" in settings.keys()
    }
    patch_electricity_network(n, costs, carriers_to_keep, profiles, landfall_lengths)

    fn = snakemake.input.heating_efficiencies
    year = int(snakemake.params["energy_totals_year"])
    heating_efficiencies = pd.read_csv(fn, index_col=[1, 0]).loc[year]

    buses_h2_file = (
        snakemake.input.buses_h2 if options["h2_topology_tyndp"]["enable"] else None
    )
    spatial = define_spatial(pop_layout.index, options, buses_h2_file=buses_h2_file)

    if snakemake.params.foresight in ["overnight", "myopic", "perfect"]:
        add_lifetime_wind_solar(n, costs)

        conventional = snakemake.params.conventional_carriers
        for carrier in conventional:
            add_carrier_buses(
                n=n,
                carrier=carrier,
                costs=costs,
                spatial=spatial,
                options=options,
                cf_industry=cf_industry,
            )

    add_eu_bus(n)

    add_co2_tracking(
        n,
        costs,
        options,
        sequestration_potential_file=snakemake.input.sequestration_potential,
    )

    add_generation(
        n=n,
        costs=costs,
        pop_layout=pop_layout,
        conventionals=options["conventional_generation"],
        spatial=spatial,
        options=options,
        cf_industry=cf_industry,
        ext_carriers=snakemake.params.electricity.get("extendable_carriers", dict()),
        existing_capacities=existing_capacities,
        existing_efficiencies=existing_efficiencies,
    )

    add_gas_and_h2_infrastructure(
        n=n,
        costs=costs,
        pop_layout=pop_layout,
        h2_cavern_file=snakemake.input.h2_cavern,
        h2_pipes_file=snakemake.input.h2_grid_tyndp,
        interzonal_file=snakemake.input.interzonal_prepped,
        cavern_types=snakemake.params.sector["hydrogen_underground_storage_locations"],
        clustered_gas_network_file=snakemake.input.clustered_gas_network,
        gas_input_nodes=gas_input_nodes,
        spatial=spatial,
        options=options,
        logger=logger,
    )

    add_battery_stores(n=n, nodes=pop_layout.index, costs=costs)

    if options["transport"]:
        add_land_transport(
            n=n,
            costs=costs,
            transport_demand_file=snakemake.input.transport_demand,
            transport_data_file=snakemake.input.transport_data,
            avail_profile_file=snakemake.input.avail_profile,
            dsm_profile_file=snakemake.input.dsm_profile,
            temp_air_total_file=snakemake.input.temp_air_total,
            cf_industry=cf_industry,
            options=options,
            investment_year=investment_year,
            nodes=spatial.nodes,
        )

    if options["heating"]:
        add_heat(
            n=n,
            costs=costs,
            cop_profiles_file=snakemake.input.cop_profiles,
            direct_heat_source_utilisation_profile_file=snakemake.input.direct_heat_source_utilisation_profiles,
            hourly_heat_demand_total_file=snakemake.input.hourly_heat_demand_total,
            ptes_e_max_pu_file=snakemake.input.ptes_e_max_pu_profiles,
            district_heat_share_file=snakemake.input.district_heat_share,
            solar_thermal_total_file=snakemake.input.solar_thermal_total,
            retro_cost_file=snakemake.input.retro_cost,
            floor_area_file=snakemake.input.floor_area,
            heat_source_profile_files={
                source: snakemake.input[source]
                for source in snakemake.params.limited_heat_sources
                if source in snakemake.input.keys()
            },
            params=snakemake.params,
            pop_weighted_energy_totals=pop_weighted_energy_totals,
            heating_efficiencies=heating_efficiencies,
            pop_layout=pop_layout,
            spatial=spatial,
            options=options,
            investment_year=investment_year,
        )

    if options["biomass"]:
        add_biomass(
            n=n,
            costs=costs,
            options=options,
            spatial=spatial,
            cf_industry=cf_industry,
            pop_layout=pop_layout,
            biomass_potentials_file=snakemake.input.biomass_potentials,
            biomass_transport_costs_file=snakemake.input.biomass_transport_costs,
            nyears=nyears,
        )

    if options["ammonia"]:
        add_ammonia(n, costs, pop_layout, spatial, cf_industry)

    if options["methanol"]:
        add_methanol(n, costs, options=options, spatial=spatial, pop_layout=pop_layout)

    if options["industry"]:
        add_industry(
            n=n,
            costs=costs,
            industrial_demand_file=snakemake.input.industrial_demand,
            pop_layout=pop_layout,
            pop_weighted_energy_totals=pop_weighted_energy_totals,
            options=options,
            spatial=spatial,
            cf_industry=cf_industry,
            investment_year=investment_year,
        )

    if options["shipping"]:
        add_shipping(
            n=n,
            costs=costs,
            shipping_demand_file=snakemake.input.shipping_demand,
            pop_layout=pop_layout,
            pop_weighted_energy_totals=pop_weighted_energy_totals,
            options=options,
            spatial=spatial,
            investment_year=investment_year,
        )

    if options["aviation"]:
        add_aviation(
            n=n,
            costs=costs,
            pop_layout=pop_layout,
            pop_weighted_energy_totals=pop_weighted_energy_totals,
            options=options,
            spatial=spatial,
        )

    if options["heating"]:
        if options["h2_topology_tyndp"]["enable"]:
            logger.warning(
                "Using industrial waste heat not yet compatible with TYNDP H2 topology."
            )
        else:
            add_waste_heat(n, costs, options, cf_industry)

    if options["agriculture"]:  # requires H and I
        add_agriculture(
            n,
            costs,
            pop_layout,
            pop_weighted_energy_totals,
            investment_year,
            options,
            spatial,
        )

    if options["dac"]:
        add_dac(n, costs)

    if not options["electricity_transmission_grid"]:
        decentral(n)

    if not options["H2_network"]:
        remove_h2_network(n)

    if options["co2_network"]:
        add_co2_network(
            n,
            costs,
            co2_network_cost_factor=snakemake.config["sector"][
                "co2_network_cost_factor"
            ],
        )

    if options["allam_cycle_gas"]:
        add_allam_gas(n, costs, pop_layout=pop_layout, spatial=spatial)

    n = set_temporal_aggregation(
        n, snakemake.params.time_resolution, snakemake.input.snapshot_weightings
    )

    co2_budget = snakemake.params.co2_budget
    if isinstance(co2_budget, str) and co2_budget.startswith("cb"):
        fn = "results/" + snakemake.params.RDIR + "/csvs/carbon_budget_distribution.csv"
        if not os.path.exists(fn):
            emissions_scope = snakemake.params.emissions_scope
            input_co2 = snakemake.input.co2
            build_carbon_budget(
                co2_budget,
                snakemake.input.eurostat,
                fn,
                emissions_scope,
                input_co2,
                options,
                snakemake.params.countries,
                snakemake.params.planning_horizons,
            )
        co2_cap = pd.read_csv(fn, index_col=0).squeeze()
        limit = co2_cap.loc[investment_year]
    else:
        limit = get(co2_budget, investment_year)
    add_co2limit(
        n,
        options,
        snakemake.input.co2_totals_name,
        snakemake.params.countries,
        nyears,
        limit,
    )

    maxext = snakemake.params["lines"]["max_extension"]
    if maxext is not None:
        limit_individual_line_extension(n, maxext)

    if options["electricity_distribution_grid"]:
<<<<<<< HEAD
        insert_electricity_distribution_grid(n, costs)
    elif not options["electricity_distribution_grid"] and snakemake.params.load_source=="tyndp":
        logger.warning("Distribution network should always be used when using TYNDP electric load.")
=======
        insert_electricity_distribution_grid(
            n, costs, options, pop_layout, snakemake.input.solar_rooftop_potentials
        )
>>>>>>> 8ef03a40

    if options["enhanced_geothermal"].get("enable", False):
        logger.info("Adding Enhanced Geothermal Systems (EGS).")
        add_enhanced_geothermal(
            n,
            costs=costs,
            costs_config=snakemake.config["costs"],
            egs_potentials=snakemake.input["egs_potentials"],
            egs_overlap=snakemake.input["egs_overlap"],
            egs_config=snakemake.params["sector"]["enhanced_geothermal"],
            egs_capacity_factors="path/to/capacity_factors.csv",
        )

    if options["imports"]["enable"]:
        add_import_options(n, costs, options, gas_input_nodes)

    if options["gas_distribution_grid"]:
        insert_gas_distribution_costs(n, costs, options=options)

    if options["electricity_grid_connection"]:
        add_electricity_grid_connection(n, costs)

    for k, v in options["transmission_efficiency"].items():
        if k in options["transmission_efficiency"]["enable"]:
            lossy_bidirectional_links(n, k, v)

    # Workaround: Remove lines with conflicting (and unrealistic) properties
    # cf. https://github.com/PyPSA/pypsa-eur/issues/444
    if snakemake.config["solving"]["options"]["transmission_losses"]:
        idx = n.lines.query("num_parallel == 0").index
        logger.info(
            f"Removing {len(idx)} line(s) with properties conflicting with transmission losses functionality."
        )
        n.remove("Line", idx)

    first_year_myopic = (snakemake.params.foresight in ["myopic", "perfect"]) and (
        snakemake.params.planning_horizons[0] == investment_year
    )

    if options["cluster_heat_buses"] and not first_year_myopic:
        cluster_heat_buses(n)

    maybe_adjust_costs_and_potentials(
        n, snakemake.params["adjustments"], investment_year
    )

    n.meta = dict(snakemake.config, **dict(wildcards=dict(snakemake.wildcards)))

    sanitize_carriers(n, snakemake.config)
    sanitize_locations(n)

    n.export_to_netcdf(snakemake.output[0])<|MERGE_RESOLUTION|>--- conflicted
+++ resolved
@@ -7174,15 +7174,16 @@
         limit_individual_line_extension(n, maxext)
 
     if options["electricity_distribution_grid"]:
-<<<<<<< HEAD
-        insert_electricity_distribution_grid(n, costs)
-    elif not options["electricity_distribution_grid"] and snakemake.params.load_source=="tyndp":
-        logger.warning("Distribution network should always be used when using TYNDP electric load.")
-=======
         insert_electricity_distribution_grid(
             n, costs, options, pop_layout, snakemake.input.solar_rooftop_potentials
         )
->>>>>>> 8ef03a40
+    elif (
+        not options["electricity_distribution_grid"]
+        and snakemake.params.load_source == "tyndp"
+    ):
+        logger.warning(
+            "Distribution network should always be used when using TYNDP electric load."
+        )
 
     if options["enhanced_geothermal"].get("enable", False):
         logger.info("Adding Enhanced Geothermal Systems (EGS).")
