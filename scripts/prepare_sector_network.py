--- conflicted
+++ resolved
@@ -1620,12 +1620,8 @@
     - Resistive heaters
     - Micro-CHP units
     """
-<<<<<<< HEAD
-
+    
     nodes = n.buses.query("carrier == 'AC' and not index.str.contains('DRES')").index
-=======
-    nodes = n.buses.query("carrier == 'AC'").index
->>>>>>> 5a1fdb1a
 
     n.add(
         "Bus",
