# SPDX-FileCopyrightText: Contributors to Open-TYNDP <https://github.com/open-energy-transition/open-tyndp>
# SPDX-FileCopyrightText: Contributors to PyPSA-Eur <https://github.com/pypsa/pypsa-eur>
# SPDX-FileCopyrightText: Open Energy Transition gGmbH
#
# SPDX-License-Identifier: MIT
"""
Adds all sector-coupling components to the network, including demand and supply
technologies for the buildings, transport and industry sectors.
"""

import functools
import logging
import os
from itertools import product
from types import SimpleNamespace

import geopandas as gpd
import networkx as nx
import numpy as np
import pandas as pd
import pypsa
import xarray as xr
from networkx.algorithms import complement
from networkx.algorithms.connectivity.edge_augmentation import k_edge_augmentation
from pypsa.geo import haversine_pts
from scipy.stats import beta

from scripts._helpers import (
    configure_logging,
    get,
    make_index,
    set_scenario_config,
    update_config_from_wildcards,
)
from scripts.add_electricity import (
    attach_load,
    attach_wind_and_solar,
    calculate_annuity,
    flatten,
    load_costs,
    sanitize_carriers,
    sanitize_locations,
)
from scripts.build_energy_totals import (
    build_co2_totals,
    build_eea_co2,
    build_eurostat,
    build_eurostat_co2,
)
from scripts.build_transport_demand import transport_degree_factor
from scripts.definitions.heat_sector import HeatSector
from scripts.definitions.heat_system import HeatSystem
from scripts.prepare_network import maybe_adjust_costs_and_potentials

spatial = SimpleNamespace()
logger = logging.getLogger(__name__)


def define_spatial(nodes, options, offshore_buses_fn=None, buses_h2_file=None):
    """
    Namespace for spatial.

    Parameters
    ----------
    nodes : list-like
        Nodes to define spatial data for
    options : dict
        Configuration options containing at least:
        - biomass_spatial : bool
        - co2_spatial : bool
        - gas_network : bool
        - ammonia : bool
        - h2_topology_tyndp : bool
        - methanol : dict
        - regional_oil_demand : bool
        - regional_coal_demand : bool
    buses_h2_file : str
        Path to the file containing TYNDP H2 buses information.
    offshore_buses_fn : str
        Path to the file containing offshore bus data.
    """

    spatial.nodes = nodes

    # offshore hubs

    if options["offshore_hubs_tyndp"]["enable"] and offshore_buses_fn:
        spatial.offshore_hubs = SimpleNamespace()
        offshore_buses = pd.read_csv(offshore_buses_fn, index_col=0)
        offshore_buses_h2 = offshore_buses.set_index(offshore_buses.index + " H2")
        spatial.offshore_hubs.nodes = offshore_buses.index
        spatial.offshore_hubs.nodes_h2 = offshore_buses_h2.index
        spatial.offshore_hubs.carrier = pd.Series("AC_OH", index=offshore_buses.index)
        spatial.offshore_hubs.carrier_h2 = pd.Series(
            "H2_OH", index=offshore_buses_h2.index
        )
        spatial.offshore_hubs.x = offshore_buses.x
        spatial.offshore_hubs.y = offshore_buses.y
        spatial.offshore_hubs.x_h2 = offshore_buses_h2.x
        spatial.offshore_hubs.y_h2 = offshore_buses_h2.y
        spatial.offshore_hubs.locations = offshore_buses.location
        spatial.offshore_hubs.locations_h2 = offshore_buses_h2.location
        spatial.offshore_hubs.country = offshore_buses.location.str[:2]
        spatial.offshore_hubs.country_h2 = offshore_buses_h2.location.str[:2]
        spatial.offshore_hubs.type = offshore_buses.type
        spatial.offshore_hubs.type_h2 = offshore_buses_h2.type

    # biomass

    spatial.biomass = SimpleNamespace()
    spatial.msw = SimpleNamespace()

    if options.get("biomass_spatial", options["biomass_transport"]):
        spatial.biomass.nodes = nodes + " solid biomass"
        spatial.biomass.nodes_unsustainable = nodes + " unsustainable solid biomass"
        spatial.biomass.bioliquids = nodes + " unsustainable bioliquids"
        spatial.biomass.locations = nodes
        spatial.biomass.industry = nodes + " solid biomass for industry"
        spatial.biomass.industry_cc = nodes + " solid biomass for industry CC"
        spatial.msw.nodes = nodes + " municipal solid waste"
        spatial.msw.locations = nodes
    else:
        spatial.biomass.nodes = ["EU solid biomass"]
        spatial.biomass.nodes_unsustainable = ["EU unsustainable solid biomass"]
        spatial.biomass.bioliquids = ["EU unsustainable bioliquids"]
        spatial.biomass.locations = ["EU"]
        spatial.biomass.industry = ["solid biomass for industry"]
        spatial.biomass.industry_cc = ["solid biomass for industry CC"]
        spatial.msw.nodes = ["EU municipal solid waste"]
        spatial.msw.locations = ["EU"]

    spatial.biomass.df = pd.DataFrame(vars(spatial.biomass), index=nodes)
    spatial.msw.df = pd.DataFrame(vars(spatial.msw), index=nodes)

    # co2

    spatial.co2 = SimpleNamespace()

    if options["co2_spatial"]:
        spatial.co2.nodes = nodes + " co2 stored"
        spatial.co2.locations = nodes
        spatial.co2.vents = nodes + " co2 vent"
        spatial.co2.process_emissions = nodes + " process emissions"
    else:
        spatial.co2.nodes = ["co2 stored"]
        spatial.co2.locations = ["EU"]
        spatial.co2.vents = ["co2 vent"]
        spatial.co2.process_emissions = ["process emissions"]

    spatial.co2.df = pd.DataFrame(vars(spatial.co2), index=nodes)

    # gas

    spatial.gas = SimpleNamespace()

    if options["gas_network"]:
        spatial.gas.nodes = nodes + " gas"
        spatial.gas.locations = nodes
        spatial.gas.biogas = nodes + " biogas"
        spatial.gas.industry = nodes + " gas for industry"
        spatial.gas.industry_cc = nodes + " gas for industry CC"
        spatial.gas.biogas_to_gas = nodes + " biogas to gas"
        spatial.gas.biogas_to_gas_cc = nodes + " biogas to gas CC"
    else:
        spatial.gas.nodes = ["EU gas"]
        spatial.gas.locations = ["EU"]
        spatial.gas.biogas = ["EU biogas"]
        spatial.gas.industry = ["gas for industry"]
        spatial.gas.biogas_to_gas = ["EU biogas to gas"]
        if options.get("biomass_spatial", options["biomass_transport"]):
            spatial.gas.biogas_to_gas_cc = nodes + " biogas to gas CC"
        else:
            spatial.gas.biogas_to_gas_cc = ["EU biogas to gas CC"]
        if options.get("co2_spatial", options["co2_network"]):
            spatial.gas.industry_cc = nodes + " gas for industry CC"
        else:
            spatial.gas.industry_cc = ["gas for industry CC"]

    spatial.gas.df = pd.DataFrame(vars(spatial.gas), index=nodes)

    # ammonia

    if options["ammonia"]:
        spatial.ammonia = SimpleNamespace()
        if options["ammonia"] == "regional":
            spatial.ammonia.nodes = nodes + " NH3"
            spatial.ammonia.locations = nodes
        else:
            spatial.ammonia.nodes = ["EU NH3"]
            spatial.ammonia.locations = ["EU"]

        spatial.ammonia.df = pd.DataFrame(vars(spatial.ammonia), index=nodes)

    # hydrogen
    spatial.h2 = SimpleNamespace()
    spatial.h2.nodes = nodes + " H2"
    spatial.h2.locations = nodes

    # hydrogen tyndp
    if options["h2_topology_tyndp"] and buses_h2_file:
        spatial.h2_tyndp = SimpleNamespace()
        buses_h2 = gpd.read_file(buses_h2_file).set_index("bus_id")
        spatial.h2_tyndp.nodes = pd.Index(
            (buses_h2.index + " Z1").append(buses_h2.index + " Z2")
        )
        spatial.h2_tyndp.locations = pd.Index(np.tile(buses_h2.index + " Z2", 2))
        spatial.h2_tyndp.country = pd.Index(np.tile(buses_h2.country, 2))
        spatial.h2_tyndp.x = pd.Index(np.tile(buses_h2.x, 2))
        spatial.h2_tyndp.y = pd.Index(np.tile(buses_h2.y, 2))
        spatial.h2_tyndp.df = pd.DataFrame(
            vars(spatial.h2_tyndp),
            index=pd.Index((buses_h2.index + " Z1").append(buses_h2.index + " Z2")),
        )

    # methanol

    # beware: unlike other carriers, uses locations rather than locations+carriername
    # this allows to avoid separation between nodes and locations

    spatial.methanol = SimpleNamespace()

    spatial.methanol.nodes = ["EU methanol"]
    spatial.methanol.locations = ["EU"]

    if options["methanol"]["regional_methanol_demand"]:
        spatial.methanol.demand_locations = nodes
        spatial.methanol.industry = nodes + " industry methanol"
        spatial.methanol.shipping = nodes + " shipping methanol"
    else:
        spatial.methanol.demand_locations = ["EU"]
        spatial.methanol.shipping = ["EU shipping methanol"]
        spatial.methanol.industry = ["EU industry methanol"]

    # oil
    spatial.oil = SimpleNamespace()

    spatial.oil.nodes = ["EU oil"]
    spatial.oil.locations = ["EU"]

    if options["regional_oil_demand"]:
        spatial.oil.demand_locations = nodes
        spatial.oil.naphtha = nodes + " naphtha for industry"
        spatial.oil.non_sequestered_hvc = nodes + " non-sequestered HVC"
        spatial.oil.kerosene = nodes + " kerosene for aviation"
        spatial.oil.shipping = nodes + " shipping oil"
        spatial.oil.agriculture_machinery = nodes + " agriculture machinery oil"
        spatial.oil.land_transport = nodes + " land transport oil"
    else:
        spatial.oil.demand_locations = ["EU"]
        spatial.oil.naphtha = ["EU naphtha for industry"]
        spatial.oil.non_sequestered_hvc = ["EU non-sequestered HVC"]
        spatial.oil.kerosene = ["EU kerosene for aviation"]
        spatial.oil.shipping = ["EU shipping oil"]
        spatial.oil.agriculture_machinery = ["EU agriculture machinery oil"]
        spatial.oil.land_transport = ["EU land transport oil"]

    # uranium
    spatial.uranium = SimpleNamespace()
    spatial.uranium.nodes = ["EU uranium"]
    spatial.uranium.locations = ["EU"]

    # coal
    spatial.coal = SimpleNamespace()
    spatial.coal.nodes = ["EU coal"]
    spatial.coal.locations = ["EU"]

    if options["regional_coal_demand"]:
        spatial.coal.demand_locations = nodes
        spatial.coal.industry = nodes + " coal for industry"
    else:
        spatial.coal.demand_locations = ["EU"]
        spatial.coal.industry = ["EU coal for industry"]

    # lignite
    spatial.lignite = SimpleNamespace()
    spatial.lignite.nodes = ["EU lignite"]
    spatial.lignite.locations = ["EU"]

    # deep geothermal
    spatial.geothermal_heat = SimpleNamespace()
    spatial.geothermal_heat.nodes = ["EU enhanced geothermal systems"]
    spatial.geothermal_heat.locations = ["EU"]

    return spatial


spatial = SimpleNamespace()


def determine_emission_sectors(options):
    sectors = ["electricity"]
    if options["transport"]:
        sectors += ["rail non-elec", "road non-elec"]
    if options["heating"]:
        sectors += ["residential non-elec", "services non-elec"]
    if options["industry"]:
        sectors += [
            "industrial non-elec",
            "industrial processes",
            "domestic aviation",
            "international aviation",
            "domestic navigation",
            "international navigation",
        ]
    if options["agriculture"]:
        sectors += ["agriculture"]

    return sectors


def co2_emissions_year(
    countries, input_eurostat, options, emissions_scope, input_co2, year
):
    """
    Calculate CO2 emissions in one specific year (e.g. 1990 or 2018).
    """
    eea_co2 = build_eea_co2(input_co2, year, emissions_scope)

    eurostat = build_eurostat(input_eurostat, countries)

    # this only affects the estimation of CO2 emissions for BA, RS, AL, ME, MK, XK
    eurostat_co2 = build_eurostat_co2(eurostat, year)

    co2_totals = build_co2_totals(countries, eea_co2, eurostat_co2)

    sectors = determine_emission_sectors(options)

    co2_emissions = co2_totals.loc[countries, sectors].sum().sum()

    # convert MtCO2 to GtCO2
    co2_emissions *= 0.001

    return co2_emissions


# TODO: move to own rule with sector-opts wildcard?
def build_carbon_budget(
    o,
    input_eurostat,
    fn,
    emissions_scope,
    input_co2,
    options,
    countries,
    planning_horizons,
):
    """
    Distribute carbon budget following beta or exponential transition path.
    """

    if "be" in o:
        # beta decay
        carbon_budget = float(o[o.find("cb") + 2 : o.find("be")])
        be = float(o[o.find("be") + 2 :])
    if "ex" in o:
        # exponential decay
        carbon_budget = float(o[o.find("cb") + 2 : o.find("ex")])
        r = float(o[o.find("ex") + 2 :])

    e_1990 = co2_emissions_year(
        countries,
        input_eurostat,
        options,
        emissions_scope,
        input_co2,
        year=1990,
    )

    # emissions at the beginning of the path (last year available 2018)
    e_0 = co2_emissions_year(
        countries,
        input_eurostat,
        options,
        emissions_scope,
        input_co2,
        year=2018,
    )

    if not isinstance(planning_horizons, list):
        planning_horizons = [planning_horizons]
    t_0 = planning_horizons[0]

    if "be" in o:
        # final year in the path
        t_f = t_0 + (2 * carbon_budget / e_0).round(0)

        def beta_decay(t):
            cdf_term = (t - t_0) / (t_f - t_0)
            return (e_0 / e_1990) * (1 - beta.cdf(cdf_term, be, be))

        # emissions (relative to 1990)
        co2_cap = pd.Series({t: beta_decay(t) for t in planning_horizons}, name=o)

    elif "ex" in o:
        T = carbon_budget / e_0
        m = (1 + np.sqrt(1 + r * T)) / T

        def exponential_decay(t):
            return (e_0 / e_1990) * (1 + (m + r) * (t - t_0)) * np.exp(-m * (t - t_0))

        co2_cap = pd.Series(
            {t: exponential_decay(t) for t in planning_horizons}, name=o
        )
    else:
        raise ValueError("Transition path must be either beta or exponential decay")

    # TODO log in Snakefile
    csvs_folder = fn.rsplit("/", 1)[0]
    if not os.path.exists(csvs_folder):
        os.makedirs(csvs_folder)
    co2_cap.to_csv(fn, float_format="%.3f")


def add_lifetime_wind_solar(n, costs):
    """
    Add lifetime for solar and wind generators.
    """
    for carrier in ["solar", "onwind", "offwind"]:
        gen_i = n.generators.index.str.contains(carrier)
        n.generators.loc[gen_i, "lifetime"] = costs.at[carrier, "lifetime"]


def haversine(p, n):
    coord0 = n.buses.loc[p.bus0, ["x", "y"]].values
    coord1 = n.buses.loc[p.bus1, ["x", "y"]].values
    return 1.5 * haversine_pts(coord0, coord1)


def create_network_topology(
    n, prefix, carriers=["DC"], connector=" -> ", bidirectional=True
):
    """
    Create a network topology from transmission lines and link carrier
    selection.

    Parameters
    ----------
    n : pypsa.Network
    prefix : str
    carriers : list-like
    connector : str
    bidirectional : bool, default True
        True: one link for each connection
        False: one link for each connection and direction (back and forth)

    Returns
    -------
    pd.DataFrame with columns bus0, bus1, length, underwater_fraction
    """

    ln_attrs = ["bus0", "bus1", "length"]
    lk_attrs = ["bus0", "bus1", "length", "underwater_fraction"]
    lk_attrs = n.links.columns.intersection(lk_attrs)

    candidates = pd.concat(
        [n.lines[ln_attrs], n.links.loc[n.links.carrier.isin(carriers), lk_attrs]]
    ).fillna(0)

    # base network topology purely on location not carrier
    candidates["bus0"] = candidates.bus0.map(n.buses.location)
    candidates["bus1"] = candidates.bus1.map(n.buses.location)

    positive_order = candidates.bus0 < candidates.bus1
    candidates_p = candidates[positive_order]
    swap_buses = {"bus0": "bus1", "bus1": "bus0"}
    candidates_n = candidates[~positive_order].rename(columns=swap_buses)
    candidates = pd.concat([candidates_p, candidates_n])

    topo = candidates.groupby(["bus0", "bus1"], as_index=False).mean()
    topo.index = topo.apply(make_index, axis=1, prefix=prefix, connector=connector)

    if not bidirectional:
        topo_reverse = topo.copy()
        topo_reverse.rename(columns=swap_buses, inplace=True)
        topo_reverse.index = topo_reverse.apply(make_index, axis=1)
        topo = pd.concat([topo, topo_reverse])

    return topo


def create_h2_topology_tyndp(n, fn_h2_network):
    """
    Create a TYNDP H2 network topology from the TYNDP H2 reference grid.

    Parameters
    ----------
    n : pypsa.Network
        Network to create H2 topology for
    fn_h2_network : str
        Pointing to the input TYNDP H2 reference grid csv file

    Returns
    -------
    pd.DataFrame with columns bus0, bus1, length, underwater_fraction
    """

    # load H2 pipes
    h2_pipes = pd.read_csv(fn_h2_network, index_col=0)
    h2_pipes = h2_pipes.assign(
        bus0=h2_pipes.bus0 + " H2 Z2", bus1=h2_pipes.bus1 + " H2 Z2"
    )
    h2_pipes["length"] = h2_pipes.apply(haversine, axis=1, args=(n,))

    return h2_pipes


def update_wind_solar_costs(
    n: pypsa.Network,
    costs: pd.DataFrame,
    profiles: dict[str, str],
    landfall_lengths: dict = None,
    line_length_factor: int | float = 1,
) -> None:
    """
    Update costs for wind and solar generators added with pypsa-eur to those
    cost in the planning year.

    Parameters
    ----------
    n : pypsa.Network
        Network to update generator costs
    costs : pd.DataFrame
        Cost assumptions DataFrame
    line_length_factor : int | float, optional
        Factor to multiply line lengths by, by default 1
    landfall_lengths : dict, optional
        Dictionary of landfall lengths per technology, by default None
    profiles : dict[str, str]
        Dictionary mapping technology names to profile file paths
        e.g. {'offwind-dc': 'path/to/profile.nc'}
    """

    if landfall_lengths is None:
        landfall_lengths = {}

    # NB: solar costs are also manipulated for rooftop
    # when distribution grid is inserted
    n.generators.loc[n.generators.carrier == "solar", "capital_cost"] = costs.at[
        "solar-utility", "capital_cost"
    ]

    n.generators.loc[n.generators.carrier == "onwind", "capital_cost"] = costs.at[
        "onwind", "capital_cost"
    ]

    # for offshore wind, need to calculated connection costs
    for key, fn in profiles.items():
        tech = key[len("profile_") :]
        landfall_length = landfall_lengths.get(tech, 0.0)

        if tech not in n.generators.carrier.values:
            continue

        with xr.open_dataset(fn) as ds:
            # if-statement for compatibility with old profiles
            if "year" in ds.indexes:
                ds = ds.sel(year=ds.year.min(), drop=True)

            ds = ds.stack(bus_bin=["bus", "bin"])

            distance = ds["average_distance"].to_pandas()
            distance.index = distance.index.map(flatten)
            submarine_cost = costs.at[tech + "-connection-submarine", "capital_cost"]
            underground_cost = costs.at[
                tech + "-connection-underground", "capital_cost"
            ]
            connection_cost = line_length_factor * (
                distance * submarine_cost + landfall_length * underground_cost
            )

            # Take 'offwind-float' capital cost for 'float', and 'offwind' capital cost for the rest ('ac' and 'dc')
            midtech = tech.split("-", 2)[1]
            if midtech == "float":
                capital_cost = (
                    costs.at[tech, "capital_cost"]
                    + costs.at[tech + "-station", "capital_cost"]
                    + connection_cost
                )
            else:
                capital_cost = (
                    costs.at["offwind", "capital_cost"]
                    + costs.at[tech + "-station", "capital_cost"]
                    + connection_cost
                )

            logger.info(
                f"Added connection cost of {connection_cost.min():0.0f}-{connection_cost.max():0.0f} Eur/MW/a to {tech}"
            )

            n.generators.loc[n.generators.carrier == tech, "capital_cost"] = (
                capital_cost.rename(index=lambda node: node + " " + tech)
            )


def add_carrier_buses(
    n: pypsa.Network,
    carrier: str,
    costs: pd.DataFrame,
    spatial: SimpleNamespace,
    options: dict,
    cf_industry: dict | None = None,
    nodes: pd.Index | list | set | None = None,
) -> None:
    """
    Add buses and associated components for a specific carrier to the network.

    Creates a new carrier type in the network and adds corresponding buses, stores,
    and potentially generators depending on the carrier type. Special handling is
    implemented for fossil fuels, particularly oil which may include refining processes.

    Parameters
    ----------
    n : pypsa.Network
        The PyPSA network container object
    carrier : str
        Name of the energy carrier (e.g., 'gas', 'oil', 'coal', 'nuclear')
    costs : pd.DataFrame
        DataFrame containing cost assumptions for different technologies and fuels
    spatial : SimpleNamespace
        Namespace containing spatial information for different carriers, including
        nodes and locations
    options : dict
        Configuration dictionary, must contain 'fossil_fuels' boolean
    cf_industry : dict, optional
        Dictionary of industrial conversion factors, must contain 'oil_refining_emissions'
        if carrier is 'oil'
    nodes : pd.Index or list or set, optional
        Nodes where the carrier should be added. If None, nodes are taken from
        spatial data for the carrier

    Returns
    -------
    None
        Modifies the network object in-place by adding new components

    Notes
    -----
    - For gas carriers, energy is tracked in MWh_LHV (Lower Heating Value)
    - For other carriers, energy is tracked in MWh_th (thermal)
    - Special handling is implemented for oil refining emissions
    - Storage costs are technology-specific and based on volumetric capacity
    """
    if nodes is None:
        nodes = vars(spatial)[carrier].nodes
    location = vars(spatial)[carrier].locations

    # skip if carrier already exists
    if carrier in n.carriers.index:
        return

    if not isinstance(nodes, pd.Index):
        nodes = pd.Index(nodes)

    n.add("Carrier", carrier)

    unit = "MWh_LHV" if carrier == "gas" else "MWh_th"

    # Calculate carrier-specific storage costs
    if carrier == "gas":
        capital_cost = costs.at["gas storage", "capital_cost"]
    elif carrier == "oil":
        # based on https://www.engineeringtoolbox.com/fuels-higher-calorific-values-d_169.html
        mwh_per_m3 = 44.9 * 724 * 0.278 * 1e-3  # MJ/kg * kg/m3 * kWh/MJ * MWh/kWh
        capital_cost = (
            costs.at["General liquid hydrocarbon storage (product)", "capital_cost"]
            / mwh_per_m3
        )
    elif carrier == "methanol":
        # based on https://www.engineeringtoolbox.com/fossil-fuels-energy-content-d_1298.html
        mwh_per_m3 = 5.54 * 791 * 1e-3  # kWh/kg * kg/m3 * MWh/kWh
        capital_cost = (
            costs.at["General liquid hydrocarbon storage (product)", "capital_cost"]
            / mwh_per_m3
        )
    else:
        capital_cost = 0.1

    n.add("Bus", nodes, location=location, carrier=carrier, unit=unit)

    n.add(
        "Store",
        nodes + " Store",
        bus=nodes,
        e_nom_extendable=True,
        e_cyclic=True,
        carrier=carrier,
        capital_cost=capital_cost,
    )

    fossils = ["coal", "gas", "oil", "lignite", "uranium"]
    if options["fossil_fuels"] and carrier in fossils:
        suffix = ""

        if carrier == "oil" and cf_industry["oil_refining_emissions"] > 0:
            n.add(
                "Bus",
                nodes + " primary",
                location=location,
                carrier=carrier + " primary",
                unit=unit,
            )

            n.add(
                "Link",
                nodes + " refining",
                bus0=nodes + " primary",
                bus1=nodes,
                bus2="co2 atmosphere",
                location=location,
                carrier=carrier + " refining",
                p_nom=1e6,
                efficiency=1
                - (
                    cf_industry["oil_refining_emissions"]
                    / costs.at[carrier, "CO2 intensity"]
                ),
                efficiency2=cf_industry["oil_refining_emissions"],
            )

            suffix = " primary"

        n.add(
            "Generator",
            nodes + suffix,
            bus=nodes + suffix,
            p_nom_extendable=True,
            carrier=carrier + suffix,
            marginal_cost=costs.at[carrier, "fuel"],
        )


# TODO: PyPSA-Eur merge issue
def remove_elec_base_techs(n: pypsa.Network, carriers_to_keep: dict) -> None:
    """
    Remove conventional generators (e.g. OCGT) and storage units (e.g.
    batteries and H2) from base electricity-only network, since they're added
    here differently using links.

    Parameters
    ----------
    n : pypsa.Network
        Network to remove components from
    carriers_to_keep : dict
        Dictionary specifying which carriers to keep for each component type
        e.g. {'Generator': ['hydro'], 'StorageUnit': ['PHS']}
    """
    for c in n.iterate_components(carriers_to_keep):
        to_keep = carriers_to_keep[c.name]
        to_remove = pd.Index(c.df.carrier.unique()).symmetric_difference(to_keep)
        if to_remove.empty:
            continue
        logger.info(f"Removing {c.list_name} with carrier {list(to_remove)}")
        names = c.df.index[c.df.carrier.isin(to_remove)]
        n.remove(c.name, names)
        n.carriers.drop(to_remove, inplace=True, errors="ignore")


# TODO: PyPSA-Eur merge issue
def remove_non_electric_buses(n):
    """
    Remove buses from pypsa-eur with carriers which are not AC buses.
    """
    if to_drop := list(n.buses.query("carrier not in ['AC', 'DC']").carrier.unique()):
        logger.info(f"Drop buses from PyPSA-Eur with carrier: {to_drop}")
        n.buses = n.buses[n.buses.carrier.isin(["AC", "DC"])]


def patch_electricity_network(n, costs, carriers_to_keep, profiles, landfall_lengths):
    remove_elec_base_techs(n, carriers_to_keep)
    remove_non_electric_buses(n)
    update_wind_solar_costs(
        n, costs, landfall_lengths=landfall_lengths, profiles=profiles
    )
    n.loads["carrier"] = "electricity"
    n.buses["location"] = n.buses.index
    n.buses["unit"] = "MWh_el"
    # remove trailing white space of load index until new PyPSA version after v0.18.
    n.loads.rename(lambda x: x.strip(), inplace=True)
    n.loads_t.p_set.rename(lambda x: x.strip(), axis=1, inplace=True)


def add_eu_bus(n, x=-5.5, y=46):
    """
    Add EU bus to the network.

    This cosmetic bus serves as a reference point for the location of
    the EU buses in the plots and summaries.
    """
    n.add("Bus", "EU", location="EU", x=x, y=y, carrier="none")
    n.add("Carrier", "none")


def add_co2_tracking(n, costs, options, sequestration_potential_file=None):
    """
    Add CO2 tracking components to the network including atmospheric CO2,
    CO2 storage, and sequestration infrastructure.

    Parameters
    ----------
    n : pypsa.Network
        The PyPSA network container object
    costs : pd.DataFrame
        Cost assumptions for different technologies, must include
        'CO2 storage tank' with 'capital_cost' column
    options : dict
        Configuration options containing at least:
        - regional_co2_sequestration_potential: dict with keys
            - enable: bool
            - max_size: float
            - years_of_storage: float
        - co2_sequestration_cost: float
        - co2_sequestration_lifetime: float
        - co2_vent: bool
    sequestration_potential_file : str, optional
        Path to CSV file containing regional CO2 sequestration potentials.
        Required if options['regional_co2_sequestration_potential']['enable'] is True.

    Returns
    -------
    None
        Modifies the network object in-place by adding CO2-related components.

    Notes
    -----
    Adds several components to track CO2:
    - Atmospheric CO2 store
    - CO2 storage tanks
    - CO2 sequestration infrastructure
    - Optional CO2 venting facilities
    """
    # minus sign because opposite to how fossil fuels used:
    # CH4 burning puts CH4 down, atmosphere up
    n.add("Carrier", "co2", co2_emissions=-1.0)

    # this tracks CO2 in the atmosphere
    n.add("Bus", "co2 atmosphere", location="EU", carrier="co2", unit="t_co2")

    # can also be negative
    n.add(
        "Store",
        "co2 atmosphere",
        e_nom_extendable=True,
        e_min_pu=-1,
        carrier="co2",
        bus="co2 atmosphere",
    )

    # add CO2 tanks
    n.add(
        "Bus",
        spatial.co2.nodes,
        location=spatial.co2.locations,
        carrier="co2 stored",
        unit="t_co2",
    )

    n.add(
        "Store",
        spatial.co2.nodes,
        e_nom_extendable=True,
        capital_cost=costs.at["CO2 storage tank", "capital_cost"],
        carrier="co2 stored",
        e_cyclic=True,
        bus=spatial.co2.nodes,
    )
    n.add("Carrier", "co2 stored")

    # this tracks CO2 sequestered, e.g. underground
    sequestration_buses = pd.Index(spatial.co2.nodes).str.replace(
        " stored", " sequestered"
    )
    n.add(
        "Bus",
        sequestration_buses,
        location=spatial.co2.locations,
        carrier="co2 sequestered",
        unit="t_co2",
    )

    n.add(
        "Link",
        sequestration_buses,
        bus0=spatial.co2.nodes,
        bus1=sequestration_buses,
        carrier="co2 sequestered",
        efficiency=1.0,
        p_nom_extendable=True,
    )

    if options["regional_co2_sequestration_potential"]["enable"]:
        if sequestration_potential_file is None:
            raise ValueError(
                "sequestration_potential_file must be provided when "
                "regional_co2_sequestration_potential is enabled"
            )
        upper_limit = (
            options["regional_co2_sequestration_potential"]["max_size"] * 1e3
        )  # Mt
        annualiser = options["regional_co2_sequestration_potential"]["years_of_storage"]
        df = pd.read_csv(sequestration_potential_file, index_col=0)
        if df.shape == (1, 1):
            # if only one value, manually convert to a Series
            e_nom_max = pd.Series(df.iloc[0, 0], index=df.index)
        else:
            e_nom_max = df.squeeze()

        e_nom_max = (
            e_nom_max.reindex(spatial.co2.locations)
            .fillna(0.0)
            .clip(upper=upper_limit)
            .mul(1e6)
            / annualiser
        )  # t
        e_nom_max = e_nom_max.rename(index=lambda x: x + " co2 sequestered")
    else:
        e_nom_max = np.inf

    n.add(
        "Store",
        sequestration_buses,
        e_nom_extendable=True,
        e_nom_max=e_nom_max,
        capital_cost=options["co2_sequestration_cost"],
        marginal_cost=-0.1,
        bus=sequestration_buses,
        lifetime=options["co2_sequestration_lifetime"],
        carrier="co2 sequestered",
    )

    n.add("Carrier", "co2 sequestered")

    if options["co2_vent"]:
        n.add(
            "Link",
            spatial.co2.vents,
            bus0=spatial.co2.nodes,
            bus1="co2 atmosphere",
            carrier="co2 vent",
            efficiency=1.0,
            p_nom_extendable=True,
        )


def add_co2_network(n, costs, co2_network_cost_factor=1.0):
    """
    Add CO2 transport network to the PyPSA network.

    Creates a CO2 pipeline network with both onshore and submarine pipeline segments,
    considering different costs for each type. The network allows bidirectional flow
    and is extendable.

    Parameters
    ----------
    n : pypsa.Network
        The PyPSA network container object
    costs : pd.DataFrame
        Cost assumptions for different technologies. Must contain entries for
        'CO2 pipeline' and 'CO2 submarine pipeline' with 'capital_cost' and 'lifetime'
        columns
    co2_network_cost_factor : float, optional
        Factor to scale the capital costs of the CO2 network, default 1.0

    Returns
    -------
    None
        Modifies the network object in-place by adding CO2 pipeline links

    Notes
    -----
    The function creates bidirectional CO2 pipeline links between nodes, with costs
    depending on the underwater fraction of the pipeline. The network topology is
    created using the create_network_topology helper function.
    """
    logger.info("Adding CO2 network.")
    co2_links = create_network_topology(n, "CO2 pipeline ")

    if "underwater_fraction" not in co2_links.columns:
        co2_links["underwater_fraction"] = 0.0

    cost_onshore = (
        (1 - co2_links.underwater_fraction)
        * costs.at["CO2 pipeline", "capital_cost"]
        * co2_links.length
    )
    cost_submarine = (
        co2_links.underwater_fraction
        * costs.at["CO2 submarine pipeline", "capital_cost"]
        * co2_links.length
    )
    capital_cost = cost_onshore + cost_submarine
    capital_cost *= co2_network_cost_factor

    n.add(
        "Link",
        co2_links.index,
        bus0=co2_links.bus0.values + " co2 stored",
        bus1=co2_links.bus1.values + " co2 stored",
        p_min_pu=-1,
        p_nom_extendable=True,
        length=co2_links.length.values,
        capital_cost=capital_cost.values,
        carrier="CO2 pipeline",
        lifetime=costs.at["CO2 pipeline", "lifetime"],
    )


def add_allam_gas(
    n: pypsa.Network,
    costs: pd.DataFrame,
    pop_layout: pd.DataFrame,
    spatial: SimpleNamespace,
) -> None:
    """
    Add Allam cycle gas power plants to the network as Link components.

    Allam cycle plants are modeled as links with four buses:
    - Input: natural gas
    - Output: electricity
    - Output: CO2 for storage/usage (98% of emissions)
    - Output: CO2 to atmosphere (2% of emissions)

    Parameters
    ----------
    n : pypsa.Network
        The PyPSA network container object
    costs : pd.DataFrame
        Costs and parameters for different technologies. Must contain 'allam' and 'gas'
        entries with columns for 'fixed', 'VOM', 'efficiency', 'lifetime', and
        'CO2 intensity' parameters
    pop_layout : pd.DataFrame
        DataFrame containing population layout data with nodes as index
    spatial : SimpleNamespace
        Container for spatial data with attributes:
        - gas.df: DataFrame with gas network nodes
        - co2.df: DataFrame with CO2 network nodes
        Both DataFrames must have a 'nodes' column

    Returns
    -------
    None
        Modifies the network object in-place by adding Allam cycle plants as Links

    Notes
    -----
    The Allam cycle is a novel natural gas power plant design with integrated
    carbon capture. It captures approximately 98% of CO2 emissions, with 2%
    going to the atmosphere.
    """
    logger.info("Adding Allam cycle gas power plants.")

    nodes = pop_layout.index

    n.add(
        "Link",
        nodes,
        suffix=" allam gas",
        bus0=spatial.gas.df.loc[nodes, "nodes"].values,
        bus1=nodes,
        bus2=spatial.co2.df.loc[nodes, "nodes"].values,
        bus3="co2 atmosphere",
        carrier="allam gas",
        p_nom_extendable=True,
        capital_cost=costs.at["allam", "capital_cost"]
        * costs.at["allam", "efficiency"],
        marginal_cost=costs.at["allam", "VOM"] * costs.at["allam", "efficiency"],
        efficiency=costs.at["allam", "efficiency"],
        efficiency2=0.98 * costs.at["gas", "CO2 intensity"],
        efficiency3=0.02 * costs.at["gas", "CO2 intensity"],
        lifetime=costs.at["allam", "lifetime"],
    )


def add_biomass_to_methanol(n, costs):
    n.add(
        "Link",
        spatial.biomass.nodes,
        suffix=" biomass-to-methanol",
        bus0=spatial.biomass.nodes,
        bus1=spatial.methanol.nodes,
        bus2="co2 atmosphere",
        carrier="biomass-to-methanol",
        lifetime=costs.at["biomass-to-methanol", "lifetime"],
        efficiency=costs.at["biomass-to-methanol", "efficiency"],
        efficiency2=-costs.at["solid biomass", "CO2 intensity"]
        + costs.at["biomass-to-methanol", "CO2 stored"],
        p_nom_extendable=True,
        capital_cost=costs.at["biomass-to-methanol", "capital_cost"]
        / costs.at["biomass-to-methanol", "efficiency"],
        marginal_cost=costs.loc["biomass-to-methanol", "VOM"]
        / costs.at["biomass-to-methanol", "efficiency"],
    )


def add_biomass_to_methanol_cc(n, costs):
    n.add(
        "Link",
        spatial.biomass.nodes,
        suffix=" biomass-to-methanol CC",
        bus0=spatial.biomass.nodes,
        bus1=spatial.methanol.nodes,
        bus2="co2 atmosphere",
        bus3=spatial.co2.nodes,
        carrier="biomass-to-methanol CC",
        lifetime=costs.at["biomass-to-methanol", "lifetime"],
        efficiency=costs.at["biomass-to-methanol", "efficiency"],
        efficiency2=-costs.at["solid biomass", "CO2 intensity"]
        + costs.at["biomass-to-methanol", "CO2 stored"]
        * (1 - costs.at["biomass-to-methanol", "capture rate"]),
        efficiency3=costs.at["biomass-to-methanol", "CO2 stored"]
        * costs.at["biomass-to-methanol", "capture rate"],
        p_nom_extendable=True,
        capital_cost=costs.at["biomass-to-methanol", "capital_cost"]
        / costs.at["biomass-to-methanol", "efficiency"]
        + costs.at["biomass CHP capture", "capital_cost"]
        * costs.at["biomass-to-methanol", "CO2 stored"],
        marginal_cost=costs.loc["biomass-to-methanol", "VOM"]
        / costs.at["biomass-to-methanol", "efficiency"],
    )


def add_methanol_to_power(n, costs, pop_layout, types=None):
    if types is None:
        types = {}

    nodes = pop_layout.index

    if types["allam"]:
        logger.info("Adding Allam cycle methanol power plants.")

        n.add(
            "Link",
            nodes,
            suffix=" allam methanol",
            bus0=spatial.methanol.nodes,
            bus1=nodes,
            bus2=spatial.co2.df.loc[nodes, "nodes"].values,
            bus3="co2 atmosphere",
            carrier="allam methanol",
            p_nom_extendable=True,
            capital_cost=costs.at["allam", "capital_cost"]
            * costs.at["allam", "efficiency"],
            marginal_cost=costs.at["allam", "VOM"] * costs.at["allam", "efficiency"],
            efficiency=costs.at["allam", "efficiency"],
            efficiency2=0.98 * costs.at["methanolisation", "carbondioxide-input"],
            efficiency3=0.02 * costs.at["methanolisation", "carbondioxide-input"],
            lifetime=25,
        )

    if types["ccgt"]:
        logger.info("Adding methanol CCGT power plants.")

        # efficiency * EUR/MW * (annuity + FOM)
        capital_cost = costs.at["CCGT", "efficiency"] * costs.at["CCGT", "capital_cost"]

        n.add(
            "Link",
            nodes,
            suffix=" CCGT methanol",
            bus0=spatial.methanol.nodes,
            bus1=nodes,
            bus2="co2 atmosphere",
            carrier="CCGT methanol",
            p_nom_extendable=True,
            capital_cost=capital_cost,
            marginal_cost=costs.at["CCGT", "VOM"],
            efficiency=costs.at["CCGT", "efficiency"],
            efficiency2=costs.at["methanolisation", "carbondioxide-input"],
            lifetime=costs.at["CCGT", "lifetime"],
        )

    if types["ccgt_cc"]:
        logger.info(
            "Adding methanol CCGT power plants with post-combustion carbon capture."
        )

        # TODO consider efficiency changes / energy inputs for CC

        # efficiency * EUR/MW * (annuity + FOM)
        capital_cost = costs.at["CCGT", "efficiency"] * costs.at["CCGT", "capital_cost"]

        capital_cost_cc = (
            capital_cost
            + costs.at["cement capture", "capital_cost"]
            * costs.at["methanolisation", "carbondioxide-input"]
        )

        n.add(
            "Link",
            nodes,
            suffix=" CCGT methanol CC",
            bus0=spatial.methanol.nodes,
            bus1=nodes,
            bus2=spatial.co2.df.loc[nodes, "nodes"].values,
            bus3="co2 atmosphere",
            carrier="CCGT methanol CC",
            p_nom_extendable=True,
            capital_cost=capital_cost_cc,
            marginal_cost=costs.at["CCGT", "VOM"],
            efficiency=costs.at["CCGT", "efficiency"],
            efficiency2=costs.at["cement capture", "capture_rate"]
            * costs.at["methanolisation", "carbondioxide-input"],
            efficiency3=(1 - costs.at["cement capture", "capture_rate"])
            * costs.at["methanolisation", "carbondioxide-input"],
            lifetime=costs.at["CCGT", "lifetime"],
        )

    if types["ocgt"]:
        logger.info("Adding methanol OCGT power plants.")

        n.add(
            "Link",
            nodes,
            suffix=" OCGT methanol",
            bus0=spatial.methanol.nodes,
            bus1=nodes,
            bus2="co2 atmosphere",
            carrier="OCGT methanol",
            p_nom_extendable=True,
            capital_cost=costs.at["OCGT", "capital_cost"]
            * costs.at["OCGT", "efficiency"],
            marginal_cost=costs.at["OCGT", "VOM"] * costs.at["OCGT", "efficiency"],
            efficiency=costs.at["OCGT", "efficiency"],
            efficiency2=costs.at["methanolisation", "carbondioxide-input"],
            lifetime=costs.at["OCGT", "lifetime"],
        )


def add_methanol_reforming(n, costs):
    logger.info("Adding methanol steam reforming.")

    tech = "Methanol steam reforming"

    capital_cost = costs.at[tech, "capital_cost"] / costs.at[tech, "methanol-input"]

    n.add(
        "Link",
        spatial.h2.locations,
        suffix=f" {tech}",
        bus0=spatial.methanol.nodes,
        bus1=spatial.h2.nodes,
        bus2="co2 atmosphere",
        p_nom_extendable=True,
        capital_cost=capital_cost,
        efficiency=1 / costs.at[tech, "methanol-input"],
        efficiency2=costs.at["methanolisation", "carbondioxide-input"],
        carrier=tech,
        lifetime=costs.at[tech, "lifetime"],
    )


def add_methanol_reforming_cc(n, costs):
    logger.info("Adding methanol steam reforming with carbon capture.")

    tech = "Methanol steam reforming"

    # TODO: heat release and electricity demand for process and carbon capture
    # but the energy demands for carbon capture have not yet been added for other CC processes
    # 10.1016/j.rser.2020.110171: 0.129 kWh_e/kWh_H2, -0.09 kWh_heat/kWh_H2

    capital_cost = costs.at[tech, "capital_cost"] / costs.at[tech, "methanol-input"]

    capital_cost_cc = (
        capital_cost
        + costs.at["cement capture", "capital_cost"]
        * costs.at["methanolisation", "carbondioxide-input"]
    )

    n.add(
        "Link",
        spatial.h2.locations,
        suffix=f" {tech} CC",
        bus0=spatial.methanol.nodes,
        bus1=spatial.h2.nodes,
        bus2="co2 atmosphere",
        bus3=spatial.co2.nodes,
        p_nom_extendable=True,
        capital_cost=capital_cost_cc,
        efficiency=1 / costs.at[tech, "methanol-input"],
        efficiency2=(1 - costs.at["cement capture", "capture_rate"])
        * costs.at["methanolisation", "carbondioxide-input"],
        efficiency3=costs.at["cement capture", "capture_rate"]
        * costs.at["methanolisation", "carbondioxide-input"],
        carrier=f"{tech} CC",
        lifetime=costs.at[tech, "lifetime"],
    )


def add_dac(n, costs):
    heat_carriers = ["urban central heat", "services urban decentral heat"]
    heat_buses = n.buses.index[n.buses.carrier.isin(heat_carriers)]
    locations = n.buses.location[heat_buses]

    electricity_input = (
        costs.at["direct air capture", "electricity-input"]
        + costs.at["direct air capture", "compression-electricity-input"]
    )  # MWh_el / tCO2
    heat_input = (
        costs.at["direct air capture", "heat-input"]
        - costs.at["direct air capture", "compression-heat-output"]
    )  # MWh_th / tCO2

    n.add(
        "Link",
        heat_buses.str.replace(" heat", " DAC"),
        bus0=locations.values,
        bus1=heat_buses,
        bus2="co2 atmosphere",
        bus3=spatial.co2.df.loc[locations, "nodes"].values,
        carrier="DAC",
        capital_cost=costs.at["direct air capture", "capital_cost"] / electricity_input,
        efficiency=-heat_input / electricity_input,
        efficiency2=-1 / electricity_input,
        efficiency3=1 / electricity_input,
        p_nom_extendable=True,
        lifetime=costs.at["direct air capture", "lifetime"],
    )


def add_co2limit(n, options, co2_totals_file, countries, nyears, limit):
    """
    Add a global CO2 emissions constraint to the network.

    Parameters
    ----------
    n : pypsa.Network
        The PyPSA network container object
    options : dict
        Dictionary of options determining which sectors to consider for emissions
    co2_totals_file : str
        Path to CSV file containing historical CO2 emissions data in Mt
        (megatonnes) per country and sector
    countries : list
        List of country codes to consider for the CO2 limit
    nyears : float, optional
        Number of years for the CO2 budget, by default 1.0
    limit : float, optional
        CO2 limit as a fraction of 1990 levels, by default 0.0

    Returns
    -------
    None
        The function modifies the network object in-place by adding a global
        CO2 constraint.

    Notes
    -----
    The function reads historical CO2 emissions data, calculates a total limit
    based on the specified countries and sectors, and adds a global constraint
    to the network. The limit is calculated as a fraction of historical emissions
    multiplied by the number of years.
    """
    logger.info(f"Adding CO2 budget limit as per unit of 1990 levels of {limit}")

    sectors = determine_emission_sectors(options)

    # convert Mt to tCO2
    co2_totals = 1e6 * pd.read_csv(co2_totals_file, index_col=0)

    co2_limit = co2_totals.loc[countries, sectors].sum().sum()

    co2_limit *= limit * nyears

    n.add(
        "GlobalConstraint",
        "CO2Limit",
        carrier_attribute="co2_emissions",
        sense="<=",
        type="co2_atmosphere",
        constant=co2_limit,
    )


def cycling_shift(df, steps=1):
    """
    Cyclic shift on index of pd.Series|pd.DataFrame by number of steps.
    """
    df = df.copy()
    new_index = np.roll(df.index, steps)
    df.values[:] = df.reindex(index=new_index).values
    return df


def add_generation(
    n: pypsa.Network,
    costs: pd.DataFrame,
    pop_layout: pd.DataFrame,
    conventionals: dict[str, str],
    spatial: SimpleNamespace,
    options: dict,
    cf_industry: dict,
    ext_carriers,
    existing_capacities=None,
    existing_efficiencies=None,
) -> None:
    """
    Add conventional electricity generation to the network.

    Creates links between carrier buses and demand nodes for conventional generators,
    including their efficiency, costs, and CO2 emissions.

    Parameters
    ----------
    n : pypsa.Network
        The PyPSA network container object
    costs : pd.DataFrame
        DataFrame containing cost and technical parameters for different technologies
    pop_layout : pd.DataFrame
        DataFrame with population layout data, used for demand nodes
    conventionals : Dict[str, str]
        Dictionary mapping generator types to their energy carriers
        e.g., {'OCGT': 'gas', 'CCGT': 'gas', 'coal': 'coal'}
    spatial : SimpleNamespace
        Namespace containing spatial information for different carriers,
        including nodes and locations
    options : dict
        Configuration dictionary containing settings for the model
    cf_industry : dict
        Dictionary of industrial conversion factors, needed for carrier buses

    Returns
    -------
    None
        Modifies the network object in-place by adding generation components

    Notes
    -----
    - Costs (VOM and fixed) are given per MWel and automatically adjusted by efficiency
    - CO2 emissions are tracked through a link to the 'co2 atmosphere' bus
    - Generator lifetimes are considered in the capital cost calculation
    """
    logger.info("Adding electricity generation")

    nodes = pop_layout.index

    for generator, carrier in conventionals.items():
        carrier_nodes = vars(spatial)[carrier].nodes

        add_carrier_buses(
            n=n,
            carrier=carrier,
            costs=costs,
            spatial=spatial,
            options=options,
            cf_industry=cf_industry,
        )

        n.add(
            "Link",
            nodes + " " + generator,
            bus0=carrier_nodes,
            bus1=nodes,
            bus2="co2 atmosphere",
            marginal_cost=costs.at[generator, "efficiency"]
            * costs.at[generator, "VOM"],  # NB: VOM is per MWel
            capital_cost=costs.at[generator, "efficiency"]
            * costs.at[generator, "capital_cost"],  # NB: fixed cost is per MWel
            p_nom_extendable=bool(generator in ext_carriers.get("Generator", [])),
            p_nom=(
                existing_capacities[generator] / existing_efficiencies[generator]
                if existing_capacities is not None
                else 0
            ),  # NB: existing capacities are MWel
            p_max_pu=0.7
            if carrier == "uranium"
            else 1,  # be conservative for nuclear (maintenance or unplanned shut downs)
            p_nom_min=(
                existing_capacities[generator] if existing_capacities is not None else 0
            ),
            carrier=generator,
            efficiency=(
                existing_efficiencies[generator]
                if existing_efficiencies is not None
                else costs.at[generator, "efficiency"]
            ),
            efficiency2=costs.at[carrier, "CO2 intensity"],
            lifetime=costs.at[generator, "lifetime"],
        )

    # add coal power plants with CC
    if options["coal_cc"]:
        logger.info("Adding coal generation with carbon capture.")
        n.add(
            "Link",
            spatial.nodes,
            suffix=" coal CC",
            bus0=spatial.coal.nodes,
            bus1=spatial.nodes,
            bus2="co2 atmosphere",
            bus3=spatial.co2.nodes,
            marginal_cost=costs.at["coal", "efficiency"]
            * costs.at["coal", "VOM"],  # NB: VOM is per MWel
            capital_cost=costs.at["coal", "efficiency"]
            * costs.at["coal", "capital_cost"]
            + costs.at["biomass CHP capture", "capital_cost"]
            * costs.at["coal", "CO2 intensity"],  # NB: fixed cost is per MWel
            p_nom_extendable=True,
            carrier="coal",
            efficiency=costs.at["coal", "efficiency"],
            efficiency2=costs.at["coal", "CO2 intensity"]
            * (1 - costs.at["biomass CHP capture", "capture_rate"]),
            efficiency3=costs.at["coal", "CO2 intensity"]
            * costs.at["biomass CHP capture", "capture_rate"],
            lifetime=costs.at["coal", "lifetime"],
        )


def add_ammonia(
    n: pypsa.Network,
    costs: pd.DataFrame,
    pop_layout: pd.DataFrame,
    spatial: SimpleNamespace,
    cf_industry: dict,
) -> None:
    """
    Add ammonia synthesis, cracking, and storage infrastructure to the network.

    Creates the necessary components for an ammonia economy including Haber-Bosch
    synthesis plants, ammonia crackers, and storage facilities. Links are created
    between electricity, hydrogen, and ammonia buses.

    Parameters
    ----------
    n : pypsa.Network
        The PyPSA network container object
    costs : pd.DataFrame
        Technology cost assumptions with MultiIndex columns containing
        'fixed', 'VOM', 'efficiency', 'lifetime', etc.
    pop_layout : pd.DataFrame
        Population layout data with index of location nodes
    spatial : Namespace
        Configuration object containing ammonia-specific spatial information
        with attributes:
        - nodes: list of ammonia bus nodes
        - locations: list of geographical locations
    cf_industry : dict
        Industry-specific conversion factors including
        'MWh_NH3_per_MWh_H2_cracker' for ammonia cracking efficiency
    logger : logging.Logger
        Logger object for output messages

    Returns
    -------
    None
        Modifies the network object in-place by adding ammonia-related components

    Notes
    -----
    The function adds several components:
    - NH3 carrier
    - Ammonia buses at specified locations
    - Haber-Bosch synthesis plants linking electricity, hydrogen, and ammonia
    - Ammonia crackers for converting back to hydrogen
    - Ammonia storage facilities
    """
    logger.info("Adding ammonia carrier with synthesis, cracking and storage")

    nodes = pop_layout.index

    n.add("Carrier", "NH3")

    n.add(
        "Bus", spatial.ammonia.nodes, location=spatial.ammonia.locations, carrier="NH3"
    )

    n.add(
        "Link",
        nodes,
        suffix=" Haber-Bosch",
        bus0=nodes,
        bus1=spatial.ammonia.nodes,
        bus2=nodes + " H2",
        p_nom_extendable=True,
        carrier="Haber-Bosch",
        efficiency=1 / costs.at["Haber-Bosch", "electricity-input"],
        efficiency2=-costs.at["Haber-Bosch", "hydrogen-input"]
        / costs.at["Haber-Bosch", "electricity-input"],
        capital_cost=costs.at["Haber-Bosch", "capital_cost"]
        / costs.at["Haber-Bosch", "electricity-input"],
        marginal_cost=costs.at["Haber-Bosch", "VOM"]
        / costs.at["Haber-Bosch", "electricity-input"],
        lifetime=costs.at["Haber-Bosch", "lifetime"],
    )

    n.add(
        "Link",
        nodes,
        suffix=" ammonia cracker",
        bus0=spatial.ammonia.nodes,
        bus1=nodes + " H2",
        p_nom_extendable=True,
        carrier="ammonia cracker",
        efficiency=1 / cf_industry["MWh_NH3_per_MWh_H2_cracker"],
        capital_cost=costs.at["Ammonia cracker", "capital_cost"]
        / cf_industry["MWh_NH3_per_MWh_H2_cracker"],  # given per MW_H2
        lifetime=costs.at["Ammonia cracker", "lifetime"],
    )

    # Ammonia Storage
    n.add(
        "Store",
        spatial.ammonia.nodes,
        suffix=" ammonia store",
        bus=spatial.ammonia.nodes,
        e_nom_extendable=True,
        e_cyclic=True,
        carrier="ammonia store",
        capital_cost=costs.at[
            "NH3 (l) storage tank incl. liquefaction", "capital_cost"
        ],
        lifetime=costs.at["NH3 (l) storage tank incl. liquefaction", "lifetime"],
    )


def insert_electricity_distribution_grid(
    n: pypsa.Network,
    costs: pd.DataFrame,
    options: dict,
    pop_layout: pd.DataFrame,
    solar_rooftop_potentials_fn: str,
) -> None:
    """
    Insert electricity distribution grid components into the network.

    Adds low voltage buses, distribution grid links, rooftop solar potential,
    and home battery storage systems to the network. Also adjusts the connection
    points of various loads and distributed energy resources to the low voltage grid.

    Parameters
    ----------
    n : pypsa.Network
        The PyPSA network container object to be modified
    costs : pd.DataFrame
        Technology cost assumptions with technologies as index and cost parameters
        as columns, including 'fixed' costs, 'lifetime', and component-specific
        parameters like 'efficiency'
    options : dict
        Configuration options containing at least:
        - transmission_efficiency: dict with distribution grid parameters
        - marginal_cost_storage: float for storage operation costs
    pop_layout : pd.DataFrame
        Population data per node with at least:
        - 'total' column containing population in thousands
        Index should match network nodes

    Returns
    -------
    None
        Modifies the network object in-place by adding components

    Notes
    -----
    Components added to the network:
    - Low voltage buses for each node
    - Distribution grid links connecting high to low voltage
    - Rooftop solar potential based on population density
    - Home battery storage systems with separate charger/discharger links

    The function also adjusts the connection points of loads like:
    - Regular electricity demand
    - Electric vehicles (BEV chargers and V2G)
    - Heat pumps
    - Resistive heaters
    - Micro-CHP units
    """

    nodes = n.buses.query("carrier == 'AC'").index

    n.add(
        "Bus",
        nodes + " low voltage",
        location=nodes,
        carrier="low voltage",
        unit="MWh_el",
    )

    n.add(
        "Link",
        nodes + " electricity distribution grid",
        bus0=nodes,
        bus1=nodes + " low voltage",
        p_nom_extendable=True,
        p_min_pu=-1,
        carrier="electricity distribution grid",
        efficiency=1,
        lifetime=costs.at["electricity distribution grid", "lifetime"],
        capital_cost=costs.at["electricity distribution grid", "capital_cost"],
    )

    # deduct distribution losses from electricity demand as these are included in total load
    # https://nbviewer.org/github/Open-Power-System-Data/datapackage_timeseries/blob/2020-10-06/main.ipynb
    if (
        efficiency := options["transmission_efficiency"]
        .get("electricity distribution grid", {})
        .get("efficiency_static")
    ) and "electricity distribution grid" in options["transmission_efficiency"][
        "enable"
    ]:
        logger.info(
            f"Deducting distribution losses from electricity demand: {np.around(100 * (1 - efficiency), decimals=2)}%"
        )
        n.loads_t.p_set.loc[:, n.loads.carrier == "electricity"] *= efficiency

    # this catches regular electricity load and "industry electricity" and
    # "agriculture machinery electric" and "agriculture electricity"
    loads = n.loads.index[n.loads.carrier.str.contains("electric")]
    n.loads.loc[loads, "bus"] += " low voltage"

    bevs = n.links.index[n.links.carrier == "BEV charger"]
    n.links.loc[bevs, "bus0"] += " low voltage"

    v2gs = n.links.index[n.links.carrier == "V2G"]
    n.links.loc[v2gs, "bus1"] += " low voltage"

    hps = n.links.index[n.links.carrier.str.contains("heat pump")]
    n.links.loc[hps, "bus0"] += " low voltage"

    rh = n.links.index[n.links.carrier.str.contains("resistive heater")]
    n.links.loc[rh, "bus0"] += " low voltage"

    mchp = n.links.index[n.links.carrier.str.contains("micro gas")]
    n.links.loc[mchp, "bus1"] += " low voltage"

    # set existing solar to cost of utility cost rather the 50-50 rooftop-utility
    solar = n.generators.index[n.generators.carrier == "solar"]
    n.generators.loc[solar, "capital_cost"] = costs.at["solar-utility", "capital_cost"]

    fn = solar_rooftop_potentials_fn
    if len(fn) > 0:
        potential = pd.read_csv(fn, index_col=["bus", "bin"]).squeeze()
        potential.index = potential.index.map(flatten) + " solar"

        n.add(
            "Generator",
            solar,
            suffix=" rooftop",
            bus=n.generators.loc[solar, "bus"] + " low voltage",
            carrier="solar rooftop",
            p_nom_extendable=True,
            p_nom_max=potential.loc[solar],
            marginal_cost=n.generators.loc[solar, "marginal_cost"],
            capital_cost=costs.at["solar-rooftop", "capital_cost"],
            efficiency=n.generators.loc[solar, "efficiency"],
            p_max_pu=n.generators_t.p_max_pu[solar],
            lifetime=costs.at["solar-rooftop", "lifetime"],
        )

    n.add("Carrier", "home battery")

    n.add(
        "Bus",
        nodes + " home battery",
        location=nodes,
        carrier="home battery",
        unit="MWh_el",
    )

    n.add(
        "Store",
        nodes + " home battery",
        bus=nodes + " home battery",
        location=nodes,
        e_cyclic=True,
        e_nom_extendable=True,
        carrier="home battery",
        capital_cost=costs.at["home battery storage", "capital_cost"],
        lifetime=costs.at["battery storage", "lifetime"],
    )

    n.add(
        "Link",
        nodes + " home battery charger",
        bus0=nodes + " low voltage",
        bus1=nodes + " home battery",
        carrier="home battery charger",
        efficiency=costs.at["battery inverter", "efficiency"] ** 0.5,
        capital_cost=costs.at["home battery inverter", "capital_cost"],
        p_nom_extendable=True,
        lifetime=costs.at["battery inverter", "lifetime"],
    )

    n.add(
        "Link",
        nodes + " home battery discharger",
        bus0=nodes + " home battery",
        bus1=nodes + " low voltage",
        carrier="home battery discharger",
        efficiency=costs.at["battery inverter", "efficiency"] ** 0.5,
        marginal_cost=costs.at["home battery storage", "marginal_cost"],
        p_nom_extendable=True,
        lifetime=costs.at["battery inverter", "lifetime"],
    )


def insert_gas_distribution_costs(
    n: pypsa.Network,
    costs: pd.DataFrame,
    options: dict,
) -> None:
    """
    Insert gas distribution grid costs into gas-consuming components.

    Adds distribution grid costs to decentralized gas boilers and micro-CHP units
    by increasing their capital costs. The additional cost is calculated as a factor
    of electricity distribution grid costs.

    Parameters
    ----------
    n : pypsa.Network
        The PyPSA network container object to be modified
    costs : pd.DataFrame
        Technology cost assumptions with technologies as index and cost parameters
        as columns, must include 'electricity distribution grid' with 'fixed' costs
    options : dict
        Configuration options containing at least:
        - gas_distribution_grid_cost_factor: float
          Factor to multiply electricity distribution grid costs by

    Returns
    -------
    None
        Modifies the network object in-place by updating capital costs of gas
        components

    Notes
    -----
    The function adds distribution grid costs to:
    - Decentralized gas boilers (excluding urban central heating)
    - Micro-CHP units

    The additional cost is calculated by multiplying the electricity distribution
    grid fixed cost by the gas distribution grid cost factor.
    """
    f_costs = options["gas_distribution_grid_cost_factor"]

    logger.info(
        f"Inserting gas distribution grid with investment cost factor of {f_costs}"
    )

    capital_cost = costs.at["electricity distribution grid", "capital_cost"] * f_costs

    # Add costs to decentralized gas boilers
    gas_b = n.links.index[
        n.links.carrier.str.contains("gas boiler")
        & (~n.links.carrier.str.contains("urban central"))
    ]
    n.links.loc[gas_b, "capital_cost"] += capital_cost

    # Add costs to micro CHPs
    mchp = n.links.index[n.links.carrier.str.contains("micro gas")]
    n.links.loc[mchp, "capital_cost"] += capital_cost


def add_electricity_grid_connection(n, costs):
    carriers = ["onwind", "solar", "solar-hsat"]

    gens = n.generators.index[n.generators.carrier.isin(carriers)]

    n.generators.loc[gens, "capital_cost"] += costs.at[
        "electricity grid connection", "capital_cost"
    ]


def add_h2_production_tyndp(n, nodes, buses_h2_z1, costs, options={}):
    """
    Add TYNDP electrolyzers for Z1 and Z2, and optionally add SMR, SMR CC and ATR.

    Parameters
    ----------
    n : pypsa.Network
        The PyPSA network container object
    nodes : pd.Index
        Pandas Index of electricity node locations/nodes
    buses_h2_z1 : SimpleNamespace
        Namespace object with spatial nodes of H2 Z1 buses
    costs : pd.DataFrame
        Technology cost assumptions
    options : dict, optional
        Dictionary of configuration options. Defaults to empty dict if not provided.
        Key options include:
        - SMR_cc : bool
        - SMR : bool
        - cc_fraction : float
        - ATR : bool
        - methanol : bool

    Returns
    -------
    None
        The function modifies the network object in-place by adding components.
    """

    logger.info("Adding Z1 and Z2 dummy electrolysers.")
    n.add(
        "Link",
        (nodes.index + " H2 Z1 Electrolysis").append(
            nodes.index + " H2 Z2 Electrolysis"
        ),
        bus0=np.tile(nodes.index, 2),
        bus1=np.append(
            nodes.country.values + " H2 Z1", (nodes.country.values + " H2 Z2")
        ),
        p_nom_extendable=True,
        carrier="H2 Electrolysis",
        efficiency=costs.at["electrolysis", "efficiency"],
        capital_cost=costs.at["electrolysis", "capital_cost"],
        lifetime=costs.at["electrolysis", "lifetime"],
    )

    if options["SMR_cc"]:
        logger.info("Adding Z1 dummy SMR CC.")
        # TODO: this does currently only work for no gas spatial
        n.add(
            "Link",
            buses_h2_z1 + " SMR CC",
            bus0=spatial.gas.nodes,
            bus1=buses_h2_z1,
            bus2="co2 atmosphere",
            bus3=spatial.co2.nodes,
            p_nom_extendable=True,
            carrier="SMR CC",
            efficiency=costs.at["SMR CC", "efficiency"],
            efficiency2=costs.at["gas", "CO2 intensity"] * (1 - options["cc_fraction"]),
            efficiency3=costs.at["gas", "CO2 intensity"] * options["cc_fraction"],
            capital_cost=costs.at["SMR CC", "capital_cost"],
            lifetime=costs.at["SMR CC", "lifetime"],
        )

    if options["SMR"]:
        logger.info("Adding Z1 dummy SMR.")
        # TODO: this does currently only work for no gas spatial
        n.add(
            "Link",
            buses_h2_z1 + " SMR",
            bus0=spatial.gas.nodes,
            bus1=buses_h2_z1,
            bus2="co2 atmosphere",
            p_nom_extendable=True,
            carrier="SMR",
            efficiency=costs.at["SMR", "efficiency"],
            efficiency2=costs.at["gas", "CO2 intensity"],
            capital_cost=costs.at["SMR", "capital_cost"],
            lifetime=costs.at["SMR", "lifetime"],
        )

    # TODO: add good technology assumptions for Methanol ATR (ATRM) to technology data
    if options["ATR"] and any(
        v if isinstance(v, bool) else any(v.values())
        for v in options["methanol"].values()
    ):
        logger.info("Adding Z1 dummy ATR.")
        add_carrier_buses(
            n=n, carrier="methanol", costs=costs, spatial=spatial, options=options
        )
        # TODO: this does currently only work for no methanol spatial
        n.add(
            "Link",
            buses_h2_z1 + " ATR",
            bus0=spatial.methanol.nodes,
            bus1=buses_h2_z1,
            bus2="co2 atmosphere",
            p_nom_extendable=True,
            carrier="ATR",
            efficiency=0.842,
            # Hos et al (2024), p.1129 https://www.sciencedirect.com/science/article/pii/S0360319923045123#bib37
            efficiency2=costs.at["methanolisation", "carbondioxide-input"],
            capital_cost=1047353.20,  # TODO: review cost assumptions for ATR
            # based on Figure 3 https://www.icf.com/insights/energy/comparing-costs-of-industrial-hydrogen-technologies#:~:text=The%20SMR%20and%20ATR%20based%20hydrogen%20plant%20production%20costs%20are,this%20case%2C%20resulting%20in%20a
            lifetime=costs.at["SMR", "lifetime"],  # assume same as SMR lifetime for now
        )


def add_h2_dres_tyndp(n, spatial, buses_h2_z2, costs):
    """
    Adds TYNDP Z2 DRES electricity buses and electrolyzers.

    Parameters
    ----------
    n : pypsa.Network
        The PyPSA network container object
    spatial : object
        Namespace object with spatial nodes for different carriers such as `h2_tyndp`
    buses_h2_z2 : SimpleNamespace
        Namespace object with spatial nodes of H2 Z2 buses
    costs : pd.DataFrame
        Technology cost assumptions

    Returns
    -------
    None
        The function modifies the network object in-place by adding components.
    """

    logger.info("Adding Z2 dummy DRES electricity buses and electrolyzers.")
    n.add(
        "Bus",
        buses_h2_z2 + " DRES",
        location=buses_h2_z2,
        country=spatial.h2_tyndp.df.loc[buses_h2_z2].country.values,
        v_nom=380.0,
        carrier="AC_DRES",
        unit="MWh_el",
        substation_off=1.0,
        substation_lv=1.0,
    )
    n.add(
        "Link",
        buses_h2_z2 + " DRES Electrolysis",
        bus0=buses_h2_z2 + " DRES",
        bus1=buses_h2_z2,
        p_nom_extendable=True,
        carrier="H2 Electrolysis",
        efficiency=costs.at["electrolysis", "efficiency"],
        capital_cost=costs.at["electrolysis", "capital_cost"],
        lifetime=costs.at["electrolysis", "lifetime"],
    )


def add_h2_reconversion_tyndp(n, spatial, nodes, buses_h2_z2, costs, options=None):
    """
    Adds TYNDP H2 reconversion with options for Fuel cells, H2 turbines and methanation.

    Parameters
    ----------
    n : pypsa.Network
        The PyPSA network container object
    spatial : object
        Namespace object with spatial nodes for different carriers such as `h2_tyndp`
    nodes : pd.Index
        Pandas Index of electricity node locations/nodes
    buses_h2_z2 : SimpleNamespace
        Namespace object with spatial nodes of H2 Z2 buses
    costs : pd.DataFrame
        Technology cost assumptions
    options : dict, optional
        Dictionary of configuration options. Defaults to empty dict if not provided.
        Key options include:
        - methanation : bool
        - min_part_load_methanation : float
        - hydrogen_fuel_cell : bool
        - hydrogen_turbine : bool

    Returns
    -------
    None
        The function modifies the network object in-place by adding components.
    """

    if options["methanation"]:
        logger.info("Adding Z2 dummy methanation.")
        # TODO: this does currently only work for no gas spatial and no co2 spatial
        n.add(
            "Link",
            buses_h2_z2,
            suffix=" Sabatier",
            bus0=buses_h2_z2,
            bus1=spatial.gas.nodes,
            bus2=spatial.co2.nodes,
            p_nom_extendable=True,
            carrier="Sabatier",
            p_min_pu=options["min_part_load_methanation"],
            efficiency=costs.at["methanation", "efficiency"],
            efficiency2=-costs.at["methanation", "efficiency"]
            * costs.at["gas", "CO2 intensity"],
            capital_cost=costs.at["methanation", "capital_cost"]
            * costs.at["methanation", "efficiency"],  # costs given per kW_gas
            lifetime=costs.at["methanation", "lifetime"],
        )

    if options["hydrogen_fuel_cell"]:
        logger.info("Adding Z2 dummy hydrogen fuel cell for re-electrification.")
        n.add(
            "Link",
            nodes.index + " H2 Z2 Fuel Cell",
            bus0=nodes.country.values + " H2 Z2",
            bus1=nodes.index,
            p_nom_extendable=True,
            carrier="H2 Fuel Cell",
            efficiency=costs.at["fuel cell", "efficiency"],
            capital_cost=costs.at["fuel cell", "capital_cost"]
            * costs.at["fuel cell", "efficiency"],  # NB: fixed cost is per MWel
            lifetime=costs.at["fuel cell", "lifetime"],
        )

    if options["hydrogen_turbine"]:
        logger.info(
            "Adding Z2 dummy hydrogen turbine for re-electrification. Assuming CCGT technology costs."
        )
        n.add(
            "Link",
            nodes.index + " H2 Z2 turbine",
            bus0=nodes.country.values + " H2 Z2",
            bus1=nodes.index,
            p_nom_extendable=True,
            carrier="H2 turbine",
            efficiency=costs.at["CCGT", "efficiency"],
            capital_cost=costs.at["CCGT", "capital_cost"]
            * costs.at["CCGT", "efficiency"],  # NB: fixed cost is per MWel
            marginal_cost=costs.at["CCGT", "VOM"],
            lifetime=costs.at["CCGT", "lifetime"],
        )


def add_h2_grid_tyndp(n, nodes, h2_pipes_file, interzonal_file, costs):
    """
    Adds TYNDP hydrogen pipelines and interzonal (Z1 <-> Z2) connections.

    Parameters
    ----------
    n : pypsa.Network
        The PyPSA network container object
    nodes : pd.Index
        Pandas Index of electricity node locations/nodes
    h2_pipes_file : str
        Path to CSV file containing prepped H2 reference grid data
    interzonal_file : str
        Path to CSV file containing prepped H2 interzonal connection data
    costs : pd.DataFrame
        Technology cost assumptions

    Returns
    -------
    None
        The function modifies the network object in-place by adding components.
    """

    h2_pipes = create_h2_topology_tyndp(n=n, fn_h2_network=h2_pipes_file)
    interzonal = pd.read_csv(interzonal_file, index_col=0)

    logger.info("Adding TYNDP H2 reference grid pipelines.")
    n.add(
        "Link",
        h2_pipes.index,
        bus0=h2_pipes.bus0,
        bus1=h2_pipes.bus1,
        p_nom_extendable=False,
        p_nom=h2_pipes.p_nom,
        length=h2_pipes.length,
        bidirectional=False,
        capital_cost=costs.at["H2 (g) pipeline", "capital_cost"]
        * h2_pipes.length.values,
        carrier="H2 pipeline",
        lifetime=costs.at["H2 (g) pipeline", "lifetime"],
    )

    # for NT scenario there are no interzonal connections as only one H2 zone is modelled
    if interzonal.empty:
        return

    interzonal = interzonal.assign(
        bus0=interzonal.bus0.str.split("H2").str.join(" H2 "),
        bus1=interzonal.bus1.str.split("H2").str.join(" H2 "),
    )
    interzonal = interzonal.loc[
        interzonal.bus0.str.startswith(tuple(nodes.country.values))
    ]
    n.add(
        "Link",
        interzonal.index,
        bus0=interzonal.bus0,
        bus1=interzonal.bus1,
        p_nom_extendable=False,
        p_nom=interzonal.p_nom,
        carrier="H2 pipeline",
        lifetime=costs.at["H2 (g) pipeline", "lifetime"],
    )


def add_h2_storage_tyndp(
    n, cavern_types, h2_cavern_file, buses_h2_z1, costs, options={}
):
    """
    Adds TYNDP Z1 H2 tank storages and Z2 H2 cavern storages with default assumptions.

    Parameters
    ----------
    n : pypsa.Network
        The PyPSA network container object
    cavern_types : list
        List of underground storage types to consider
    h2_caverns_file : str
        Path to CSV containing hydrogen cavern storage potentials
    buses_h2_z1 : SimpleNamespace
        Namespace object with spatial nodes of H2 Z1 buses
    costs : pd.DataFrame
        Technology cost assumptions
    options : dict, optional
       Dictionary of configuration options. Defaults to empty dict if not provided.
       - hydrogen_underground_storage : bool

    Returns
    -------
    None
        The function modifies the network object in-place by adding components.
    """

    h2_caverns = pd.read_csv(h2_cavern_file, index_col=0)

    # add underground hydrogen cavern storage to all H2 Z2 nodes
    if (
        not h2_caverns.empty
        and options["hydrogen_underground_storage"]
        and set(cavern_types).intersection(h2_caverns.columns)
    ):
        h2_caverns = h2_caverns[cavern_types].sum(axis=1)

        # only use sites with at least 2 TWh potential
        h2_caverns = h2_caverns[h2_caverns > 2]

        # convert TWh to MWh
        h2_caverns = h2_caverns * 1e6

        # clip at 1000 TWh for one location
        h2_caverns.clip(upper=1e9, inplace=True)

        # group on country level
        h2_caverns = (
            h2_caverns.to_frame()
            .assign(country=h2_caverns.index.map(n.buses.country).values)
            .groupby("country")
            .sum()
            .loc[:, 0]
        )

        logger.info("Adding dummy TYNDP H2 underground storage for H2 Z2")

        n.add(
            "Store",
            h2_caverns.index + " H2 Z2 Cavern Store",
            bus=h2_caverns.index + " H2 Z2",
            e_nom_extendable=True,
            e_nom_max=h2_caverns.values,
            e_cyclic=True,
            carrier="H2 Store",
            capital_cost=costs.at["hydrogen storage underground", "capital_cost"],
            lifetime=costs.at["hydrogen storage underground", "lifetime"],
        )

    # add overground hydrogen tank storage to all H2 Z1 nodes
    tech = "hydrogen storage tank type 1 including compressor"

    logger.info("Adding dummy TYNDP H2 tank storage for H2 Z1")

    n.add(
        "Store",
        buses_h2_z1 + " Tank Store",
        bus=buses_h2_z1,
        e_nom_extendable=True,
        e_cyclic=True,
        carrier="H2 Store",
        capital_cost=costs.at[tech, "capital_cost"],
        lifetime=costs.at[tech, "lifetime"],
    )


def add_h2_topology_tyndp(
    n,
    pop_layout,
    spatial,
    h2_cavern_file,
    h2_pipes_file,
    interzonal_file,
    cavern_types,
    costs,
    options,
):
    """
    Add TYNDP H2 topology to the network.
    This adds new single country H2 buses (Z1 + Z2 nodes) and pipeline connections
    between the different countries as well as interzonal connections within a country.

    Additionally added:
        * H2 production (Z1: Electrolysis, SMR (optional), SMR CC (optional), ATR; Z2: Electrolysis)
        * H2 DRES electricity nodes and Electrolysis to H2 Z2
        * H2 reconversion (Fuel cells (optional), H2 turbines (optional), methanation (optional))
        * H2 grid (H2 reference grid and interzonal (Z1 <-> Z2) capacities)
        * H2 storage (Z1: H2 tanks; Z2: Salt caverns)

    Parameters
    ----------
    n : pypsa.Network
        The PyPSA network container object
    pop_layout : pd.DataFrame
        Population layout with index of locations/nodes
    spatial : object
        Namespace object with spatial nodes for different carriers such as `h2_tyndp`
    h2_cavern_file : str
        Path to CSV file containing hydrogen cavern storage potentials
    h2_pipes_file : str
        Path to CSV file containing prepped H2 reference grid data
    interzonal_file : str
        Path to CSV file containing prepped H2 interzonal connection data
    cavern_types : list
        List of underground storage types to consider
    costs : pd.DataFrame
        Technology cost assumptions
    options : dict, optional
       Dictionary of configuration options. Defaults to empty dict if not provided.


    Returns
    -------
    None
        The function modifies the network object in-place by adding components.
    """

    logger.info(
        "Adding TYNDP hydrogen topology and techs: carrier, Z1 and Z2 buses, production, reconversion (optional), grid, storage."
    )

    # add H2 as carrier
    n.add("Carrier", "H2")

    # filter for electricity nodes and H2 Z1 and Z2 buses
    nodes = n.buses.loc[pop_layout.index, :].query(
        "country in @spatial.h2_tyndp.country"
    )
    buses_h2_z2 = spatial.h2_tyndp.nodes[
        ~spatial.h2_tyndp.nodes.str.contains("IB")
        & spatial.h2_tyndp.nodes.str.contains("Z2")
    ]
    buses_h2_z1 = spatial.h2_tyndp.nodes[
        ~spatial.h2_tyndp.nodes.str.contains("IB")
        & spatial.h2_tyndp.nodes.str.contains("Z1")
    ]

    # add H2 Z1 and Z2 buses
    logger.info("Adding Z1 and Z2 H2 nodes.")

    n.add(
        "Bus",
        spatial.h2_tyndp.nodes,
        x=spatial.h2_tyndp.x,
        y=spatial.h2_tyndp.y,
        location=spatial.h2_tyndp.locations,
        country=spatial.h2_tyndp.country,
        carrier="H2",
        unit="MWh_LHV",
    )

    # add H2 production (Z1: Electrolysis, SMR (optional), SMR CC (optional), ATR; Z2: Electrolysis)
    add_h2_production_tyndp(
        n=n, nodes=nodes, buses_h2_z1=buses_h2_z1, costs=costs, options=options
    )

    # add H2 DRES electricity nodes and Electrolysis to H2 Z2
    add_h2_dres_tyndp(n=n, spatial=spatial, buses_h2_z2=buses_h2_z2, costs=costs)

    # add H2 reconversion (Fuel cells (optional), H2 turbines (optional), methanation (optional))
    add_h2_reconversion_tyndp(
        n=n,
        spatial=spatial,
        nodes=nodes,
        buses_h2_z2=buses_h2_z2,
        costs=costs,
        options=options,
    )

    # add H2 grid (H2 reference grid and interzonal (Z1 <-> Z2) capacities)
    add_h2_grid_tyndp(
        n=n,
        nodes=nodes,
        h2_pipes_file=h2_pipes_file,
        interzonal_file=interzonal_file,
        costs=costs,
    )

    # add H2 storage (Z1: H2 tanks; Z2: Salt caverns)
    add_h2_storage_tyndp(
        n=n,
        cavern_types=cavern_types,
        h2_cavern_file=h2_cavern_file,
        buses_h2_z1=buses_h2_z1,
        costs=costs,
        options=options,
    )


def add_h2_production(n, nodes, options, spatial, costs):
    """
    Adds base H2 production technologies.

    Parameters
    ----------
    n : pypsa.Network
        The PyPSA network container object
    nodes : pd.Index
        Pandas Index of locations/nodes
    options : dict, optional
        Dictionary of configuration options. Defaults to empty dict if not provided.
        Key options include:
        - SMR_cc : bool
        - SMR : bool
        - cc_fraction : float
    spatial : object, optional
        Object containing spatial information about nodes and their locations
    costs : pd.DataFrame
        Technology cost assumptions

    Returns
    -------
    None
        The function modifies the network object in-place by adding components.
    """

    # add H2 production technologies
    n.add(
        "Link",
        nodes + " H2 Electrolysis",
        bus1=nodes + " H2",
        bus0=nodes,
        p_nom_extendable=True,
        carrier="H2 Electrolysis",
        efficiency=costs.at["electrolysis", "efficiency"],
        capital_cost=costs.at["electrolysis", "capital_cost"],
        lifetime=costs.at["electrolysis", "lifetime"],
    )

    if options["SMR_cc"]:
        logger.info("Adding SMR CC.")
        n.add(
            "Link",
            spatial.nodes,
            suffix=" SMR CC",
            bus0=spatial.gas.nodes,
            bus1=nodes + " H2",
            bus2="co2 atmosphere",
            bus3=spatial.co2.nodes,
            p_nom_extendable=True,
            carrier="SMR CC",
            efficiency=costs.at["SMR CC", "efficiency"],
            efficiency2=costs.at["gas", "CO2 intensity"] * (1 - options["cc_fraction"]),
            efficiency3=costs.at["gas", "CO2 intensity"] * options["cc_fraction"],
            capital_cost=costs.at["SMR CC", "capital_cost"],
            lifetime=costs.at["SMR CC", "lifetime"],
        )

    if options["SMR"]:
        logger.info("Adding SMR.")
        n.add(
            "Link",
            nodes + " SMR",
            bus0=spatial.gas.nodes,
            bus1=nodes + " H2",
            bus2="co2 atmosphere",
            p_nom_extendable=True,
            carrier="SMR",
            efficiency=costs.at["SMR", "efficiency"],
            efficiency2=costs.at["gas", "CO2 intensity"],
            capital_cost=costs.at["SMR", "capital_cost"],
            lifetime=costs.at["SMR", "lifetime"],
        )


def add_h2_reconversion(n, nodes, options, spatial, costs):
    """
    Adds base H2 reconversion technologies (optional).

    Parameters
    ----------
    n : pypsa.Network
        The PyPSA network container object
    nodes : pd.Index
        Pandas Index of locations/nodes
    options : dict, optional
        Dictionary of configuration options. Defaults to empty dict if not provided.
        Key options include:
        - hydrogen_fuel_cell : bool
        - hydrogen_turbine : bool
        - methanation : bool
    spatial : object, optional
        Object containing spatial information about nodes and their locations
    costs : pd.DataFrame
        Technology cost assumptions

    Returns
    -------
    None
        The function modifies the network object in-place by adding H2 components.
    """

    if options["methanation"]:
        logger.info("Adding Sabatier methanation.")
        n.add(
            "Link",
            spatial.nodes,
            suffix=" Sabatier",
            bus0=nodes + " H2",
            bus1=spatial.gas.nodes,
            bus2=spatial.co2.nodes,
            p_nom_extendable=True,
            carrier="Sabatier",
            p_min_pu=options["min_part_load_methanation"],
            efficiency=costs.at["methanation", "efficiency"],
            efficiency2=-costs.at["methanation", "efficiency"]
            * costs.at["gas", "CO2 intensity"],
            capital_cost=costs.at["methanation", "capital_cost"]
            * costs.at["methanation", "efficiency"],  # costs given per kW_gas
            lifetime=costs.at["methanation", "lifetime"],
        )

    if options["hydrogen_fuel_cell"]:
        logger.info("Adding hydrogen fuel cell for re-electrification.")
        n.add(
            "Link",
            nodes + " H2 Fuel Cell",
            bus0=nodes + " H2",
            bus1=nodes,
            p_nom_extendable=True,
            carrier="H2 Fuel Cell",
            efficiency=costs.at["fuel cell", "efficiency"],
            capital_cost=costs.at["fuel cell", "capital_cost"]
            * costs.at["fuel cell", "efficiency"],  # NB: fixed cost is per MWel
            lifetime=costs.at["fuel cell", "lifetime"],
        )

    if options["hydrogen_turbine"]:
        logger.info(
            "Adding hydrogen turbine for re-electrification. Assuming OCGT technology costs."
        )
        # TODO: perhaps replace with hydrogen-specific technology assumptions.
        n.add(
            "Link",
            nodes + " H2 turbine",
            bus0=nodes + " H2",
            bus1=nodes,
            p_nom_extendable=True,
            carrier="H2 turbine",
            efficiency=costs.at["OCGT", "efficiency"],
            capital_cost=costs.at["OCGT", "capital_cost"]
            * costs.at["OCGT", "efficiency"],  # NB: fixed cost is per MWel
            marginal_cost=costs.at["OCGT", "VOM"],
            lifetime=costs.at["OCGT", "lifetime"],
        )


def add_h2_storage(n, nodes, options, cavern_types, h2_cavern_file, costs):
    """
    Adds H2 storage as underground cavern storage (optional) and H2 steel tanks.

    Parameters
    ----------
    n : pypsa.Network
        The PyPSA network container object
    nodes : pd.Index
        Pandas Index of locations/nodes
    options : dict, optional
        Dictionary of configuration options. Defaults to empty dict if not provided.
        Key options include:
        - hydrogen_underground_storage : bool
    cavern_types : list
        List of underground storage types to consider
    h2_cavern_file : str
        Path to CSV file containing hydrogen cavern storage potentials
    costs : pd.DataFrame
        Technology cost assumptions

    Returns
    -------
    None
        The function modifies the network object in-place by adding H2 components.
    """

    logger.info("Adding hydrogen storage.")

    h2_caverns = pd.read_csv(h2_cavern_file, index_col=0)

    if (
        not h2_caverns.empty
        and options["hydrogen_underground_storage"]
        and set(cavern_types).intersection(h2_caverns.columns)
    ):
        h2_caverns = h2_caverns[cavern_types].sum(axis=1)

        # only use sites with at least 2 TWh potential
        h2_caverns = h2_caverns[h2_caverns > 2]

        # convert TWh to MWh
        h2_caverns = h2_caverns * 1e6

        # clip at 1000 TWh for one location
        h2_caverns.clip(upper=1e9, inplace=True)

        logger.info("Add hydrogen underground storage")

        h2_capital_cost = costs.at["hydrogen storage underground", "capital_cost"]

        n.add(
            "Store",
            h2_caverns.index + " H2 Store",
            bus=h2_caverns.index + " H2",
            e_nom_extendable=True,
            e_nom_max=h2_caverns.values,
            e_cyclic=True,
            carrier="H2 Store",
            capital_cost=h2_capital_cost,
            lifetime=costs.at["hydrogen storage underground", "lifetime"],
        )

    # hydrogen stored overground (where not already underground)
    tech = "hydrogen storage tank type 1 including compressor"
    nodes_overground = h2_caverns.index.symmetric_difference(nodes)

    n.add(
        "Store",
        nodes_overground + " H2 Store",
        bus=nodes_overground + " H2",
        e_nom_extendable=True,
        e_cyclic=True,
        carrier="H2 Store",
        capital_cost=costs.at[tech, "capital_cost"],
        lifetime=costs.at[tech, "lifetime"],
    )


def add_gas_network(n, gas_pipes, options, costs, gas_input_nodes):
    """
    Adds natural gas infrastructure, incl. LNG terminals, production, storage and entry-points.

    Parameters
    ----------
    n : pypsa.Network
        The PyPSA network container object
    gas_pipes : pd.DataFrame
        Dataframe containing gas network data
    options : dict, optional
        Dictionary of configuration options. Defaults to empty dict if not provided.
        Key options include:
        - H2_retrofit : bool
        - gas_network_connectivity_upgrade : int
    costs : pd.DataFrame
        Technology cost assumptions
    gas_input_nodes : pd.DataFrame, optional
       DataFrame containing gas input node information (LNG, pipeline, etc.)

    Returns
    -------
    None
        The function modifies the network object in-place by adding gas grid components.
    """

    logger.info(
        "Adding natural gas infrastructure, incl. LNG terminals, production, storage and entry-points."
    )

    if options["H2_retrofit"]:
        gas_pipes["p_nom_max"] = gas_pipes.p_nom
        gas_pipes["p_nom_min"] = 0.0
        # 0.1 EUR/MWkm/a to prefer decommissioning to address degeneracy
        gas_pipes["capital_cost"] = 0.1 * gas_pipes.length
        gas_pipes["p_nom_extendable"] = True
    else:
        gas_pipes["p_nom_max"] = np.inf
        gas_pipes["p_nom_min"] = gas_pipes.p_nom
        gas_pipes["capital_cost"] = (
            gas_pipes.length * costs.at["CH4 (g) pipeline", "capital_cost"]
        )
        gas_pipes["p_nom_extendable"] = False

    n.add(
        "Link",
        gas_pipes.index,
        bus0=gas_pipes.bus0 + " gas",
        bus1=gas_pipes.bus1 + " gas",
        p_min_pu=gas_pipes.p_min_pu,
        p_nom=gas_pipes.p_nom,
        p_nom_extendable=gas_pipes.p_nom_extendable,
        p_nom_max=gas_pipes.p_nom_max,
        p_nom_min=gas_pipes.p_nom_min,
        length=gas_pipes.length,
        capital_cost=gas_pipes.capital_cost,
        tags=gas_pipes.name,
        carrier="gas pipeline",
        lifetime=np.inf,
    )

    # remove fossil generators where there is neither
    # production, LNG terminal, nor entry-point beyond system scope

    unique = gas_input_nodes.index.unique()
    gas_i = n.generators.carrier == "gas"
    internal_i = ~n.generators.bus.map(n.buses.location).isin(unique)

    remove_i = n.generators[gas_i & internal_i].index
    n.generators.drop(remove_i, inplace=True)

    input_types = ["lng", "pipeline", "production"]
    p_nom = gas_input_nodes[input_types].sum(axis=1).rename(lambda x: x + " gas")
    n.generators.loc[gas_i, "p_nom_extendable"] = False
    n.generators.loc[gas_i, "p_nom"] = p_nom

    # add existing gas storage capacity
    gas_i = n.stores.carrier == "gas"
    e_nom = (
        gas_input_nodes["storage"]
        .rename(lambda x: x + " gas Store")
        .reindex(n.stores.index)
        .fillna(0.0)
        * 1e3
    )  # MWh_LHV
    e_nom.clip(
        upper=e_nom.quantile(0.98), inplace=True
    )  # limit extremely large storage
    n.stores.loc[gas_i, "e_nom_min"] = e_nom

    # add candidates for new gas pipelines to achieve full connectivity

    G = nx.Graph()

    gas_buses = n.buses.loc[n.buses.carrier == "gas", "location"]
    G.add_nodes_from(np.unique(gas_buses.values))

    sel = gas_pipes.p_nom > 1500
    attrs = ["bus0", "bus1", "length"]
    G.add_weighted_edges_from(gas_pipes.loc[sel, attrs].values)

    # find all complement edges
    complement_edges = pd.DataFrame(complement(G).edges, columns=["bus0", "bus1"])

    # check if network is already fully connected and only add new pipelines if not
    if len(complement_edges) > 0:
        complement_edges["length"] = complement_edges.apply(
            haversine, axis=1, args=(n,)
        )

        # apply k_edge_augmentation weighted by length of complement edges
        k_edge = options["gas_network_connectivity_upgrade"]
        if augmentation := list(
            k_edge_augmentation(G, k_edge, avail=complement_edges.values)
        ):
            new_gas_pipes = pd.DataFrame(augmentation, columns=["bus0", "bus1"])
            new_gas_pipes["length"] = new_gas_pipes.apply(haversine, axis=1, args=(n,))

            new_gas_pipes.index = new_gas_pipes.apply(
                lambda x: f"gas pipeline new {x.bus0} <-> {x.bus1}", axis=1
            )

            n.add(
                "Link",
                new_gas_pipes.index,
                bus0=new_gas_pipes.bus0 + " gas",
                bus1=new_gas_pipes.bus1 + " gas",
                p_min_pu=-1,  # new gas pipes are bidirectional
                p_nom_extendable=True,
                length=new_gas_pipes.length,
                capital_cost=new_gas_pipes.length
                * costs.at["CH4 (g) pipeline", "capital_cost"],
                carrier="gas pipeline new",
                lifetime=costs.at["CH4 (g) pipeline", "lifetime"],
            )


def add_h2_pipeline_retrofit(n, gas_pipes, options, costs):
    """
    Adds retrofitting options of existing CH4 pipes to H2 pipes.

    Parameters
    ----------
    n : pypsa.Network
        The PyPSA network container object
    gas_pipes : pd.DataFrame
        Dataframe containing gas network data
    options : dict, optional
        Dictionary of configuration options. Defaults to empty dict if not provided.
        Key options include:
        - H2_retrofit_capacity_per_CH4 : float
    costs : pd.DataFrame
        Technology cost assumptions

    Returns
    -------
    None
        The function modifies the network object in-place by adding H2 retrofitting components.
    """

    logger.info("Adding retrofitting options of existing CH4 pipes to H2 pipes.")

    fr = "gas pipeline"
    to = "H2 pipeline retrofitted"
    h2_pipes = gas_pipes.rename(index=lambda x: x.replace(fr, to))

    n.add(
        "Link",
        h2_pipes.index,
        bus0=h2_pipes.bus0 + " H2",
        bus1=h2_pipes.bus1 + " H2",
        p_min_pu=-1.0,  # allow that all H2 retrofit pipelines can be used in both directions
        p_nom_max=h2_pipes.p_nom * options["H2_retrofit_capacity_per_CH4"],
        p_nom_extendable=True,
        length=h2_pipes.length,
        capital_cost=costs.at["H2 (g) pipeline repurposed", "capital_cost"]
        * h2_pipes.length,
        tags=h2_pipes.name,
        carrier="H2 pipeline retrofitted",
        lifetime=costs.at["H2 (g) pipeline repurposed", "lifetime"],
    )


def add_h2_pipeline_new(n, costs):
    """
    Adds options for new H2 pipelines.

    Parameters
    ----------
    n : pypsa.Network
        The PyPSA network container object
    costs : pd.DataFrame
        Technology cost assumptions

    Returns
    -------
    None
        The function modifies the network object in-place by adding new H2 pipeline components.
    """

    logger.info("Add options for new hydrogen pipelines.")

    h2_pipes = create_network_topology(
        n, "H2 pipeline ", carriers=["DC", "gas pipeline"]
    )

    # TODO Add efficiency losses
    n.add(
        "Link",
        h2_pipes.index,
        bus0=h2_pipes.bus0.values + " H2",
        bus1=h2_pipes.bus1.values + " H2",
        p_min_pu=-1,
        p_nom_extendable=True,
        length=h2_pipes.length.values,
        capital_cost=costs.at["H2 (g) pipeline", "capital_cost"]
        * h2_pipes.length.values,
        carrier="H2 pipeline",
        lifetime=costs.at["H2 (g) pipeline", "lifetime"],
    )


def add_battery_stores(n, nodes, costs):
    """
    Adds battery stores with charger and discharger.

    Parameters
    ----------
    n : pypsa.Network
        The PyPSA network container object
    nodes : pd.Index
        Pandas Index of locations/nodes
    costs : pd.DataFrame
        Technology cost assumptions

    Returns
    -------
    None
        The function modifies the network object in-place by adding battery store components.
    """

    n.add("Carrier", "battery")

    n.add("Bus", nodes + " battery", location=nodes, carrier="battery", unit="MWh_el")

    n.add(
        "Store",
        nodes + " battery",
        bus=nodes + " battery",
        e_cyclic=True,
        e_nom_extendable=True,
        carrier="battery",
        capital_cost=costs.at["battery storage", "capital_cost"],
        lifetime=costs.at["battery storage", "lifetime"],
    )

    n.add(
        "Link",
        nodes + " battery charger",
        bus0=nodes,
        bus1=nodes + " battery",
        carrier="battery charger",
        efficiency=costs.at["battery inverter", "efficiency"] ** 0.5,
        capital_cost=costs.at["battery inverter", "capital_cost"],
        p_nom_extendable=True,
        lifetime=costs.at["battery inverter", "lifetime"],
    )

    n.add(
        "Link",
        nodes + " battery discharger",
        bus0=nodes + " battery",
        bus1=nodes,
        carrier="battery discharger",
        efficiency=costs.at["battery inverter", "efficiency"] ** 0.5,
        p_nom_extendable=True,
        lifetime=costs.at["battery inverter", "lifetime"],
    )


def add_gas_and_h2_infrastructure(
    n,
    costs,
    pop_layout,
    h2_cavern_file,
    h2_pipes_file,
    interzonal_file,
    cavern_types,
    clustered_gas_network_file,
    gas_input_nodes,
    spatial,
    options,
):
    """
    Add storage and grid infrastructure to the network for gas and hydrogen.

    Parameters
    ----------
    n : pypsa.Network
        The PyPSA network container object
    costs : pd.DataFrame
        Cost assumptions for different technologies. Must include gas and hydrogen assumptions.
    pop_layout : pd.DataFrame
        Population layout with index of locations/nodes
    h2_cavern_file : str
        Path to CSV file containing hydrogen cavern storage potentials
    h2_pipes_file : str
        Path to CSV file containing prepped H2 reference grid data
    interzonal_file : str
        Path to CSV file containing prepped H2 interzonal connection data
    cavern_types : list
        List of underground storage types to consider
    clustered_gas_network_file : str, optional
        Path to CSV file containing gas network data
    gas_input_nodes : pd.DataFrame, optional
        DataFrame containing gas input node information (LNG, pipeline, etc.)
    spatial : object, optional
        Object containing spatial information about nodes and their locations
    options : dict, optional
        Dictionary of configuration options. Defaults to empty dict if not provided.
        Key options include:
        - hydrogen_fuel_cell : bool
        - hydrogen_turbine : bool
        - hydrogen_underground_storage : bool
        - gas_network : bool
        - H2_retrofit : bool
        - H2_network : bool
        - SMR_cc : bool
        - SMR : bool
        - cc_fraction : float
        - methanation : bool

    Returns
    -------
    None
        The function modifies the network object in-place by adding various
        storage and grid components.

    Notes
    -----
    This function adds multiple types of storage and grid infrastructure, some of which needs to be enabled in options:
    - Hydrogen infrastructure (electrolysis, SMR (optional), fuel cells (optional), storage, pipelines (optional))
    - Gas network infrastructure (optional)
    """

    # Set defaults
    options = options or {}

    nodes = pop_layout.index

    if options["h2_topology_tyndp"]:
        add_h2_topology_tyndp(
            n=n,
            pop_layout=pop_layout,
            spatial=spatial,
            h2_cavern_file=h2_cavern_file,
            h2_pipes_file=h2_pipes_file,
            interzonal_file=interzonal_file,
            cavern_types=cavern_types,
            costs=costs,
            options=options,
        )
    else:
        # add base h2 technologies (carrier, production, reconversion, storage)
        logger.info(
            "Adding base H2 components and techs: carrier, production, reconversion (optional), storage."
        )

        # add H2 carrier and buses
        n.add("Carrier", "H2")
        n.add("Bus", nodes + " H2", location=nodes, carrier="H2", unit="MWh_LHV")

        # add production, reconversion (optional) and storage
        add_h2_production(
            n=n,
            nodes=nodes,
            options=options,
            spatial=spatial,
            costs=costs,
        )
        add_h2_reconversion(
            n=n,
            nodes=nodes,
            options=options,
            spatial=spatial,
            costs=costs,
        )
        add_h2_storage(
            n=n,
            nodes=nodes,
            options=options,
            cavern_types=cavern_types,
            h2_cavern_file=h2_cavern_file,
            costs=costs,
        )

    # add gas network, along with new and retrofitted H2 pipelines
    if options["gas_network"] or options["H2_retrofit"]:
        gas_pipes = pd.read_csv(clustered_gas_network_file, index_col=0)

        if options["gas_network"]:
            add_gas_network(
                n=n,
                gas_pipes=gas_pipes,
                options=options,
                costs=costs,
                gas_input_nodes=gas_input_nodes,
            )

        if options["H2_retrofit"] and not options["h2_topology_tyndp"]:
            add_h2_pipeline_retrofit(
                n=n,
                gas_pipes=gas_pipes,
                options=options,
                costs=costs,
            )

    if options["H2_network"] and not options["h2_topology_tyndp"]:
        add_h2_pipeline_new(n=n, costs=costs)


def add_offshore_generators_tyndp(
    n: pypsa.Network,
    pyear: int,
    offshore_generators_fn: str,
<<<<<<< HEAD
    profiles_pecd: pd.Series,
=======
    profiles: dict[str, str],
    pecd_carrier_mapping: pd.DataFrame,
>>>>>>> 45412867
    costs: pd.DataFrame,
    nyears: float = 1,
):
    """
    Add offshore generators to the network model.

    This function adds offshore generation capacity, various offshore wind
    turbines (AC and H2), to the offshore hub buses in the network.

    Existing capacities and potentials are adjusted for hydrogen-generating wind farms
    to account for efficiency.

    Parameters
    ----------
    n : pypsa.Network
        The network object to add offshore generators to.
    pyear : int
        Planning horizon used to filter which reference generator data to include.
    offshore_generators_fn : str
        Path to the file containing offshore generators configuration data.
<<<<<<< HEAD
    profiles_pecd : pd.Series
        Series mapping technology names (indexes) to PECD profile file paths (values).
=======
    profiles : dict[str, str]
        Dictionary mapping technology names to profile file paths
        e.g. {'offwind-dc': 'path/to/profile.nc'}
    pecd_carrier_mapping : pd.DataFrame
        DataFrame mapping technology names (index) to PECD profile names (pecd_carrier).
        e.g. {'offwind-dc-fb-oh': 'Offshore_Wind'}
>>>>>>> 45412867
    costs : pd.DataFrame
        Technology costs assumptions.
    nyears : float, default 1
        Number of years for which to scale the investment costs.

    Returns
    -------
    None
        Modifies the network object in-place by adding offshore generators.
    """
    logger.info("Adding offshore generators")

    offshore_generators = pd.read_csv(offshore_generators_fn).query("pyear==@pyear")

    # Assign locations and index
    offshore_generators.index = (
        offshore_generators.location + " 0 " + offshore_generators.carrier
    )

    # Adjust capacities and costs to account for efficiency
    h2_idx = offshore_generators.filter(like="h2", axis=0).index
    offshore_generators["efficiency"] = np.where(
        offshore_generators["carrier"].str.contains("h2"),
        costs.at["electrolysis", "efficiency"],
        1.0,
    )
    offshore_generators.loc[h2_idx, ["p_nom_min", "p_nom_max"]] *= costs.at[
        "electrolysis", "efficiency"
    ]
    offshore_generators.loc[h2_idx, ["capex", "opex"]] /= costs.at[
        "electrolysis", "efficiency"
    ]

    # Determine capital_cost
    annuity_factor = calculate_annuity(costs["lifetime"], costs["discount rate"])
    offshore_generators.loc[:, "capital_cost"] = (
        annuity_factor.get("electrolysis") * offshore_generators["capex"]
        + offshore_generators["opex"]
    ) * nyears

<<<<<<< HEAD
=======
    # Mapping from TYNDP offshore generators to PECD profiles
    offshore_generators["pecd_profile_name"] = offshore_generators["carrier"].map(
        pecd_carrier_mapping["pecd_carrier"]
    )

>>>>>>> 45412867
    # Load PECD profiles
    p_max_pu = []

    @functools.cache
    def read_profile(fn):
        with xr.open_dataset(fn) as ds:
            ds = ds.stack(bus_bin=["bus", "bin"])
            return ds["profile"].sel(year=pyear, time=n.snapshots).to_pandas()

    for key, fn in profiles_pecd.items():
        tech = key.removeprefix("profile_")

        if tech not in offshore_generators.carrier.unique():
            continue

        p_max_pu_i = read_profile(fn).copy()
        p_max_pu_i.columns = p_max_pu_i.columns.map(flatten) + f" {tech}"
        p_max_pu.append(p_max_pu_i)

    p_max_pu = pd.concat(p_max_pu, axis=1).reindex(offshore_generators.index, axis=1)

    # Add generators to the network
    n.add(
        "Generator",
        offshore_generators.index,
        bus=offshore_generators.bus,
        carrier=offshore_generators.carrier,
        p_nom=offshore_generators.p_nom_min,
        p_nom_min=offshore_generators.p_nom_min,
        p_nom_max=offshore_generators.p_nom_max,
        p_nom_extendable=offshore_generators.p_nom_extendable,
        capital_cost=offshore_generators.capital_cost,
        marginal_cost=costs.at["offwind", "marginal_cost"],
        efficiency_dc_to_b0=offshore_generators.efficiency,
        efficiency_dc_to_h2=costs.at["electrolysis", "efficiency"],
        p_max_pu=p_max_pu,
        lifetime=costs.at["offwind", "lifetime"],
    )


def add_offshore_electrolysers_tyndp(
    n: pypsa.Network,
    pyear: int,
    offshore_electrolysers_fn: str,
    costs: pd.DataFrame,
    nyears: float = 1,
):
    """
    Add offshore electrolysers to the network model.

    This function adds offshore electrolysis capacity to the offshore hub buses in the network.

    Parameters
    ----------
    n : pypsa.Network
        The network object to add offshore generators to.
    pyear : int
        Planning horizon used to filter which reference generator data to include.
    offshore_electrolysers_fn : str
        Path to the file containing offshore electrolysers configuration data.
    costs : pd.DataFrame
        Technology costs assumptions.
    nyears : float, default 1
        Number of years for which to scale the investment costs.

    Returns
    -------
    None
        Modifies the network object in-place by adding offshore generators.
    """
    logger.info("Adding offshore electrolysers")

    offshore_electrolysers = pd.read_csv(offshore_electrolysers_fn).query(
        "pyear==@pyear"
    )
    annuity_factor = calculate_annuity(costs["lifetime"], costs["discount rate"])
    offshore_electrolysers.index = (
        offshore_electrolysers.bus0 + " H2 Offshore Electrolysis"
    )

    offshore_electrolysers.loc[:, "capital_cost"] = (
        annuity_factor.get("electrolysis") * offshore_electrolysers["capex"]
        + offshore_electrolysers["opex"]
    ) * nyears

    n.add(
        "Link",
        offshore_electrolysers.index,
        bus0=offshore_electrolysers.bus0,
        bus1=offshore_electrolysers.bus1,
        p_nom_extendable=True,
        carrier="H2 Electrolysis",
        efficiency=costs.at["electrolysis", "efficiency"],
        capital_cost=offshore_electrolysers.capital_cost,
        lifetime=costs.at["electrolysis", "lifetime"],
    )


def add_offshore_grid_tyndp(
    n: pypsa.Network,
    pyear: int,
    offshore_grid_fn: str,
    costs: pd.DataFrame,
    nyears: float = 1,
):
    """
    Add offshore grid connections to the network model.

    This function reads offshore grid configuration data and adds both DC and H2 pipeline links to the network.

    Parameters
    ----------
    n : pypsa.Network
        The network object to add offshore grid connections to.
    pyear : int
        Planning horizon used to filter which reference grid data to include.
    offshore_grid_fn : str
        Path to the file containing offshore grid configuration data.
    costs : pd.DataFrame
        Technology costs assumptions.
    nyears : float, default 1
        Number of years for which to scale the investment costs.

    Returns
    -------
    None
        Modifies the network object in-place by adding offshore grid links.


    Notes
    -----
    The capital costs are calculated as:
    (annuity_factor * capex + opex) * nyears

    """
    logger.info("Adding offshore grid connections")

    offshore_grid = pd.read_csv(offshore_grid_fn).query("pyear==@pyear")
    annuity_factor = calculate_annuity(costs["lifetime"], costs["discount rate"])

    # Add DC grid connections
    offshore_grid_dc = offshore_grid.query("carrier=='DC_OH'").copy()
    offshore_grid_dc.index = offshore_grid_dc.apply(
        lambda x: f"{x.bus0}-{x.bus1}-Offshore DC", axis=1
    )
    offshore_grid_dc.loc[:, "capital_cost"] = (
        annuity_factor.get("HVDC submarine") * offshore_grid_dc["capex"]
        + offshore_grid_dc["opex"]
    ) * nyears

    n.add(
        "Link",
        offshore_grid_dc.index,
        bus0=offshore_grid_dc.bus0,
        bus1=offshore_grid_dc.bus1,
        p_nom_extendable=offshore_grid_dc.p_nom_extendable,
        p_nom=offshore_grid_dc.p_nom_min,
        p_nom_min=offshore_grid_dc.p_nom_min,
        p_nom_max=offshore_grid_dc.p_nom_max,
        p_min_pu=offshore_grid_dc.p_min_pu,
        p_max_pu=offshore_grid_dc.p_max_pu,
        capital_cost=offshore_grid_dc.capital_cost,
        carrier=offshore_grid_dc.carrier,
        lifetime=costs.at["HVDC submarine", "lifetime"],
    )

    # Add H2 pipeline connections
    offshore_grid_h2 = offshore_grid.query("carrier=='H2 pipeline OH'").copy()
    offshore_grid_h2.index = offshore_grid_h2.apply(
        make_index, axis=1, prefix="Offshore H2 pipeline"
    )
    offshore_grid_h2.loc[:, "capital_cost"] = (
        annuity_factor.get("H2 (g) submarine pipeline") * offshore_grid_h2["capex"]
        + offshore_grid_h2["opex"]
    ) * nyears

    n.add(
        "Link",
        offshore_grid_h2.index,
        bus0=offshore_grid_h2.bus0,
        bus1=offshore_grid_h2.bus1,
        p_nom_extendable=offshore_grid_h2.p_nom_extendable,
        p_nom=offshore_grid_h2.p_nom_min,
        p_nom_min=offshore_grid_h2.p_nom_min,
        p_nom_max=offshore_grid_h2.p_nom_max,
        p_min_pu=offshore_grid_h2.p_min_pu,
        p_max_pu=offshore_grid_h2.p_max_pu,
        capital_cost=offshore_grid_h2.capital_cost,
        carrier=offshore_grid_h2.carrier,
        lifetime=costs.at["H2 (g) submarine pipeline", "lifetime"],
    )


def add_offshore_hubs_tyndp(
    n: pypsa.Network,
    pyear: int,
    offshore_generators_fn: str,
    offshore_electrolysers_fn: str,
    offshore_grid_fn: str,
<<<<<<< HEAD
    profiles_pecd: pd.Series,
=======
    profiles: dict[str, str],
    pecd_carrier_mapping: pd.DataFrame,
>>>>>>> 45412867
    costs: pd.DataFrame,
    spatial: SimpleNamespace,
    nyears: float = 1,
):
    """
    Add offshore hubs and grid connections to the network model.

    This function creates offshore hub infrastructure by adding both the physical
    hubs (buses) and their interconnecting grid (DC and H2 pipeline links).

    Parameters
    ----------
    n : pypsa.Network
        The network object to add offshore hubs and grid to.
    pyear: int
        Planning horizon used to filter which reference grid data to include.
    offshore_generators_fn : str
        Path to the file containing offshore generators configuration data.
    offshore_electrolysers_fn : str
        Path to the file containing offshore electrolysers configuration data.
    offshore_grid_fn : str
        Path to the file containing offshore grid configuration data.
<<<<<<< HEAD
    profiles_pecd : pd.Series
        Series mapping technology names (indexes) to PECD profile file paths (values).
=======
    profiles : dict[str, str]
        Dictionary mapping technology names to profile file paths
        e.g. {'offwind-dc': 'path/to/profile.nc'}
    pecd_carrier_mapping : pd.DataFrame
        DataFrame mapping technology names (index) to PECD profile names (pecd_carrier).
        e.g. {'offwind-dc-fb-oh': 'Offshore_Wind'}
>>>>>>> 45412867
    costs : pd.DataFrame
        Technology costs assumptions.
    spatial : object, optional
        Object containing spatial information about nodes and their locations.
    nyears : float
        Number of years for which to scale the investment costs.

    Returns
    -------
    None
        Modifies the network object in-place by adding offshore hubs

    Notes
    -----
    Components added to the network:
        - Offshore DC and H2 buses
        - Offshore DC and H2 grid
    """
    logger.info("Adding offshore hubs")

    n.add(
        "Bus",
        spatial.offshore_hubs.nodes,
        x=spatial.offshore_hubs.x,
        y=spatial.offshore_hubs.y,
        location=spatial.offshore_hubs.locations,
        country=spatial.offshore_hubs.country,
        type=spatial.offshore_hubs.type,
        carrier="AC_OH",
        unit="MWh_el",
        v_nom=380,
    )

    n.add(
        "Bus",
        spatial.offshore_hubs.nodes_h2,
        x=spatial.offshore_hubs.x_h2,
        y=spatial.offshore_hubs.y_h2,
        location=spatial.offshore_hubs.locations_h2,
        country=spatial.offshore_hubs.country_h2,
        type=spatial.offshore_hubs.type_h2,
        carrier="H2_OH",
        unit="MWh_LHV",
    )

    # Add power production units
    add_offshore_generators_tyndp(
<<<<<<< HEAD
        n, pyear, offshore_generators_fn, profiles_pecd, costs, nyears
=======
        n, pyear, offshore_generators_fn, profiles, pecd_carrier_mapping, costs, nyears
>>>>>>> 45412867
    )

    # Add H2 production units
    add_offshore_electrolysers_tyndp(n, pyear, offshore_electrolysers_fn, costs, nyears)

    # Add offshore DC and H2 grid connections
    add_offshore_grid_tyndp(n, pyear, offshore_grid_fn, costs, nyears)


def check_land_transport_shares(shares):
    # Sums up the shares, ignoring None values
    total_share = sum(filter(None, shares))
    if total_share != 1:
        logger.warning(
            f"Total land transport shares sum up to {total_share:.2%},"
            "corresponding to increased or decreased demand assumptions."
        )


def get_temp_efficency(
    car_efficiency,
    temperature,
    deadband_lw,
    deadband_up,
    degree_factor_lw,
    degree_factor_up,
):
    """
    Correct temperature depending on heating and cooling for respective car
    type.
    """
    # temperature correction for EVs
    dd = transport_degree_factor(
        temperature,
        deadband_lw,
        deadband_up,
        degree_factor_lw,
        degree_factor_up,
    )

    temp_eff = 1 / (1 + dd)

    return car_efficiency * temp_eff


def add_EVs(
    n: pypsa.Network,
    avail_profile: pd.DataFrame,
    dsm_profile: pd.DataFrame,
    p_set: pd.Series,
    electric_share: pd.Series,
    number_cars: pd.Series,
    temperature: pd.DataFrame,
    spatial: SimpleNamespace,
    options: dict,
) -> None:
    """
    Add electric vehicle (EV) infrastructure to the network.

    Creates EV batteries, chargers, and optional vehicle-to-grid (V2G) components
    with temperature-dependent efficiency and demand-side management capabilities.

    Parameters
    ----------
    n : pypsa.Network
        The PyPSA network container object to be modified
    avail_profile : pd.DataFrame
        Availability profile for EV charging with snapshots as index and nodes as columns
    dsm_profile : pd.DataFrame
        Demand-side management profile defining minimum state of charge
        with snapshots as index and nodes as columns
    p_set : pd.Series
        Base power demand profile for EVs
    electric_share : pd.Series
        Share of electric vehicles per node
    number_cars : pd.Series
        Number of cars per node
    temperature : pd.DataFrame
        Ambient temperature per node and timestamp
    spatial : SimpleNamespace
        Spatial configuration containing at least:
        - nodes: list or Index of node names
    options : dict
        Configuration options containing at least:
        - transport_electric_efficiency: float
        - transport_heating_deadband_lower: float
        - transport_heating_deadband_upper: float
        - EV_lower_degree_factor: float
        - EV_upper_degree_factor: float
        - bev_charge_rate: float
        - bev_charge_efficiency: float
        - bev_dsm: bool
        - bev_energy: float
        - bev_dsm_availability: float
        - v2g: bool

    Returns
    -------
    None
        Modifies the network object in-place by adding EV components

    Notes
    -----
    Components added to the network:
    - EV battery buses for each node
    - EV loads with temperature-corrected efficiency
    - BEV chargers with availability profiles
    - Optional EV battery storage if DSM is enabled
    - Optional V2G links if V2G is enabled

    The function accounts for temperature effects on efficiency and implements
    a rolling average smoothing for the power profile.
    """
    # Add EV battery carrier and buses
    n.add("Carrier", "EV battery")

    n.add(
        "Bus",
        spatial.nodes,
        suffix=" EV battery",
        location=spatial.nodes,
        carrier="EV battery",
        unit="MWh_el",
    )

    # Calculate temperature-corrected efficiency
    car_efficiency = options["transport_electric_efficiency"]
    efficiency = get_temp_efficency(
        car_efficiency,
        temperature,
        options["transport_heating_deadband_lower"],
        options["transport_heating_deadband_upper"],
        options["EV_lower_degree_factor"],
        options["EV_upper_degree_factor"],
    )

    # Apply rolling average smoothing to power profile
    p_shifted = (p_set + cycling_shift(p_set, 1) + cycling_shift(p_set, 2)) / 3
    cyclic_eff = p_set.div(p_shifted)
    efficiency *= cyclic_eff

    # Calculate load profile
    profile = electric_share * p_set.div(efficiency)

    # Add EV load
    n.add(
        "Load",
        spatial.nodes,
        suffix=" land transport EV",
        bus=spatial.nodes + " EV battery",
        carrier="land transport EV",
        p_set=profile.loc[n.snapshots],
    )

    # Add BEV chargers
    p_nom = number_cars * options["bev_charge_rate"] * electric_share
    n.add(
        "Link",
        spatial.nodes,
        suffix=" BEV charger",
        bus0=spatial.nodes,
        bus1=spatial.nodes + " EV battery",
        p_nom=p_nom,
        carrier="BEV charger",
        p_max_pu=avail_profile.loc[n.snapshots, spatial.nodes],
        lifetime=1,
        efficiency=options["bev_charge_efficiency"],
    )

    # Add demand-side management components if enabled
    if options["bev_dsm"]:
        e_nom = (
            number_cars
            * options["bev_energy"]
            * options["bev_dsm_availability"]
            * electric_share
        )

        n.add(
            "Store",
            spatial.nodes,
            suffix=" EV battery",
            bus=spatial.nodes + " EV battery",
            carrier="EV battery",
            e_cyclic=True,
            e_nom=e_nom,
            e_max_pu=1,
            e_min_pu=dsm_profile.loc[n.snapshots, spatial.nodes],
        )

        # Add vehicle-to-grid if enabled
        if options["v2g"]:
            n.add(
                "Link",
                spatial.nodes,
                suffix=" V2G",
                bus1=spatial.nodes,
                bus0=spatial.nodes + " EV battery",
                p_nom=p_nom * options["bev_dsm_availability"],
                carrier="V2G",
                p_max_pu=avail_profile.loc[n.snapshots, spatial.nodes],
                lifetime=1,
                efficiency=options["bev_charge_efficiency"],
            )


def add_fuel_cell_cars(
    n: pypsa.Network,
    p_set: pd.Series,
    fuel_cell_share: float,
    temperature: pd.Series,
    options: dict,
    spatial: SimpleNamespace,
) -> None:
    """
    Add hydrogen fuel cell vehicles to the network as hydrogen loads.

    Creates temperature-dependent hydrogen demand profiles for fuel cell vehicles
    based on transport energy demand, fuel cell share, and temperature-dependent
    efficiency factors.

    Parameters
    ----------
    n : pypsa.Network
        The PyPSA network container object to be modified
    p_set : pd.Series
        Base transport energy demand profile
    fuel_cell_share : float
        Share of transport demand met by fuel cell vehicles (between 0 and 1)
    temperature : pd.Series
        Temperature time series used for efficiency correction
    options : dict
        Configuration options containing at least:
        - transport_fuel_cell_efficiency: float
          Base efficiency of fuel cell vehicles
        - transport_heating_deadband_lower: float
          Lower temperature threshold for efficiency correction
        - transport_heating_deadband_upper: float
          Upper temperature threshold for efficiency correction
        - ICE_lower_degree_factor: float
          Efficiency correction factor for low temperatures
        - ICE_upper_degree_factor: float
          Efficiency correction factor for high temperatures
    spatial : SimpleNamespace
        Spatial configuration containing at least:
        - nodes: list of network nodes
        - h2.nodes: list of hydrogen bus locations

    Returns
    -------
    None
        Modifies the network object in-place by adding fuel cell vehicle loads

    Notes
    -----
    The hydrogen demand is calculated by:
    1. Applying temperature-dependent efficiency corrections
    2. Converting transport energy demand to hydrogen demand
    3. Scaling by the fuel cell vehicle share
    """
    car_efficiency = options["transport_fuel_cell_efficiency"]

    # Calculate temperature-corrected efficiency
    efficiency = get_temp_efficency(
        car_efficiency,
        temperature,
        options["transport_heating_deadband_lower"],
        options["transport_heating_deadband_upper"],
        options["ICE_lower_degree_factor"],
        options["ICE_upper_degree_factor"],
    )

    # Calculate hydrogen demand profile
    profile = fuel_cell_share * p_set.div(efficiency)

    # Add hydrogen load for fuel cell vehicles
    n.add(
        "Load",
        spatial.nodes,
        suffix=" land transport fuel cell",
        bus=spatial.h2.nodes,
        carrier="land transport fuel cell",
        p_set=profile.loc[n.snapshots],
    )


def add_ice_cars(
    n: pypsa.Network,
    costs: pd.DataFrame,
    p_set: pd.DataFrame,
    ice_share: pd.DataFrame,
    temperature: pd.DataFrame,
    cf_industry: pd.DataFrame,
    spatial: SimpleNamespace,
    options: dict,
) -> None:
    """
    Add internal combustion engine (ICE) vehicles to the network.

    Creates the necessary infrastructure for representing ICE vehicles in the
    transport sector, including oil buses, temperature-dependent efficiency,
    and CO2 emissions. Can model demand either regionally or aggregated at EU level.

    Parameters
    ----------
    n : pypsa.Network
        The PyPSA network container object to be modified
    costs : pd.DataFrame
        Technology cost assumptions with technologies as index and cost parameters
        as columns, must include 'oil' with 'CO2 intensity'
    p_set : pd.DataFrame
        Transport demand time series
    ice_share : pd.DataFrame
        Share of internal combustion engines in transport demand
    temperature : pd.DataFrame
        Hourly temperature time series per node
    cf_industry : pd.DataFrame
        Industrial capacity factors for oil demand
    spatial : SimpleNamespace
        Spatial resolution configuration containing at least:
        - oil.land_transport: names for transport nodes
        - oil.demand_locations: locations of demand
        - oil.nodes: names of oil supply nodes
    options : dict
        Configuration options containing at least:
        - transport_ice_efficiency: float for baseline ICE efficiency
        - transport_heating_deadband_lower: float for lower temperature threshold
        - transport_heating_deadband_upper: float for upper temperature threshold
        - ICE_lower_degree_factor: float for low temperature efficiency impact
        - ICE_upper_degree_factor: float for high temperature efficiency impact
        - regional_oil_demand: bool for regional vs EU-wide demand modeling

    Returns
    -------
    None
        Modifies the network object in-place by adding ICE-related components

    Notes
    -----
    The function adds:
    - Oil carrier buses
    - Temperature-dependent transport oil demand
    - Links from oil supply to transport with CO2 emissions
    """
    add_carrier_buses(
        n=n,
        carrier="oil",
        costs=costs,
        spatial=spatial,
        options=options,
        cf_industry=cf_industry,
    )

    car_efficiency = options["transport_ice_efficiency"]

    # Calculate temperature-corrected efficiency
    efficiency = get_temp_efficency(
        car_efficiency,
        temperature,
        options["transport_heating_deadband_lower"],
        options["transport_heating_deadband_upper"],
        options["ICE_lower_degree_factor"],
        options["ICE_upper_degree_factor"],
    )

    # Calculate oil demand profile
    profile = ice_share * p_set.div(efficiency).rename(
        columns=lambda x: x + " land transport oil"
    )

    if not options["regional_oil_demand"]:
        profile = profile.sum(axis=1).to_frame(name="EU land transport oil")

    # Add transport oil buses
    n.add(
        "Bus",
        spatial.oil.land_transport,
        location=spatial.oil.demand_locations,
        carrier="land transport oil",
        unit="land transport",
    )

    # Add transport oil demand
    n.add(
        "Load",
        spatial.oil.land_transport,
        bus=spatial.oil.land_transport,
        carrier="land transport oil",
        p_set=profile.loc[n.snapshots],
    )

    # Add oil supply links with CO2 emissions
    n.add(
        "Link",
        spatial.oil.land_transport,
        bus0=spatial.oil.nodes,
        bus1=spatial.oil.land_transport,
        bus2="co2 atmosphere",
        carrier="land transport oil",
        efficiency2=costs.at["oil", "CO2 intensity"],
        p_nom_extendable=True,
    )


def add_land_transport(
    n,
    costs,
    transport_demand_file,
    transport_data_file,
    avail_profile_file,
    dsm_profile_file,
    temp_air_total_file,
    cf_industry,
    options,
    investment_year,
    nodes,
) -> None:
    """
    Add land transport demand and infrastructure to the network.

    Parameters
    ----------
    n : pypsa.Network
        The PyPSA network container object
    costs : pd.DataFrame
        Cost assumptions for different technologies
    transport_demand_file : str
        Path to CSV file containing transport demand in driven km [100 km]
    transport_data_file : str
        Path to CSV file containing number of cars per region
    avail_profile_file : str
        Path to CSV file containing availability profiles
    dsm_profile_file : str
        Path to CSV file containing demand-side management profiles
    temp_air_total_file : str
        Path to netCDF file containing air temperature data
    options : dict
        Dictionary containing configuration options, specifically:
        - land_transport_fuel_cell_share
        - land_transport_electric_share
        - land_transport_ice_share
    investment_year : int
        Year for which to get the transport shares
    nodes : list-like
        List of spatial nodes to consider

    Returns
    -------
    None
        Modifies the network object in-place by adding transport-related
        components and their properties.

    Notes
    -----
    The function adds different types of land transport (electric vehicles,
    fuel cell vehicles, and internal combustion engines) to the network
    based on specified shares and profiles.
    """
    if logger:
        logger.info("Add land transport")

    # read in transport demand in units driven km [100 km]
    transport = pd.read_csv(transport_demand_file, index_col=0, parse_dates=True)
    number_cars = pd.read_csv(transport_data_file, index_col=0)["number cars"]
    avail_profile = pd.read_csv(avail_profile_file, index_col=0, parse_dates=True)
    dsm_profile = pd.read_csv(dsm_profile_file, index_col=0, parse_dates=True)

    # exogenous share of passenger car type
    engine_types = ["fuel_cell", "electric", "ice"]
    shares = pd.Series()
    for engine in engine_types:
        share_key = f"land_transport_{engine}_share"
        shares[engine] = get(options[share_key], investment_year)
        if logger:
            logger.info(f"{engine} share: {shares[engine] * 100}%")

    check_land_transport_shares(shares)

    p_set = transport[nodes]

    # temperature for correction factor for heating/cooling
    temperature = xr.open_dataarray(temp_air_total_file).to_pandas()

    if shares["electric"] > 0:
        add_EVs(
            n,
            avail_profile,
            dsm_profile,
            p_set,
            shares["electric"],
            number_cars,
            temperature,
            spatial,
            options,
        )

    if shares["fuel_cell"] > 0:
        add_fuel_cell_cars(
            n=n,
            p_set=p_set,
            fuel_cell_share=shares["fuel_cell"],
            temperature=temperature,
            options=options,
            spatial=spatial,
        )
    if shares["ice"] > 0:
        add_ice_cars(
            n,
            costs,
            p_set,
            shares["ice"],
            temperature,
            cf_industry,
            spatial,
            options,
        )


def build_heat_demand(
    n,
    hourly_heat_demand_file,
    pop_weighted_energy_totals,
    heating_efficiencies,
):
    """
    Build heat demand time series and adjust electricity load to account for electric heating.

    Parameters
    ----------
    n : pypsa.Network
        The PyPSA network container object
    hourly_heat_demand_file : str
        Path to netCDF file containing hourly heat demand data
    pop_weighted_energy_totals : pd.DataFrame
        Population-weighted energy totals containing columns for total and
        electricity consumption for different sectors and uses
    heating_efficiencies : dict
        Dictionary mapping sector and use combinations to their heating efficiencies

    Returns
    -------
    pd.DataFrame
        Heat demand time series with hierarchical columns for different sectors
        and uses (residential/services, water/space)

    Notes
    -----
    The function:
    - Constructs heat demand profiles for different sectors and uses
    - Adjusts the electricity load profiles by subtracting electric heating
    - Modifies the network object in-place by updating n.loads_t.p_set
    """
    heat_demand_shape = (
        xr.open_dataset(hourly_heat_demand_file).to_dataframe().unstack(level=1)
    )

    sectors = [sector.value for sector in HeatSector]
    uses = ["water", "space"]

    heat_demand = {}
    electric_heat_supply = {}
    for sector, use in product(sectors, uses):
        name = f"{sector} {use}"

        # efficiency for final energy to thermal energy service
        eff = pop_weighted_energy_totals.index.str[:2].map(
            heating_efficiencies[f"total {sector} {use} efficiency"]
        )

        heat_demand[name] = (
            heat_demand_shape[name] / heat_demand_shape[name].sum()
        ).multiply(pop_weighted_energy_totals[f"total {sector} {use}"] * eff) * 1e6
        electric_heat_supply[name] = (
            heat_demand_shape[name] / heat_demand_shape[name].sum()
        ).multiply(pop_weighted_energy_totals[f"electricity {sector} {use}"]) * 1e6

    heat_demand = pd.concat(heat_demand, axis=1)
    electric_heat_supply = pd.concat(electric_heat_supply, axis=1)

    # subtract from electricity load since heat demand already in heat_demand
    electric_nodes = n.loads.index[n.loads.carrier == "electricity"]
    n.loads_t.p_set[electric_nodes] = (
        n.loads_t.p_set[electric_nodes]
        - electric_heat_supply.T.groupby(level=1).sum().T[electric_nodes]
    )

    return heat_demand


def add_heat(
    n: pypsa.Network,
    costs: pd.DataFrame,
    cop_profiles_file: str,
    direct_heat_source_utilisation_profile_file: str,
    hourly_heat_demand_total_file: str,
    ptes_e_max_pu_file: str,
    ptes_direct_utilisation_profile: str,
    ates_e_nom_max: str,
    ates_capex_as_fraction_of_geothermal_heat_source: float,
    ates_recovery_factor: float,
    enable_ates: bool,
    ates_marginal_cost_charger: float,
    district_heat_share_file: str,
    solar_thermal_total_file: str,
    retro_cost_file: str,
    floor_area_file: str,
    heat_source_profile_files: dict[str, str],
    params: dict,
    pop_weighted_energy_totals: pd.DataFrame,
    heating_efficiencies: pd.DataFrame,
    pop_layout: pd.DataFrame,
    spatial: object,
    options: dict,
    investment_year: int,
):
    """
    Add heat sector to the network including heat demand, heat pumps, storage, and conversion technologies.

    Parameters
    ----------
    n : pypsa.Network
        The PyPSA network object
    costs : pd.DataFrame
        DataFrame containing cost information for different technologies
    cop_profiles_file : str
        Path to NetCDF file containing coefficient of performance (COP) values for heat pumps
    direct_heat_source_utilisation_profile_file : str
        Path to NetCDF file containing direct heat source utilisation profiles
    hourly_heat_demand_total_file : str
        Path to CSV file containing hourly heat demand data
    ptes_supplemental_heating_required_file: str
        Path to CSV file indicating when supplemental heating for thermal energy storage (TES) is needed
    district_heat_share_file : str
        Path to CSV file containing district heating share information
    solar_thermal_total_file : str
        Path to NetCDF file containing solar thermal generation data
    retro_cost_file : str
        Path to CSV file containing retrofitting costs
    floor_area_file : str
        Path to CSV file containing floor area data
    heat_source_profile_files : dict[str, str]
        Dictionary mapping heat source names to their data file paths
    params : dict
        Dictionary containing parameters including:
        - heat_pump_sources
        - heat_utilisation_potentials
        - direct_utilisation_heat_sources
    pop_weighted_energy_totals : pd.DataFrame
        Population-weighted energy totals by region
    heating_efficiencies : pd.DataFrame
        Heating system efficiencies
    pop_layout : pd.DataFrame
        Population layout data with columns for fraction and country
    spatial : object
        Object containing spatial data with attributes for different carriers (gas, co2, etc.)
    options : dict
        Dictionary containing configuration options for heat sector components
    investment_year : int
        Year for which to get the heat sector components and costs

    Returns
    -------
    None
        Modifies the network object in-place by adding heat sector components

    Notes
    -----
    The function adds various heat sector components to the network including:
    - Heat demand for different sectors (residential, services)
    - Heat pumps with different heat sources
    - Thermal energy storage if enabled
    - Gas boilers if enabled
    - Solar thermal if enabled
    - Combined heat and power (CHP) plants if enabled
    - Building retrofitting options if enabled
    """
    logger.info("Add heat sector")

    sectors = [sector.value for sector in HeatSector]

    heat_demand = build_heat_demand(
        n,
        hourly_heat_demand_total_file,
        pop_weighted_energy_totals,
        heating_efficiencies,
    )

    cop = xr.open_dataarray(cop_profiles_file)
    direct_heat_profile = xr.open_dataarray(direct_heat_source_utilisation_profile_file)
    district_heat_info = pd.read_csv(district_heat_share_file, index_col=0)
    dist_fraction = district_heat_info["district fraction of node"]
    urban_fraction = district_heat_info["urban fraction"]

    # NB: must add costs of central heating afterwards (EUR 400 / kWpeak, 50a, 1% FOM from Fraunhofer ISE)

    # exogenously reduce space heat demand
    if options["reduce_space_heat_exogenously"]:
        dE = get(options["reduce_space_heat_exogenously_factor"], investment_year)
        logger.info(f"Assumed space heat reduction of {dE:.2%}")
        for sector in sectors:
            heat_demand[sector + " space"] = (1 - dE) * heat_demand[sector + " space"]

    if options["solar_thermal"]:
        solar_thermal = (
            xr.open_dataarray(solar_thermal_total_file)
            .to_pandas()
            .reindex(index=n.snapshots)
        )
        # 1e3 converts from W/m^2 to MW/(1000m^2) = kW/m^2
        solar_thermal = options["solar_cf_correction"] * solar_thermal / 1e3

    for heat_system in (
        HeatSystem
    ):  # this loops through all heat systems defined in _entities.HeatSystem
        overdim_factor = options["overdimension_heat_generators"][
            heat_system.central_or_decentral
        ]
        if heat_system == HeatSystem.URBAN_CENTRAL:
            nodes = dist_fraction.index[dist_fraction > 0]
        else:
            nodes = pop_layout.index

        n.add("Carrier", f"{heat_system} heat")

        n.add(
            "Bus",
            nodes + f" {heat_system.value} heat",
            location=nodes,
            carrier=f"{heat_system.value} heat",
            unit="MWh_th",
        )

        # if heat_system == HeatSystem.URBAN_CENTRAL and options["central_heat_vent"]:
        if options["heat_vent"][heat_system.system_type.value]:
            n.add(
                "Generator",
                nodes + f" {heat_system} heat vent",
                bus=nodes + f" {heat_system} heat",
                location=nodes,
                carrier=f"{heat_system} heat vent",
                p_nom_extendable=True,
                p_max_pu=0,
                p_min_pu=-1,
                unit="MWh_th",
                marginal_cost=-params["sector"]["marginal_cost_heat_vent"],
            )

        ## Add heat load
        factor = heat_system.heat_demand_weighting(
            urban_fraction=urban_fraction[nodes], dist_fraction=dist_fraction[nodes]
        )
        if heat_system != HeatSystem.URBAN_CENTRAL:
            heat_load = (
                heat_demand[
                    [
                        heat_system.sector.value + " water",
                        heat_system.sector.value + " space",
                    ]
                ]
                .T.groupby(level=1)
                .sum()
                .T[nodes]
                .multiply(factor)
            )

        else:
            heat_load = (
                heat_demand.T.groupby(level=1)
                .sum()
                .T[nodes]
                .multiply(
                    factor * (1 + options["district_heating"]["district_heating_loss"])
                )
            )

        n.add(
            "Load",
            nodes,
            suffix=f" {heat_system} heat",
            bus=nodes + f" {heat_system} heat",
            carrier=f"{heat_system} heat",
            p_set=heat_load.loc[n.snapshots],
        )

        if options["tes"]:
            n.add("Carrier", f"{heat_system} water tanks")

            n.add(
                "Bus",
                nodes + f" {heat_system} water tanks",
                location=nodes,
                carrier=f"{heat_system} water tanks",
                unit="MWh_th",
            )

            energy_to_power_ratio_water_tanks = costs.at[
                heat_system.central_or_decentral + " water tank storage",
                "energy to power ratio",
            ]

            n.add(
                "Link",
                nodes,
                suffix=f" {heat_system} water tanks charger",
                bus0=nodes + f" {heat_system} heat",
                bus1=nodes + f" {heat_system} water tanks",
                efficiency=costs.at[
                    heat_system.central_or_decentral + " water tank charger",
                    "efficiency",
                ],
                carrier=f"{heat_system} water tanks charger",
                p_nom_extendable=True,
                marginal_cost=costs.at["water tank charger", "marginal_cost"],
                lifetime=costs.at[
                    heat_system.central_or_decentral + " water tank storage", "lifetime"
                ],
            )

            n.add(
                "Link",
                nodes,
                suffix=f" {heat_system} water tanks discharger",
                bus0=nodes + f" {heat_system} water tanks",
                bus1=nodes + f" {heat_system} heat",
                carrier=f"{heat_system} water tanks discharger",
                efficiency=costs.at[
                    heat_system.central_or_decentral + " water tank discharger",
                    "efficiency",
                ],
                p_nom_extendable=True,
                lifetime=costs.at[
                    heat_system.central_or_decentral + " water tank storage", "lifetime"
                ],
            )

            n.links.loc[
                nodes + f" {heat_system} water tanks charger", "energy to power ratio"
            ] = energy_to_power_ratio_water_tanks

            n.add(
                "Store",
                nodes,
                suffix=f" {heat_system} water tanks",
                bus=nodes + f" {heat_system} water tanks",
                e_cyclic=True,
                e_nom_extendable=True,
                carrier=f"{heat_system} water tanks",
                standing_loss=costs.at[
                    heat_system.central_or_decentral + " water tank storage",
                    "standing_losses",
                ]
                / 100,  # convert %/hour into unit/hour
                capital_cost=costs.at[
                    heat_system.central_or_decentral + " water tank storage",
                    "capital_cost",
                ],
                lifetime=costs.at[
                    heat_system.central_or_decentral + " water tank storage", "lifetime"
                ],
            )

            if heat_system == HeatSystem.URBAN_CENTRAL:
                n.add("Carrier", f"{heat_system} water pits")

                n.add(
                    "Bus",
                    nodes + f" {heat_system} water pits",
                    location=nodes,
                    carrier=f"{heat_system} water pits",
                    unit="MWh_th",
                )

                energy_to_power_ratio_water_pit = costs.at[
                    "central water pit storage", "energy to power ratio"
                ]

                n.add(
                    "Link",
                    nodes,
                    suffix=f" {heat_system} water pits charger",
                    bus0=nodes + f" {heat_system} heat",
                    bus1=nodes + f" {heat_system} water pits",
                    efficiency=costs.at[
                        "central water pit charger",
                        "efficiency",
                    ],
                    carrier=f"{heat_system} water pits charger",
                    p_nom_extendable=True,
                    lifetime=costs.at["central water pit storage", "lifetime"],
                    marginal_cost=costs.at[
                        "central water pit charger", "marginal_cost"
                    ],
                )

                if options["district_heating"]["ptes"]["supplemental_heating"][
                    "enable"
                ]:
                    ptes_supplemental_heating_required = (
                        xr.open_dataarray(ptes_direct_utilisation_profile)
                        .sel(name=nodes)
                        .to_pandas()
                        .reindex(index=n.snapshots)
                    )
                else:
                    ptes_supplemental_heating_required = 1

                n.add(
                    "Link",
                    nodes,
                    suffix=f" {heat_system} water pits discharger",
                    bus0=nodes + f" {heat_system} water pits",
                    bus1=nodes + f" {heat_system} heat",
                    carrier=f"{heat_system} water pits discharger",
                    efficiency=costs.at[
                        "central water pit discharger",
                        "efficiency",
                    ]
                    * ptes_supplemental_heating_required,
                    p_nom_extendable=True,
                    lifetime=costs.at["central water pit storage", "lifetime"],
                )
                n.links.loc[
                    nodes + f" {heat_system} water pits charger",
                    "energy to power ratio",
                ] = energy_to_power_ratio_water_pit

                if options["district_heating"]["ptes"]["dynamic_capacity"]:
                    # Load pre-calculated e_max_pu profiles
                    e_max_pu_data = xr.open_dataarray(ptes_e_max_pu_file)
                    e_max_pu = (
                        e_max_pu_data.sel(name=nodes)
                        .to_pandas()
                        .reindex(index=n.snapshots)
                    )
                else:
                    e_max_pu = 1

                n.add(
                    "Store",
                    nodes,
                    suffix=f" {heat_system} water pits",
                    bus=nodes + f" {heat_system} water pits",
                    e_cyclic=True,
                    e_nom_extendable=True,
                    e_max_pu=e_max_pu,
                    carrier=f"{heat_system} water pits",
                    standing_loss=costs.at[
                        "central water pit storage", "standing_losses"
                    ]
                    / 100,  # convert %/hour into unit/hour
                    capital_cost=costs.at["central water pit storage", "capital_cost"],
                    lifetime=costs.at["central water pit storage", "lifetime"],
                )

        if enable_ates and heat_system == HeatSystem.URBAN_CENTRAL:
            n.add("Carrier", f"{heat_system} aquifer thermal energy storage")

            n.add(
                "Bus",
                nodes + f" {heat_system} aquifer thermal energy storage",
                location=nodes,
                carrier=f"{heat_system} aquifer thermal energy storage",
                unit="MWh_th",
            )

            n.add(
                "Link",
                nodes + f" {heat_system} aquifer thermal energy storage charger",
                bus0=nodes + f" {heat_system} heat",
                bus1=nodes + f" {heat_system} aquifer thermal energy storage",
                efficiency=1.0,
                carrier=f"{heat_system} aquifer thermal energy storage charger",
                p_nom_extendable=True,
                lifetime=costs.at["central geothermal heat source", "lifetime"],
                marginal_cost=ates_marginal_cost_charger,
                capital_cost=costs.at["central geothermal heat source", "capital_cost"]
                * ates_capex_as_fraction_of_geothermal_heat_source
                / 2,
            )

            n.add(
                "Link",
                nodes + f" {heat_system} aquifer thermal energy storage discharger",
                bus1=nodes + f" {heat_system} heat",
                bus0=nodes + f" {heat_system} aquifer thermal energy storage",
                efficiency=1.0,
                carrier=f"{heat_system} aquifer thermal energy storage discharger",
                p_nom_extendable=True,
                lifetime=costs.at["central geothermal heat source", "lifetime"],
                capital_cost=costs.at["central geothermal heat source", "capital_cost"]
                * ates_capex_as_fraction_of_geothermal_heat_source
                / 2,
            )

            ates_e_nom_max = pd.read_csv(ates_e_nom_max, index_col=0)["ates_potential"]
            n.add(
                "Store",
                nodes,
                suffix=f" {heat_system} aquifer thermal energy storage",
                bus=nodes + f" {heat_system} aquifer thermal energy storage",
                e_cyclic=True,
                e_nom_extendable=True,
                e_nom_max=ates_e_nom_max[nodes],
                carrier=f"{heat_system} aquifer thermal energy storage",
                standing_loss=1 - ates_recovery_factor ** (1 / 8760),
                lifetime=costs.at["central geothermal heat source", "lifetime"],
            )

        ## Add heat pumps
        for heat_source in params.heat_pump_sources[heat_system.system_type.value]:
            costs_name_heat_pump = heat_system.heat_pump_costs_name(heat_source)

            cop_heat_pump = (
                cop.sel(
                    heat_system=heat_system.system_type.value,
                    heat_source=heat_source,
                    name=nodes,
                )
                .to_pandas()
                .reindex(index=n.snapshots)
                if options["time_dep_hp_cop"]
                else costs.at[costs_name_heat_pump, "efficiency"]
            )

            if heat_source in params.limited_heat_sources:
                # get potential
                p_max_source = pd.read_csv(
                    heat_source_profile_files[heat_source],
                    index_col=0,
                ).squeeze()[nodes]

                # add resource
                heat_carrier = f"{heat_system} {heat_source} heat"
                n.add("Carrier", heat_carrier)
                n.add(
                    "Bus",
                    nodes,
                    location=nodes,
                    suffix=f" {heat_carrier}",
                    carrier=heat_carrier,
                )

                if heat_source in params.direct_utilisation_heat_sources:
                    capital_cost = (
                        costs.at[
                            heat_system.heat_source_costs_name(heat_source),
                            "capital_cost",
                        ]
                        * overdim_factor
                    )
                    lifetime = costs.at[
                        heat_system.heat_source_costs_name(heat_source), "lifetime"
                    ]
                else:
                    capital_cost = 0.0
                    lifetime = np.inf
                n.add(
                    "Generator",
                    nodes,
                    suffix=f" {heat_carrier}",
                    bus=nodes + f" {heat_carrier}",
                    carrier=heat_carrier,
                    p_nom_extendable=True,
                    capital_cost=capital_cost,
                    lifetime=lifetime,
                    p_nom_max=p_max_source,
                )

                # add heat pump converting source heat + electricity to urban central heat
                n.add(
                    "Link",
                    nodes,
                    suffix=f" {heat_system} {heat_source} heat pump",
                    bus0=nodes,
                    bus1=nodes + f" {heat_carrier}",
                    bus2=nodes + f" {heat_system} heat",
                    carrier=f"{heat_system} {heat_source} heat pump",
                    efficiency=(-(cop_heat_pump - 1)).clip(upper=0),
                    efficiency2=cop_heat_pump,
                    capital_cost=costs.at[costs_name_heat_pump, "efficiency"]
                    * costs.at[costs_name_heat_pump, "capital_cost"]
                    * overdim_factor,
                    p_nom_extendable=True,
                    lifetime=costs.at[costs_name_heat_pump, "lifetime"],
                )

                if heat_source in params.direct_utilisation_heat_sources:
                    # 1 if source temperature exceeds forward temperature, 0 otherwise:
                    efficiency_direct_utilisation = (
                        direct_heat_profile.sel(
                            heat_source=heat_source,
                            name=nodes,
                        )
                        .to_pandas()
                        .reindex(index=n.snapshots)
                    )
                    # add link for direct usage of heat source when source temperature exceeds forward temperature
                    n.add(
                        "Link",
                        nodes,
                        suffix=f" {heat_system} {heat_source} heat direct utilisation",
                        bus0=nodes + f" {heat_carrier}",
                        bus1=nodes + f" {heat_system} heat",
                        efficiency=efficiency_direct_utilisation,
                        carrier=f"{heat_system} {heat_source} heat direct utilisation",
                        p_nom_extendable=True,
                    )

            if (
                not options["district_heating"]["ptes"]["supplemental_heating"][
                    "enable"
                ]
                and options["district_heating"]["ptes"]["supplemental_heating"][
                    "booster_heat_pump"
                ]
            ):
                raise ValueError(
                    "'booster_heat_pump' is true, but 'enable' is false in 'supplemental_heating'."
                )

            if (
                heat_source in params.temperature_limited_stores
                and options["district_heating"]["ptes"]["supplemental_heating"][
                    "enable"
                ]
                and options["district_heating"]["ptes"]["supplemental_heating"][
                    "booster_heat_pump"
                ]
            ):
                n.add(
                    "Link",
                    nodes,
                    suffix=f" {heat_system} {heat_source} heat pump",
                    bus0=nodes,
                    bus1=nodes + f" {heat_system} water pits",
                    bus2=nodes + f" {heat_system} heat",
                    carrier=f"{heat_system} {heat_source} heat pump",
                    efficiency=(-(cop_heat_pump - 1)).clip(upper=0),
                    efficiency2=cop_heat_pump,
                    capital_cost=costs.at[costs_name_heat_pump, "efficiency"]
                    * costs.at[costs_name_heat_pump, "capital_cost"]
                    * overdim_factor,
                    p_nom_extendable=True,
                    lifetime=costs.at[costs_name_heat_pump, "lifetime"],
                )

            else:
                n.add(
                    "Link",
                    nodes,
                    suffix=f" {heat_system} {heat_source} heat pump",
                    bus0=nodes,
                    bus1=nodes + f" {heat_system} heat",
                    carrier=f"{heat_system} {heat_source} heat pump",
                    efficiency=cop_heat_pump,
                    capital_cost=costs.at[costs_name_heat_pump, "efficiency"]
                    * costs.at[costs_name_heat_pump, "capital_cost"]
                    * overdim_factor,
                    p_nom_extendable=True,
                    lifetime=costs.at[costs_name_heat_pump, "lifetime"],
                )

        if options["resistive_heaters"]:
            key = f"{heat_system.central_or_decentral} resistive heater"

            n.add(
                "Link",
                nodes + f" {heat_system} resistive heater",
                bus0=nodes,
                bus1=nodes + f" {heat_system} heat",
                carrier=f"{heat_system} resistive heater",
                efficiency=costs.at[key, "efficiency"],
                capital_cost=costs.at[key, "efficiency"]
                * costs.at[key, "capital_cost"]
                * overdim_factor,
                p_nom_extendable=True,
                lifetime=costs.at[key, "lifetime"],
            )

        if options["boilers"]:
            key = f"{heat_system.central_or_decentral} gas boiler"

            n.add(
                "Link",
                nodes + f" {heat_system} gas boiler",
                p_nom_extendable=True,
                bus0=spatial.gas.df.loc[nodes, "nodes"].values,
                bus1=nodes + f" {heat_system} heat",
                bus2="co2 atmosphere",
                carrier=f"{heat_system} gas boiler",
                efficiency=costs.at[key, "efficiency"],
                efficiency2=costs.at["gas", "CO2 intensity"],
                capital_cost=costs.at[key, "efficiency"]
                * costs.at[key, "capital_cost"]
                * overdim_factor,
                lifetime=costs.at[key, "lifetime"],
            )

        if options["solar_thermal"]:
            n.add("Carrier", f"{heat_system} solar thermal")

            n.add(
                "Generator",
                nodes,
                suffix=f" {heat_system} solar thermal collector",
                bus=nodes + f" {heat_system} heat",
                carrier=f"{heat_system} solar thermal",
                p_nom_extendable=True,
                capital_cost=costs.at[
                    heat_system.central_or_decentral + " solar thermal", "capital_cost"
                ]
                * overdim_factor,
                p_max_pu=solar_thermal[nodes],
                lifetime=costs.at[
                    heat_system.central_or_decentral + " solar thermal", "lifetime"
                ],
            )

        if options["chp"]["enable"] and heat_system == HeatSystem.URBAN_CENTRAL:
            # add non-biomass CHP; biomass CHP is added in biomass section
            for fuel in options["chp"]["fuel"]:
                if fuel == "solid biomass":
                    # Solid biomass CHP is added in add_biomass
                    continue
                fuel_nodes = getattr(spatial, fuel).df
                n.add(
                    "Link",
                    nodes + f" urban central {fuel} CHP",
                    bus0=fuel_nodes.loc[nodes, "nodes"].values,
                    bus1=nodes,
                    bus2=nodes + " urban central heat",
                    bus3="co2 atmosphere",
                    carrier=f"urban central {fuel} CHP",
                    p_nom_extendable=True,
                    capital_cost=costs.at["central gas CHP", "capital_cost"]
                    * costs.at["central gas CHP", "efficiency"],
                    marginal_cost=costs.at["central gas CHP", "VOM"],
                    efficiency=costs.at["central gas CHP", "efficiency"],
                    efficiency2=costs.at["central gas CHP", "efficiency"]
                    / costs.at["central gas CHP", "c_b"],
                    efficiency3=costs.at[fuel, "CO2 intensity"],
                    lifetime=costs.at["central gas CHP", "lifetime"],
                )

                n.add(
                    "Link",
                    nodes + f" urban central {fuel} CHP CC",
                    bus0=fuel_nodes.loc[nodes, "nodes"].values,
                    bus1=nodes,
                    bus2=nodes + " urban central heat",
                    bus3="co2 atmosphere",
                    bus4=spatial.co2.df.loc[nodes, "nodes"].values,
                    carrier=f"urban central {fuel} CHP CC",
                    p_nom_extendable=True,
                    capital_cost=costs.at["central gas CHP", "capital_cost"]
                    * costs.at["central gas CHP", "efficiency"]
                    + costs.at["biomass CHP capture", "capital_cost"]
                    * costs.at[fuel, "CO2 intensity"],
                    marginal_cost=costs.at["central gas CHP", "VOM"],
                    efficiency=costs.at["central gas CHP", "efficiency"]
                    - costs.at[fuel, "CO2 intensity"]
                    * (
                        costs.at["biomass CHP capture", "electricity-input"]
                        + costs.at[
                            "biomass CHP capture", "compression-electricity-input"
                        ]
                    ),
                    efficiency2=costs.at["central gas CHP", "efficiency"]
                    / costs.at["central gas CHP", "c_b"]
                    + costs.at[fuel, "CO2 intensity"]
                    * (
                        costs.at["biomass CHP capture", "heat-output"]
                        + costs.at["biomass CHP capture", "compression-heat-output"]
                        - costs.at["biomass CHP capture", "heat-input"]
                    ),
                    efficiency3=costs.at[fuel, "CO2 intensity"]
                    * (1 - costs.at["biomass CHP capture", "capture_rate"]),
                    efficiency4=costs.at[fuel, "CO2 intensity"]
                    * costs.at["biomass CHP capture", "capture_rate"],
                    lifetime=costs.at["central gas CHP", "lifetime"],
                )

        if (
            options["chp"]["enable"]
            and options["chp"]["micro_chp"]
            and heat_system.value != "urban central"
        ):
            n.add(
                "Link",
                nodes + f" {heat_system} micro gas CHP",
                p_nom_extendable=True,
                bus0=spatial.gas.df.loc[nodes, "nodes"].values,
                bus1=nodes,
                bus2=nodes + f" {heat_system} heat",
                bus3="co2 atmosphere",
                carrier=heat_system.value + " micro gas CHP",
                efficiency=costs.at["micro CHP", "efficiency"],
                efficiency2=costs.at["micro CHP", "efficiency-heat"],
                efficiency3=costs.at["gas", "CO2 intensity"],
                capital_cost=costs.at["micro CHP", "capital_cost"],
                lifetime=costs.at["micro CHP", "lifetime"],
            )

    if options["retrofitting"]["retro_endogen"]:
        logger.info("Add retrofitting endogenously")

        # retrofitting data 'retro_data' with 'costs' [EUR/m^2] and heat
        # demand 'dE' [per unit of original heat demand] for each country and
        # different retrofitting strengths [additional insulation thickness in m]
        retro_data = pd.read_csv(
            retro_cost_file,
            index_col=[0, 1],
            skipinitialspace=True,
            header=[0, 1],
        )
        # heated floor area [10^6 * m^2] per country
        floor_area_file = pd.read_csv(floor_area_file, index_col=[0, 1])

        n.add("Carrier", "retrofitting")

        # share of space heat demand 'w_space' of total heat demand
        w_space = {}
        for sector in sectors:
            w_space[sector] = heat_demand[sector + " space"] / (
                heat_demand[sector + " space"] + heat_demand[sector + " water"]
            )
        w_space["tot"] = (
            heat_demand["services space"] + heat_demand["residential space"]
        ) / heat_demand.T.groupby(level=[1]).sum().T

        for name in n.loads[
            n.loads.carrier.isin([x + " heat" for x in HeatSystem])
        ].index:
            node = n.buses.loc[name, "location"]
            ct = pop_layout.loc[node, "ct"]

            # weighting 'f' depending on the size of the population at the node
            if "urban central" in name:
                f = dist_fraction[node]
            elif "urban decentral" in name:
                f = urban_fraction[node] - dist_fraction[node]
            else:
                f = 1 - urban_fraction[node]
            if f == 0:
                continue
            # get sector name ("residential"/"services"/or both "tot" for urban central)
            if "services" in name:
                sec = "services"
            elif "residential" in name:
                sec = "residential"
            elif "urban central" in name:
                sec = "tot"
            else:
                raise ValueError(f"Unknown sector in {name}")

            # get floor aread at node and region (urban/rural) in m^2
            floor_area_node = (
                pop_layout.loc[node].fraction * floor_area_file.loc[ct, "value"] * 10**6
            ).loc[sec] * f
            # total heat demand at node [MWh]
            demand = n.loads_t.p_set[name]

            # space heat demand at node [MWh]
            space_heat_demand = demand * w_space[sec][node]
            # normed time profile of space heat demand 'space_pu' (values between 0-1),
            # p_max_pu/p_min_pu of retrofitting generators
            space_pu = (
                (space_heat_demand / space_heat_demand.max())
                .to_frame(name=node)
                .fillna(0)
            )

            # minimum heat demand 'dE' after retrofitting in units of original heat demand (values between 0-1)
            dE = retro_data.loc[(ct, sec), ("dE")]
            # get additional energy savings 'dE_diff' between the different retrofitting strengths/generators at one node
            dE_diff = abs(dE.diff()).fillna(1 - dE.iloc[0])
            # convert costs Euro/m^2 -> Euro/MWh
            capital_cost = (
                retro_data.loc[(ct, sec), ("cost")]
                * floor_area_node
                / ((1 - dE) * space_heat_demand.max())
            )
            if space_heat_demand.max() == 0:
                capital_cost = capital_cost.apply(lambda b: 0 if b == np.inf else b)

            # number of possible retrofitting measures 'strengths' (set in list at config.yaml 'l_strength')
            # given in additional insulation thickness [m]
            # for each measure, a retrofitting generator is added at the node
            strengths = retro_data.columns.levels[1]

            # check that ambitious retrofitting has higher costs per MWh than moderate retrofitting
            if (capital_cost.diff() < 0).sum():
                logger.warning(f"Costs are not linear for {ct} {sec}")
                s = capital_cost[(capital_cost.diff() < 0)].index
                strengths = strengths.drop(s)

            # reindex normed time profile of space heat demand back to hourly resolution
            space_pu = space_pu.reindex(index=heat_demand.index).ffill()

            # add for each retrofitting strength a generator with heat generation profile following the profile of the heat demand
            for strength in strengths:
                node_name = " ".join(name.split(" ")[2::])
                n.add(
                    "Generator",
                    [node],
                    suffix=" retrofitting " + strength + " " + node_name,
                    bus=name,
                    carrier="retrofitting",
                    p_nom_extendable=True,
                    p_nom_max=dE_diff[strength]
                    * space_heat_demand.max(),  # maximum energy savings for this renovation strength
                    p_max_pu=space_pu,
                    p_min_pu=space_pu,
                    country=ct,
                    capital_cost=capital_cost[strength]
                    * options["retrofitting"]["cost_factor"],
                )


def add_methanol(
    n: pypsa.Network,
    costs: pd.DataFrame,
    options: dict,
    spatial: SimpleNamespace,
    pop_layout: pd.DataFrame,
) -> None:
    """
    Add methanol-related components to the network.

    Adds methanol infrastructure including production, conversion, and power
    generation facilities based on specified options. Components can include
    biomass-to-methanol plants (with and without carbon capture), methanol
    power plants, and methanol reforming facilities.

    Parameters
    ----------
    n : pypsa.Network
        The PyPSA network container object to be modified
    costs : pd.DataFrame
        Technology cost assumptions with technologies as index and cost parameters
        as columns
    options : dict
        Configuration options containing at least:
        - methanol: dict with boolean flags for different methanol technologies
        - biomass: bool indicating if biomass technologies are enabled
    spatial : SimpleNamespace
        Spatial resolution and location-specific parameters for component placement
    pop_layout : pd.DataFrame
        Population data per node used for methanol power plant placement

    Returns
    -------
    None
        Modifies the network object in-place by adding methanol-related components

    Notes
    -----
    The function checks the following methanol options:
    - biomass_to_methanol: Enables biomass to methanol conversion
    - biomass_to_methanol_cc: Enables biomass to methanol with carbon capture
    - methanol_to_power: Enables methanol power plants
    - methanol_reforming: Enables methanol reforming
    - methanol_reforming_cc: Enables methanol reforming with carbon capture
    """
    methanol_options = options["methanol"]
    if not any(
        v if isinstance(v, bool) else any(v.values()) for v in methanol_options.values()
    ):
        return

    logger.info("Add methanol")
    add_carrier_buses(
        n=n,
        carrier="methanol",
        costs=costs,
        spatial=spatial,
        options=options,
    )

    if options["biomass"]:
        if methanol_options["biomass_to_methanol"]:
            add_biomass_to_methanol(n=n, costs=costs)

        if methanol_options["biomass_to_methanol_cc"]:
            add_biomass_to_methanol_cc(n=n, costs=costs)

    if methanol_options["methanol_to_power"]:
        add_methanol_to_power(
            n=n,
            costs=costs,
            pop_layout=pop_layout,
            types=methanol_options["methanol_to_power"],
        )

    if methanol_options["methanol_reforming"]:
        add_methanol_reforming(n=n, costs=costs)

    if methanol_options["methanol_reforming_cc"]:
        add_methanol_reforming_cc(n=n, costs=costs)


def add_biomass(
    n,
    costs,
    options,
    spatial,
    cf_industry,
    pop_layout,
    biomass_potentials_file,
    biomass_transport_costs_file=None,
    nyears=1,
):
    """
    Add biomass-related components to the PyPSA network.

    This function adds various biomass-related components including biogas,
    solid biomass, municipal solid waste, biomass transport, and different
    biomass conversion technologies (CHP, boilers, BtL, BioSNG, etc.).

    Parameters
    ----------
    n : pypsa.Network
        The PyPSA network container object
    costs : pd.DataFrame
        DataFrame containing technology cost assumptions
    options : dict
        Dictionary of configuration options including keys like:
        - gas_network : bool
        - biomass_transport : bool
        - biomass_spatial : bool
        - municipal_solid_waste : bool
        - biomass_to_liquid : bool
        - etc.
    spatial : object
        Object containing spatial information about different carriers (gas, biomass, etc.)
    cf_industry : dict
        Dictionary containing industrial sector configuration
    pop_layout : pd.DataFrame
        DataFrame containing population layout information
    biomass_potentials_file : str
        Path to CSV file containing biomass potentials data
    biomass_transport_costs_file : str, optional
        Path to CSV file containing biomass transport costs data.
        Required if biomass_transport or biomass_spatial options are True.
    nyears : float
        Number of years for which to scale the biomass potentials.

    Returns
    -------
    None
        The function modifies the network object in-place by adding
        biomass-related components.

    Notes
    -----
    The function adds various types of biomass-related components depending
    on the options provided, including:
    - Biogas and solid biomass generators
    - Municipal solid waste if enabled
    - Biomass transport infrastructure
    - Biomass conversion technologies (CHP, boilers, BtL, BioSNG)
    - Carbon capture options for different processes
    """
    logger.info("Add biomass")

    biomass_potentials = pd.read_csv(biomass_potentials_file, index_col=0) * nyears

    # need to aggregate potentials if gas not nodally resolved
    if options["gas_network"]:
        biogas_potentials_spatial = biomass_potentials["biogas"].rename(
            index=lambda x: x + " biogas"
        )
        unsustainable_biogas_potentials_spatial = biomass_potentials[
            "unsustainable biogas"
        ].rename(index=lambda x: x + " biogas")
    else:
        biogas_potentials_spatial = biomass_potentials["biogas"].sum()
        unsustainable_biogas_potentials_spatial = biomass_potentials[
            "unsustainable biogas"
        ].sum()

    if options.get("biomass_spatial", options["biomass_transport"]):
        solid_biomass_potentials_spatial = biomass_potentials["solid biomass"].rename(
            index=lambda x: x + " solid biomass"
        )
        msw_biomass_potentials_spatial = biomass_potentials[
            "municipal solid waste"
        ].rename(index=lambda x: x + " municipal solid waste")
        unsustainable_solid_biomass_potentials_spatial = biomass_potentials[
            "unsustainable solid biomass"
        ].rename(index=lambda x: x + " unsustainable solid biomass")
        unsustainable_liquid_biofuel_potentials_spatial = biomass_potentials[
            "unsustainable bioliquids"
        ].rename(index=lambda x: x + " unsustainable bioliquids")

    else:
        solid_biomass_potentials_spatial = biomass_potentials["solid biomass"].sum()
        msw_biomass_potentials_spatial = biomass_potentials[
            "municipal solid waste"
        ].sum()
        unsustainable_solid_biomass_potentials_spatial = biomass_potentials[
            "unsustainable solid biomass"
        ].sum()
        unsustainable_liquid_biofuel_potentials_spatial = biomass_potentials[
            "unsustainable bioliquids"
        ].sum()

    n.add("Carrier", "biogas")
    n.add("Carrier", "solid biomass")

    if (
        options["municipal_solid_waste"]
        and not options["industry"]
        and not (cf_industry["waste_to_energy"] or cf_industry["waste_to_energy_cc"])
    ):
        logger.warning(
            "Flag municipal_solid_waste can be only used with industry "
            "sector waste to energy."
            "Setting municipal_solid_waste=False."
        )
        options["municipal_solid_waste"] = False

    if options["municipal_solid_waste"]:
        n.add("Carrier", "municipal solid waste")

        n.add(
            "Bus",
            spatial.msw.nodes,
            location=spatial.msw.locations,
            carrier="municipal solid waste",
        )

        n.add(
            "Generator",
            spatial.msw.nodes,
            bus=spatial.msw.nodes,
            carrier="municipal solid waste",
            p_nom=msw_biomass_potentials_spatial,
            marginal_cost=0,  # costs.at["municipal solid waste", "fuel"],
            e_sum_min=msw_biomass_potentials_spatial,
            e_sum_max=msw_biomass_potentials_spatial,
        )

    n.add(
        "Bus",
        spatial.gas.biogas,
        location=spatial.gas.locations,
        carrier="biogas",
        unit="MWh_LHV",
    )

    n.add(
        "Bus",
        spatial.biomass.nodes,
        location=spatial.biomass.locations,
        carrier="solid biomass",
        unit="MWh_LHV",
    )

    n.add(
        "Generator",
        spatial.gas.biogas,
        bus=spatial.gas.biogas,
        carrier="biogas",
        p_nom=biogas_potentials_spatial,
        marginal_cost=costs.at["biogas", "fuel"],
        e_sum_min=0,
        e_sum_max=biogas_potentials_spatial,
    )

    n.add(
        "Generator",
        spatial.biomass.nodes,
        bus=spatial.biomass.nodes,
        carrier="solid biomass",
        p_nom=solid_biomass_potentials_spatial,
        marginal_cost=costs.at["solid biomass", "fuel"],
        e_sum_min=0,
        e_sum_max=solid_biomass_potentials_spatial,
    )

    if options["solid_biomass_import"].get("enable", False):
        biomass_import_price = options["solid_biomass_import"]["price"]
        # convert TWh in MWh
        biomass_import_max_amount = (
            options["solid_biomass_import"]["max_amount"] * 1e6 * nyears
        )
        biomass_import_upstream_emissions = options["solid_biomass_import"][
            "upstream_emissions_factor"
        ]

        logger.info(
            "Adding biomass import with cost %.2f EUR/MWh, a limit of %.2f TWh, and embedded emissions of %.2f%%",
            biomass_import_price,
            options["solid_biomass_import"]["max_amount"],
            biomass_import_upstream_emissions * 100,
        )

        n.add("Carrier", "solid biomass import")

        n.add(
            "Bus",
            ["EU solid biomass import"],
            location="EU",
            carrier="solid biomass import",
        )

        n.add(
            "Store",
            ["solid biomass import"],
            bus=["EU solid biomass import"],
            carrier="solid biomass import",
            e_nom=biomass_import_max_amount,
            marginal_cost=biomass_import_price,
            e_initial=biomass_import_max_amount,
        )

        n.add(
            "Link",
            spatial.biomass.nodes,
            suffix=" solid biomass import",
            bus0=["EU solid biomass import"],
            bus1=spatial.biomass.nodes,
            bus2="co2 atmosphere",
            carrier="solid biomass import",
            efficiency=1.0,
            efficiency2=biomass_import_upstream_emissions
            * costs.at["solid biomass", "CO2 intensity"],
            p_nom_extendable=True,
        )

    if biomass_potentials.filter(like="unsustainable").sum().sum() > 0:
        n.add(
            "Generator",
            spatial.gas.biogas,
            suffix=" unsustainable",
            bus=spatial.gas.biogas,
            carrier="unsustainable biogas",
            p_nom=unsustainable_biogas_potentials_spatial,
            p_nom_extendable=False,
            marginal_cost=costs.at["biogas", "fuel"],
            e_sum_min=unsustainable_biogas_potentials_spatial,
            e_sum_max=unsustainable_biogas_potentials_spatial,
        )

        n.add(
            "Generator",
            spatial.biomass.nodes_unsustainable,
            bus=spatial.biomass.nodes,
            carrier="unsustainable solid biomass",
            p_nom=unsustainable_solid_biomass_potentials_spatial,
            p_nom_extendable=False,
            marginal_cost=costs.at["fuelwood", "fuel"],
            e_sum_min=unsustainable_solid_biomass_potentials_spatial,
            e_sum_max=unsustainable_solid_biomass_potentials_spatial,
        )

        n.add(
            "Bus",
            spatial.biomass.bioliquids,
            location=spatial.biomass.locations,
            carrier="unsustainable bioliquids",
            unit="MWh_LHV",
        )

        n.add(
            "Generator",
            spatial.biomass.bioliquids,
            bus=spatial.biomass.bioliquids,
            carrier="unsustainable bioliquids",
            p_nom=unsustainable_liquid_biofuel_potentials_spatial,
            p_nom_extendable=False,
            marginal_cost=costs.at["biodiesel crops", "fuel"],
            e_sum_min=unsustainable_liquid_biofuel_potentials_spatial,
            e_sum_max=unsustainable_liquid_biofuel_potentials_spatial,
        )

        add_carrier_buses(
            n,
            carrier="oil",
            costs=costs,
            spatial=spatial,
            options=options,
            cf_industry=cf_industry,
        )

        n.add(
            "Link",
            spatial.biomass.bioliquids,
            bus0=spatial.biomass.bioliquids,
            bus1=spatial.oil.nodes,
            bus2="co2 atmosphere",
            carrier="unsustainable bioliquids",
            efficiency=1,
            efficiency2=-costs.at["oil", "CO2 intensity"],
            p_nom=unsustainable_liquid_biofuel_potentials_spatial,
            marginal_cost=costs.at["BtL", "VOM"],
        )

    if options["biogas_upgrading"]:
        n.add(
            "Link",
            spatial.gas.biogas_to_gas,
            bus0=spatial.gas.biogas,
            bus1=spatial.gas.nodes,
            bus2="co2 atmosphere",
            carrier="biogas to gas",
            capital_cost=costs.at["biogas", "capital_cost"]
            + costs.at["biogas upgrading", "capital_cost"],
            marginal_cost=costs.at["biogas upgrading", "VOM"],
            efficiency=costs.at["biogas", "efficiency"],
            efficiency2=-costs.at["gas", "CO2 intensity"],
            p_nom_extendable=True,
            lifetime=costs.at["biogas", "lifetime"],
        )

    if options["biogas_upgrading_cc"]:
        # Assuming for costs that the CO2 from upgrading is pure, such as in amine scrubbing. I.e., with and without CC is
        # equivalent. Adding biomass CHP capture because biogas is often small-scale and decentral so further
        # from e.g. CO2 grid or buyers. This is a proxy for the added cost for e.g. a raw biogas pipeline to a central upgrading facility
        n.add(
            "Link",
            spatial.gas.biogas_to_gas_cc,
            bus0=spatial.gas.biogas,
            bus1=spatial.gas.nodes,
            bus2=spatial.co2.nodes,
            bus3="co2 atmosphere",
            carrier="biogas to gas CC",
            capital_cost=costs.at["biogas CC", "capital_cost"]
            + costs.at["biogas upgrading", "capital_cost"]
            + costs.at["biomass CHP capture", "capital_cost"]
            * costs.at["biogas CC", "CO2 stored"],
            marginal_cost=costs.at["biogas CC", "VOM"]
            + costs.at["biogas upgrading", "VOM"],
            efficiency=costs.at["biogas CC", "efficiency"],
            efficiency2=costs.at["biogas CC", "CO2 stored"]
            * costs.at["biogas CC", "capture rate"],
            efficiency3=-costs.at["gas", "CO2 intensity"]
            - costs.at["biogas CC", "CO2 stored"]
            * costs.at["biogas CC", "capture rate"],
            p_nom_extendable=True,
            lifetime=costs.at["biogas CC", "lifetime"],
        )

    if options["biomass_transport"]:
        # add biomass transport
        transport_costs = pd.read_csv(biomass_transport_costs_file, index_col=0)
        transport_costs = transport_costs.squeeze()
        biomass_transport = create_network_topology(
            n, "biomass transport ", bidirectional=False
        )

        # costs
        bus0_costs = biomass_transport.bus0.apply(lambda x: transport_costs[x[:2]])
        bus1_costs = biomass_transport.bus1.apply(lambda x: transport_costs[x[:2]])
        biomass_transport["costs"] = pd.concat([bus0_costs, bus1_costs], axis=1).mean(
            axis=1
        )

        n.add(
            "Link",
            biomass_transport.index,
            bus0=biomass_transport.bus0 + " solid biomass",
            bus1=biomass_transport.bus1 + " solid biomass",
            p_nom_extendable=False,
            p_nom=5e4,
            length=biomass_transport.length.values,
            marginal_cost=biomass_transport.costs * biomass_transport.length.values,
            carrier="solid biomass transport",
        )

        if options["municipal_solid_waste"]:
            n.add(
                "Link",
                biomass_transport.index + " municipal solid waste",
                bus0=biomass_transport.bus0.values + " municipal solid waste",
                bus1=biomass_transport.bus1.values + " municipal solid waste",
                p_nom_extendable=False,
                p_nom=5e4,
                length=biomass_transport.length.values,
                marginal_cost=(
                    biomass_transport.costs * biomass_transport.length
                ).values,
                carrier="municipal solid waste transport",
            )

    elif options["biomass_spatial"]:
        # add artificial biomass generators at nodes which include transport costs
        transport_costs = pd.read_csv(biomass_transport_costs_file, index_col=0)
        transport_costs = transport_costs.squeeze()
        bus_transport_costs = spatial.biomass.nodes.to_series().apply(
            lambda x: transport_costs[x[:2]]
        )
        average_distance = 200  # km #TODO: validate this assumption

        n.add(
            "Generator",
            spatial.biomass.nodes,
            suffix=" transported",
            bus=spatial.biomass.nodes,
            carrier="solid biomass",
            p_nom=10000,
            marginal_cost=costs.at["solid biomass", "fuel"]
            + bus_transport_costs * average_distance,
        )
        n.add(
            "GlobalConstraint",
            "biomass limit",
            carrier_attribute="solid biomass",
            sense="<=",
            constant=biomass_potentials["solid biomass"].sum(),
            type="operational_limit",
        )
        if biomass_potentials["unsustainable solid biomass"].sum() > 0:
            n.add(
                "Generator",
                spatial.biomass.nodes_unsustainable,
                suffix=" transported",
                bus=spatial.biomass.nodes,
                carrier="unsustainable solid biomass",
                p_nom=10000,
                marginal_cost=costs.at["fuelwood", "fuel"]
                + bus_transport_costs.rename(
                    dict(
                        zip(spatial.biomass.nodes, spatial.biomass.nodes_unsustainable)
                    )
                )
                * average_distance,
            )
            # Set e_sum_min to 0 to allow for the faux biomass transport
            n.generators.loc[
                n.generators.carrier == "unsustainable solid biomass", "e_sum_min"
            ] = 0

            n.add(
                "GlobalConstraint",
                "unsustainable biomass limit",
                carrier_attribute="unsustainable solid biomass",
                sense="==",
                constant=biomass_potentials["unsustainable solid biomass"].sum(),
                type="operational_limit",
            )

        if options["municipal_solid_waste"]:
            # Add municipal solid waste
            n.add(
                "Generator",
                spatial.msw.nodes,
                suffix=" transported",
                bus=spatial.msw.nodes,
                carrier="municipal solid waste",
                p_nom=10000,
                marginal_cost=0  # costs.at["municipal solid waste", "fuel"]
                + bus_transport_costs.rename(
                    dict(zip(spatial.biomass.nodes, spatial.msw.nodes))
                )
                * average_distance,
            )
            n.generators.loc[
                n.generators.carrier == "municipal solid waste", "e_sum_min"
            ] = 0
            n.add(
                "GlobalConstraint",
                "msw limit",
                carrier_attribute="municipal solid waste",
                sense="==",
                constant=biomass_potentials["municipal solid waste"].sum(),
                type="operational_limit",
            )

    # AC buses with district heating
    urban_central = n.buses.index[n.buses.carrier == "urban central heat"]
    if (
        not urban_central.empty
        and options["chp"]["enable"]
        and ("solid biomass" in options["chp"]["fuel"])
    ):
        urban_central = urban_central.str[: -len(" urban central heat")]

        key = "central solid biomass CHP"

        n.add(
            "Link",
            urban_central + " urban central solid biomass CHP",
            bus0=spatial.biomass.df.loc[urban_central, "nodes"].values,
            bus1=urban_central,
            bus2=urban_central + " urban central heat",
            carrier="urban central solid biomass CHP",
            p_nom_extendable=True,
            capital_cost=costs.at[key, "capital_cost"] * costs.at[key, "efficiency"],
            marginal_cost=costs.at[key, "VOM"],
            efficiency=costs.at[key, "efficiency"],
            efficiency2=costs.at[key, "efficiency-heat"],
            lifetime=costs.at[key, "lifetime"],
        )

        n.add(
            "Link",
            urban_central + " urban central solid biomass CHP CC",
            bus0=spatial.biomass.df.loc[urban_central, "nodes"].values,
            bus1=urban_central,
            bus2=urban_central + " urban central heat",
            bus3="co2 atmosphere",
            bus4=spatial.co2.df.loc[urban_central, "nodes"].values,
            carrier="urban central solid biomass CHP CC",
            p_nom_extendable=True,
            capital_cost=costs.at[key + " CC", "capital_cost"]
            * costs.at[key + " CC", "efficiency"]
            + costs.at["biomass CHP capture", "capital_cost"]
            * costs.at["solid biomass", "CO2 intensity"],
            marginal_cost=costs.at[key + " CC", "VOM"],
            efficiency=costs.at[key + " CC", "efficiency"]
            - costs.at["solid biomass", "CO2 intensity"]
            * (
                costs.at["biomass CHP capture", "electricity-input"]
                + costs.at["biomass CHP capture", "compression-electricity-input"]
            ),
            efficiency2=costs.at[key + " CC", "efficiency-heat"],
            efficiency3=-costs.at["solid biomass", "CO2 intensity"]
            * costs.at["biomass CHP capture", "capture_rate"],
            efficiency4=costs.at["solid biomass", "CO2 intensity"]
            * costs.at["biomass CHP capture", "capture_rate"],
            lifetime=costs.at[key + " CC", "lifetime"],
        )

    if options["biomass_boiler"]:
        # TODO: Add surcharge for pellets
        nodes = pop_layout.index
        for name in [
            "residential rural",
            "services rural",
            "residential urban decentral",
            "services urban decentral",
        ]:
            n.add(
                "Link",
                nodes + f" {name} biomass boiler",
                p_nom_extendable=True,
                bus0=spatial.biomass.df.loc[nodes, "nodes"].values,
                bus1=nodes + f" {name} heat",
                carrier=name + " biomass boiler",
                efficiency=costs.at["biomass boiler", "efficiency"],
                capital_cost=costs.at["biomass boiler", "efficiency"]
                * costs.at["biomass boiler", "capital_cost"]
                * options["overdimension_heat_generators"][
                    HeatSystem(name).central_or_decentral
                ],
                marginal_cost=costs.at["biomass boiler", "pelletizing cost"],
                lifetime=costs.at["biomass boiler", "lifetime"],
            )

    # Solid biomass to liquid fuel
    if options["biomass_to_liquid"]:
        add_carrier_buses(
            n,
            carrier="oil",
            costs=costs,
            spatial=spatial,
            options=options,
            cf_industry=cf_industry,
        )
        n.add(
            "Link",
            spatial.biomass.nodes,
            suffix=" biomass to liquid",
            bus0=spatial.biomass.nodes,
            bus1=spatial.oil.nodes,
            bus2="co2 atmosphere",
            carrier="biomass to liquid",
            lifetime=costs.at["BtL", "lifetime"],
            efficiency=costs.at["BtL", "efficiency"],
            efficiency2=-costs.at["solid biomass", "CO2 intensity"]
            + costs.at["BtL", "CO2 stored"],
            p_nom_extendable=True,
            capital_cost=costs.at["BtL", "capital_cost"]
            * costs.at["BtL", "efficiency"],
            marginal_cost=costs.at["BtL", "VOM"] * costs.at["BtL", "efficiency"],
        )

    # Solid biomass to liquid fuel with carbon capture
    if options["biomass_to_liquid_cc"]:
        # Assuming that acid gas removal (incl. CO2) from syngas i performed with Rectisol
        # process (Methanol) and that electricity demand for this is included in the base process
        n.add(
            "Link",
            spatial.biomass.nodes,
            suffix=" biomass to liquid CC",
            bus0=spatial.biomass.nodes,
            bus1=spatial.oil.nodes,
            bus2="co2 atmosphere",
            bus3=spatial.co2.nodes,
            carrier="biomass to liquid CC",
            lifetime=costs.at["BtL", "lifetime"],
            efficiency=costs.at["BtL", "efficiency"],
            efficiency2=-costs.at["solid biomass", "CO2 intensity"]
            + costs.at["BtL", "CO2 stored"] * (1 - costs.at["BtL", "capture rate"]),
            efficiency3=costs.at["BtL", "CO2 stored"] * costs.at["BtL", "capture rate"],
            p_nom_extendable=True,
            capital_cost=costs.at["BtL", "capital_cost"] * costs.at["BtL", "efficiency"]
            + costs.at["biomass CHP capture", "capital_cost"]
            * costs.at["BtL", "CO2 stored"],
            marginal_cost=costs.at["BtL", "VOM"] * costs.at["BtL", "efficiency"],
        )

    # Electrobiofuels (BtL with hydrogen addition to make more use of biogenic carbon).
    # Combination of efuels and biomass to liquid, both based on Fischer-Tropsch.
    # Experimental version - use with caution
    if options["electrobiofuels"]:
        add_carrier_buses(
            n,
            carrier="oil",
            costs=costs,
            spatial=spatial,
            options=options,
            cf_industry=cf_industry,
        )
        efuel_scale_factor = costs.at["BtL", "C stored"]
        name = (
            pd.Index(spatial.biomass.nodes)
            + " "
            + pd.Index(spatial.h2.nodes.str.replace(" H2", ""))
        )
        n.add(
            "Link",
            name,
            suffix=" electrobiofuels",
            bus0=spatial.biomass.nodes,
            bus1=spatial.oil.nodes,
            bus2=spatial.h2.nodes,
            bus3="co2 atmosphere",
            carrier="electrobiofuels",
            lifetime=costs.at["electrobiofuels", "lifetime"],
            efficiency=costs.at["electrobiofuels", "efficiency-biomass"],
            efficiency2=-costs.at["electrobiofuels", "efficiency-biomass"]
            / costs.at["electrobiofuels", "efficiency-hydrogen"],
            efficiency3=-costs.at["solid biomass", "CO2 intensity"]
            + costs.at["BtL", "CO2 stored"]
            * (1 - costs.at["Fischer-Tropsch", "capture rate"]),
            p_nom_extendable=True,
            capital_cost=costs.at["BtL", "capital_cost"] * costs.at["BtL", "efficiency"]
            + efuel_scale_factor
            * costs.at["Fischer-Tropsch", "capital_cost"]
            * costs.at["Fischer-Tropsch", "efficiency"],
            marginal_cost=costs.at["BtL", "VOM"] * costs.at["BtL", "efficiency"]
            + efuel_scale_factor
            * costs.at["Fischer-Tropsch", "VOM"]
            * costs.at["Fischer-Tropsch", "efficiency"],
        )

    # BioSNG from solid biomass
    if options["biosng"]:
        n.add(
            "Link",
            spatial.biomass.nodes,
            suffix=" solid biomass to gas",
            bus0=spatial.biomass.nodes,
            bus1=spatial.gas.nodes,
            bus3="co2 atmosphere",
            carrier="BioSNG",
            lifetime=costs.at["BioSNG", "lifetime"],
            efficiency=costs.at["BioSNG", "efficiency"],
            efficiency3=-costs.at["solid biomass", "CO2 intensity"]
            + costs.at["BioSNG", "CO2 stored"],
            p_nom_extendable=True,
            capital_cost=costs.at["BioSNG", "capital_cost"]
            * costs.at["BioSNG", "efficiency"],
            marginal_cost=costs.at["BioSNG", "VOM"] * costs.at["BioSNG", "efficiency"],
        )

    # BioSNG from solid biomass with carbon capture
    if options["biosng_cc"]:
        # Assuming that acid gas removal (incl. CO2) from syngas i performed with Rectisol
        # process (Methanol) and that electricity demand for this is included in the base process
        n.add(
            "Link",
            spatial.biomass.nodes,
            suffix=" solid biomass to gas CC",
            bus0=spatial.biomass.nodes,
            bus1=spatial.gas.nodes,
            bus2=spatial.co2.nodes,
            bus3="co2 atmosphere",
            carrier="BioSNG CC",
            lifetime=costs.at["BioSNG", "lifetime"],
            efficiency=costs.at["BioSNG", "efficiency"],
            efficiency2=costs.at["BioSNG", "CO2 stored"]
            * costs.at["BioSNG", "capture rate"],
            efficiency3=-costs.at["solid biomass", "CO2 intensity"]
            + costs.at["BioSNG", "CO2 stored"]
            * (1 - costs.at["BioSNG", "capture rate"]),
            p_nom_extendable=True,
            capital_cost=costs.at["BioSNG", "capital_cost"]
            * costs.at["BioSNG", "efficiency"]
            + costs.at["biomass CHP capture", "capital_cost"]
            * costs.at["BioSNG", "CO2 stored"],
            marginal_cost=costs.at["BioSNG", "VOM"] * costs.at["BioSNG", "efficiency"],
        )

    if options["bioH2"]:
        name = (
            pd.Index(spatial.biomass.nodes)
            + " "
            + pd.Index(spatial.h2.nodes.str.replace(" H2", ""))
        )
        n.add(
            "Link",
            name,
            suffix=" solid biomass to hydrogen CC",
            bus0=spatial.biomass.nodes,
            bus1=spatial.h2.nodes,
            bus2=spatial.co2.nodes,
            bus3="co2 atmosphere",
            carrier="solid biomass to hydrogen",
            efficiency=costs.at["solid biomass to hydrogen", "efficiency"],
            efficiency2=costs.at["solid biomass", "CO2 intensity"]
            * options["cc_fraction"],
            efficiency3=-costs.at["solid biomass", "CO2 intensity"]
            * options["cc_fraction"],
            p_nom_extendable=True,
            capital_cost=costs.at["solid biomass to hydrogen", "capital_cost"]
            * costs.at["solid biomass to hydrogen", "efficiency"]
            + costs.at["biomass CHP capture", "capital_cost"]
            * costs.at["solid biomass", "CO2 intensity"],
            marginal_cost=0.0,
            lifetime=25,  # TODO: add value to technology-data
        )


def add_industry(
    n: pypsa.Network,
    costs: pd.DataFrame,
    industrial_demand_file: str,
    pop_layout: pd.DataFrame,
    pop_weighted_energy_totals: pd.DataFrame,
    options: dict,
    spatial: SimpleNamespace,
    cf_industry: dict,
    investment_year: int,
):
    """
    Add industry and their corresponding carrier buses to the network.

    Parameters
    ----------
    n : pypsa.Network
        The PyPSA network container object
    costs : pd.DataFrame
        Costs data including carbon capture, fuel costs, etc.
    industrial_demand_file : str
        Path to CSV file containing industrial demand data
    pop_layout : pd.DataFrame
        Population layout data with index of nodes
    pop_weighted_energy_totals : pd.DataFrame
        Population-weighted energy totals including aviation and navigation data
    options : dict
        Dictionary of configuration options including:
        - biomass_spatial
        - biomass_transport
        - gas_network
        - methanol configuration
        - regional_oil_demand
        - shipping shares (hydrogen, methanol, oil)
        - and others
    spatial : object
        Object containing spatial configuration for different carriers
        (biomass, gas, oil, methanol, etc.)
    cf_industry : dict
        Industry-specific configuration parameters
    investment_year : int
        Year for which investment costs should be considered
    HeatSystem : Enum
        Enumeration defining different heat system types

    Returns
    -------
    None
        The function modifies the network object in-place by adding
        industry-related components.

    Notes
    -----
    This function adds multiple components to the network including:
    - Industrial demand for various carriers
    - Shipping and aviation infrastructure
    - Carbon capture facilities
    - Heat systems
    - Process emission handling
    """
    logger.info("Add industrial demand")
    # add oil buses for shipping, aviation and naptha for industry
    add_carrier_buses(
        n,
        carrier="oil",
        costs=costs,
        spatial=spatial,
        options=options,
        cf_industry=cf_industry,
    )
    add_carrier_buses(
        n,
        carrier="methanol",
        costs=costs,
        spatial=spatial,
        options=options,
        cf_industry=cf_industry,
    )

    nodes = pop_layout.index
    nhours = n.snapshot_weightings.generators.sum()
    nyears = nhours / 8760

    # 1e6 to convert TWh to MWh
    industrial_demand = pd.read_csv(industrial_demand_file, index_col=0) * 1e6 * nyears

    n.add(
        "Bus",
        spatial.biomass.industry,
        location=spatial.biomass.locations,
        carrier="solid biomass for industry",
        unit="MWh_LHV",
    )

    if options.get("biomass_spatial", options["biomass_transport"]):
        p_set = (
            industrial_demand.loc[spatial.biomass.locations, "solid biomass"].rename(
                index=lambda x: x + " solid biomass for industry"
            )
            / nhours
        )
    else:
        p_set = industrial_demand["solid biomass"].sum() / nhours

    n.add(
        "Load",
        spatial.biomass.industry,
        bus=spatial.biomass.industry,
        carrier="solid biomass for industry",
        p_set=p_set,
    )

    n.add(
        "Link",
        spatial.biomass.industry,
        bus0=spatial.biomass.nodes,
        bus1=spatial.biomass.industry,
        carrier="solid biomass for industry",
        p_nom_extendable=True,
        efficiency=1.0,
    )

    if len(spatial.biomass.industry_cc) <= 1 and len(spatial.co2.nodes) > 1:
        link_names = nodes + " " + spatial.biomass.industry_cc
    else:
        link_names = spatial.biomass.industry_cc

    n.add(
        "Link",
        link_names,
        bus0=spatial.biomass.nodes,
        bus1=spatial.biomass.industry,
        bus2="co2 atmosphere",
        bus3=spatial.co2.nodes,
        carrier="solid biomass for industry CC",
        p_nom_extendable=True,
        capital_cost=costs.at["cement capture", "capital_cost"]
        * costs.at["solid biomass", "CO2 intensity"],
        efficiency=0.9,  # TODO: make config option
        efficiency2=-costs.at["solid biomass", "CO2 intensity"]
        * costs.at["cement capture", "capture_rate"],
        efficiency3=costs.at["solid biomass", "CO2 intensity"]
        * costs.at["cement capture", "capture_rate"],
        lifetime=costs.at["cement capture", "lifetime"],
    )

    n.add(
        "Bus",
        spatial.gas.industry,
        location=spatial.gas.locations,
        carrier="gas for industry",
        unit="MWh_LHV",
    )

    gas_demand = industrial_demand.loc[nodes, "methane"] / nhours

    if options["gas_network"]:
        spatial_gas_demand = gas_demand.rename(index=lambda x: x + " gas for industry")
    else:
        spatial_gas_demand = gas_demand.sum()

    n.add(
        "Load",
        spatial.gas.industry,
        bus=spatial.gas.industry,
        carrier="gas for industry",
        p_set=spatial_gas_demand,
    )

    n.add(
        "Link",
        spatial.gas.industry,
        bus0=spatial.gas.nodes,
        bus1=spatial.gas.industry,
        bus2="co2 atmosphere",
        carrier="gas for industry",
        p_nom_extendable=True,
        efficiency=1.0,
        efficiency2=costs.at["gas", "CO2 intensity"],
    )

    n.add(
        "Link",
        spatial.gas.industry_cc,
        bus0=spatial.gas.nodes,
        bus1=spatial.gas.industry,
        bus2="co2 atmosphere",
        bus3=spatial.co2.nodes,
        carrier="gas for industry CC",
        p_nom_extendable=True,
        capital_cost=costs.at["cement capture", "capital_cost"]
        * costs.at["gas", "CO2 intensity"],
        efficiency=0.9,
        efficiency2=costs.at["gas", "CO2 intensity"]
        * (1 - costs.at["cement capture", "capture_rate"]),
        efficiency3=costs.at["gas", "CO2 intensity"]
        * costs.at["cement capture", "capture_rate"],
        lifetime=costs.at["cement capture", "lifetime"],
    )

    if options["h2_topology_tyndp"]:
        # TODO Link properly Industry to H2 topology
        nodes_ind_h2 = spatial.h2_tyndp.nodes[spatial.h2_tyndp.nodes.str.contains("Z2")]
        nodes_ind_h2 = nodes_ind_h2[~(nodes_ind_h2.isin(["IBFI H2 Z2", "IBIT H2 Z2"]))]
        nodes_ind = n.buses.loc[nodes_ind_h2].country.values + "00"
        nodes_ind[nodes_ind == "IT00"] = "ITCN"
        nodes_ind[nodes_ind == "DK00"] = "DKE1"
        nodes_ind[nodes_ind == "LU00"] = "LUG1"
        nodes_ind[nodes_ind == "NO00"] = "NOS0"
        nodes_ind[nodes_ind == "SE00"] = "SE01"
    else:
        nodes_ind = nodes
        nodes_ind_h2 = nodes + " H2"
    industrial_demand_zones = industrial_demand.reindex(nodes_ind, fill_value=0)
    n.add(
        "Load",
        nodes_ind,  # TODO Improve assumptions
        suffix=" H2 Z2 for industry"
        if options["h2_topology_tyndp"]
        else " H2 for industry",  # TODO Improve assumptions
        bus=nodes_ind_h2,  # TODO Improve assumptions
        carrier="H2 for industry",
        p_set=industrial_demand_zones["hydrogen"]
        / nhours,  # TODO Improve assumptions for zones
    )

    # methanol for industry

    n.add(
        "Bus",
        spatial.methanol.industry,
        carrier="industry methanol",
        location=spatial.methanol.demand_locations,
        unit="MWh_LHV",
    )

    p_set_methanol = (
        industrial_demand["methanol"].rename(lambda x: x + " industry methanol")
        / nhours
    )

    if not options["methanol"]["regional_methanol_demand"]:
        p_set_methanol = p_set_methanol.sum()

    n.add(
        "Load",
        spatial.methanol.industry,
        bus=spatial.methanol.industry,
        carrier="industry methanol",
        p_set=p_set_methanol,
    )

    n.add(
        "Link",
        spatial.methanol.industry,
        bus0=spatial.methanol.nodes,
        bus1=spatial.methanol.industry,
        bus2="co2 atmosphere",
        carrier="industry methanol",
        p_nom_extendable=True,
        efficiency2=1 / options["MWh_MeOH_per_tCO2"],
        # CO2 intensity methanol based on stoichiometric calculation with 22.7 GJ/t methanol (32 g/mol), CO2 (44 g/mol), 277.78 MWh/TJ = 0.218 t/MWh
    )

    # TODO Link properly Industry to H2 topology
    n.add(
        "Link",
        nodes_ind + " methanolisation",  # TODO Improve this assumption
        bus0=nodes_ind_h2,  # TODO Improve this assumption
        bus1=spatial.methanol.nodes,
        bus2=nodes_ind,  # TODO Improve this assumption
        bus3=spatial.co2.nodes,
        carrier="methanolisation",
        p_nom_extendable=True,
        p_min_pu=options["min_part_load_methanolisation"],
        capital_cost=costs.at["methanolisation", "capital_cost"]
        * options["MWh_MeOH_per_MWh_H2"],  # EUR/MW_H2/a
        marginal_cost=options["MWh_MeOH_per_MWh_H2"]
        * costs.at["methanolisation", "VOM"],
        lifetime=costs.at["methanolisation", "lifetime"],
        efficiency=options["MWh_MeOH_per_MWh_H2"],
        efficiency2=-options["MWh_MeOH_per_MWh_H2"] / options["MWh_MeOH_per_MWh_e"],
        efficiency3=-options["MWh_MeOH_per_MWh_H2"] / options["MWh_MeOH_per_tCO2"],
    )

    if options["oil_boilers"]:
        nodes = pop_layout.index
        for heat_system in HeatSystem:
            if not heat_system == HeatSystem.URBAN_CENTRAL:
                n.add(
                    "Link",
                    nodes + f" {heat_system} oil boiler",
                    p_nom_extendable=True,
                    bus0=spatial.oil.nodes,
                    bus1=nodes + f" {heat_system} heat",
                    bus2="co2 atmosphere",
                    carrier=f"{heat_system} oil boiler",
                    efficiency=costs.at["decentral oil boiler", "efficiency"],
                    efficiency2=costs.at["oil", "CO2 intensity"],
                    capital_cost=costs.at["decentral oil boiler", "efficiency"]
                    * costs.at["decentral oil boiler", "capital_cost"]
                    * options["overdimension_heat_generators"][
                        heat_system.central_or_decentral
                    ],
                    lifetime=costs.at["decentral oil boiler", "lifetime"],
                )

    # TODO Link properly Industry to H2 topology
    n.add(
        "Link",
        nodes_ind + " Fischer-Tropsch",  # TODO Improve assumptions
        bus0=nodes_ind_h2,  # TODO Improve assumptions
        bus1=spatial.oil.nodes,
        bus2=spatial.co2.nodes,
        carrier="Fischer-Tropsch",
        efficiency=costs.at["Fischer-Tropsch", "efficiency"],
        capital_cost=costs.at["Fischer-Tropsch", "capital_cost"]
        * costs.at["Fischer-Tropsch", "efficiency"],  # EUR/MW_H2/a
        marginal_cost=costs.at["Fischer-Tropsch", "efficiency"]
        * costs.at["Fischer-Tropsch", "VOM"],
        efficiency2=-costs.at["oil", "CO2 intensity"]
        * costs.at["Fischer-Tropsch", "efficiency"],
        p_nom_extendable=True,
        p_min_pu=options["min_part_load_fischer_tropsch"],
        lifetime=costs.at["Fischer-Tropsch", "lifetime"],
    )

    # naphtha
    demand_factor = options["HVC_demand_factor"]
    if demand_factor != 1:
        logger.warning(f"Changing HVC demand by {demand_factor * 100 - 100:+.2f}%.")

    p_set_naphtha = (
        demand_factor
        * industrial_demand.loc[nodes, "naphtha"].rename(
            lambda x: x + " naphtha for industry"
        )
        / nhours
    )

    if not options["regional_oil_demand"]:
        p_set_naphtha = p_set_naphtha.sum()

    n.add(
        "Bus",
        spatial.oil.naphtha,
        location=spatial.oil.demand_locations,
        carrier="naphtha for industry",
        unit="MWh_LHV",
    )

    n.add(
        "Load",
        spatial.oil.naphtha,
        bus=spatial.oil.naphtha,
        carrier="naphtha for industry",
        p_set=p_set_naphtha,
    )
    # some CO2 from naphtha are process emissions from steam cracker
    # rest of CO2 released to atmosphere either in waste-to-energy or decay
    process_co2_per_naphtha = (
        industrial_demand.loc[nodes, "process emission from feedstock"].sum()
        / industrial_demand.loc[nodes, "naphtha"].sum()
    )
    # link to supply the naphtha for industry load
    n.add(
        "Link",
        spatial.oil.naphtha,
        bus0=spatial.oil.nodes,
        bus1=spatial.oil.naphtha,
        bus2=spatial.co2.process_emissions,
        carrier="naphtha for industry",
        p_nom_extendable=True,
        efficiency2=process_co2_per_naphtha,
    )

    non_sequestered = 1 - get(
        cf_industry["HVC_environment_sequestration_fraction"],
        investment_year,
    )
    # energetic efficiency from naphtha to HVC
    HVC_per_naphtha = (
        costs.at["oil", "CO2 intensity"] - process_co2_per_naphtha
    ) / costs.at["oil", "CO2 intensity"]

    # distribute HVC waste across population
    if len(spatial.oil.non_sequestered_hvc) == 1:
        HVC_potential = p_set_naphtha.sum() * nhours * non_sequestered * HVC_per_naphtha
    else:
        HVC_potential_sum = (
            p_set_naphtha.sum() * nhours * non_sequestered * HVC_per_naphtha
        )
        shares = pop_layout.total / pop_layout.total.sum()
        HVC_potential = shares.mul(HVC_potential_sum)
        HVC_potential.index = HVC_potential.index + " non-sequestered HVC"

    n.add("Carrier", "non-sequestered HVC")

    n.add(
        "Bus",
        spatial.oil.non_sequestered_hvc,
        location=spatial.oil.demand_locations,
        carrier="non-sequestered HVC",
        unit="MWh_LHV",
    )
    # add stores with population distributed potential - must be zero at the last step
    e_max_pu = pd.DataFrame(
        1, index=n.snapshots, columns=spatial.oil.non_sequestered_hvc
    )
    e_max_pu.iloc[-1, :] = 0

    n.add(
        "Store",
        spatial.oil.non_sequestered_hvc,
        bus=spatial.oil.non_sequestered_hvc,
        carrier="non-sequestered HVC",
        e_nom=HVC_potential,
        marginal_cost=0,
        e_initial=HVC_potential,
        e_max_pu=e_max_pu,
    )

    n.add(
        "Link",
        spatial.oil.demand_locations,
        suffix=" HVC to air",
        bus0=spatial.oil.non_sequestered_hvc,
        bus1="co2 atmosphere",
        carrier="HVC to air",
        p_nom_extendable=True,
        efficiency=costs.at["oil", "CO2 intensity"],
    )

    if cf_industry["waste_to_energy"] or cf_industry["waste_to_energy_cc"]:
        if options["biomass"] and options["municipal_solid_waste"]:
            n.add(
                "Link",
                spatial.msw.locations,
                bus0=spatial.msw.nodes,
                bus1=spatial.oil.non_sequestered_hvc,
                bus2="co2 atmosphere",
                carrier="municipal solid waste",
                p_nom_extendable=True,
                efficiency=1.0,
                efficiency2=-costs.at[
                    "oil", "CO2 intensity"
                ],  # because msw is co2 neutral and will be burned in waste CHP or decomposed as oil
            )

        if cf_industry["waste_to_energy"]:
            urban_central = spatial.nodes + " urban central heat"
            existing_urban_central = n.buses.index[
                n.buses.carrier == "urban central heat"
            ]
            urban_central_nodes = urban_central.map(
                lambda x: x if x in existing_urban_central else ""
            )
            n.add(
                "Link",
                spatial.nodes + " waste CHP",
                bus0=spatial.oil.non_sequestered_hvc,
                bus1=spatial.nodes,
                bus2=urban_central_nodes,
                bus3="co2 atmosphere",
                carrier="waste CHP",
                p_nom_extendable=True,
                capital_cost=costs.at["waste CHP", "capital_cost"]
                * costs.at["waste CHP", "efficiency"],
                marginal_cost=costs.at["waste CHP", "VOM"],
                efficiency=costs.at["waste CHP", "efficiency"],
                efficiency2=costs.at["waste CHP", "efficiency-heat"],
                efficiency3=costs.at["oil", "CO2 intensity"],
                lifetime=costs.at["waste CHP", "lifetime"],
            )

        if cf_industry["waste_to_energy_cc"]:
            n.add(
                "Link",
                spatial.nodes + " waste CHP CC",
                bus0=spatial.oil.non_sequestered_hvc,
                bus1=spatial.nodes,
                bus2=urban_central_nodes,
                bus3="co2 atmosphere",
                bus4=spatial.co2.nodes,
                carrier="waste CHP CC",
                p_nom_extendable=True,
                capital_cost=costs.at["waste CHP CC", "capital_cost"]
                * costs.at["waste CHP CC", "efficiency"]
                + costs.at["biomass CHP capture", "capital_cost"]
                * costs.at["oil", "CO2 intensity"],
                marginal_cost=costs.at["waste CHP CC", "VOM"],
                efficiency=costs.at["waste CHP CC", "efficiency"],
                efficiency2=costs.at["waste CHP CC", "efficiency-heat"],
                efficiency3=costs.at["oil", "CO2 intensity"]
                * (1 - options["cc_fraction"]),
                efficiency4=costs.at["oil", "CO2 intensity"] * options["cc_fraction"],
                lifetime=costs.at["waste CHP CC", "lifetime"],
            )

    if options["heating"]:
        # TODO simplify bus expression
        n.add(
            "Load",
            nodes,
            suffix=" low-temperature heat for industry",
            bus=[
                (
                    node + " urban central heat"
                    if node + " urban central heat" in n.buses.index
                    else node + " services urban decentral heat"
                )
                for node in nodes
            ],
            carrier="low-temperature heat for industry",
            p_set=industrial_demand.loc[nodes, "low-temperature heat"] / nhours,
        )

    if options["use_industry_load"]:
        # remove today's industrial electricity demand by scaling down total electricity demand
        for ct in n.buses.country.dropna().unique():
            # TODO map onto n.bus.country

            loads_i = n.loads.index[
                (n.loads.index.str[:2] == ct) & (n.loads.carrier == "electricity")
            ]
            if n.loads_t.p_set[loads_i].empty:
                continue
            factor = (
                1
                - industrial_demand.loc[loads_i, "current electricity"].sum()
                / n.loads_t.p_set[loads_i].sum().sum()
            )
            n.loads_t.p_set[loads_i] *= factor

        n.add(
            "Load",
            nodes,
            suffix=" industry electricity",
            bus=nodes,
            carrier="industry electricity",
            p_set=industrial_demand.loc[nodes, "electricity"] / nhours,
        )

    n.add(
        "Bus",
        spatial.co2.process_emissions,
        location=spatial.co2.locations,
        carrier="process emissions",
        unit="t_co2",
    )

    if options["co2_spatial"] or options["co2_network"]:
        p_set = (
            -industrial_demand.loc[nodes, "process emission"].rename(
                index=lambda x: x + " process emissions"
            )
            / nhours
        )
    else:
        p_set = -industrial_demand.loc[nodes, "process emission"].sum() / nhours

    n.add(
        "Load",
        spatial.co2.process_emissions,
        bus=spatial.co2.process_emissions,
        carrier="process emissions",
        p_set=p_set,
    )

    n.add(
        "Link",
        spatial.co2.process_emissions,
        bus0=spatial.co2.process_emissions,
        bus1="co2 atmosphere",
        carrier="process emissions",
        p_nom_extendable=True,
        efficiency=1.0,
    )

    # assume enough local waste heat for CC
    n.add(
        "Link",
        spatial.co2.locations,
        suffix=" process emissions CC",
        bus0=spatial.co2.process_emissions,
        bus1="co2 atmosphere",
        bus2=spatial.co2.nodes,
        carrier="process emissions CC",
        p_nom_extendable=True,
        capital_cost=costs.at["cement capture", "capital_cost"],
        efficiency=1 - costs.at["cement capture", "capture_rate"],
        efficiency2=costs.at["cement capture", "capture_rate"],
        lifetime=costs.at["cement capture", "lifetime"],
    )

    if options["ammonia"]:
        if options["ammonia"] == "regional":
            p_set = (
                industrial_demand.loc[spatial.ammonia.locations, "ammonia"].rename(
                    index=lambda x: x + " NH3"
                )
                / nhours
            )
        else:
            p_set = industrial_demand["ammonia"].sum() / nhours

        n.add(
            "Load",
            spatial.ammonia.nodes,
            bus=spatial.ammonia.nodes,
            carrier="NH3",
            p_set=p_set,
        )

    if industrial_demand[["coke", "coal"]].sum().sum() > 0:
        add_carrier_buses(
            n,
            carrier="coal",
            costs=costs,
            spatial=spatial,
            options=options,
            cf_industry=cf_industry,
        )

        mwh_coal_per_mwh_coke = 1.366  # from eurostat energy balance
        p_set = (
            industrial_demand["coal"]
            + mwh_coal_per_mwh_coke * industrial_demand["coke"]
        ) / nhours

        p_set.rename(lambda x: x + " coal for industry", inplace=True)

        if not options["regional_coal_demand"]:
            p_set = p_set.sum()

        n.add(
            "Bus",
            spatial.coal.industry,
            location=spatial.coal.demand_locations,
            carrier="coal for industry",
            unit="MWh_LHV",
        )

        n.add(
            "Load",
            spatial.coal.industry,
            bus=spatial.coal.industry,
            carrier="coal for industry",
            p_set=p_set,
        )

        n.add(
            "Link",
            spatial.coal.industry,
            bus0=spatial.coal.nodes,
            bus1=spatial.coal.industry,
            bus2="co2 atmosphere",
            carrier="coal for industry",
            p_nom_extendable=True,
            efficiency2=costs.at["coal", "CO2 intensity"],
        )


def add_aviation(
    n: pypsa.Network,
    costs: pd.DataFrame,
    pop_layout: pd.DataFrame,
    pop_weighted_energy_totals: pd.DataFrame,
    options: dict,
    spatial: SimpleNamespace,
) -> None:
    logger.info("Add aviation")

    nodes = pop_layout.index
    nhours = n.snapshot_weightings.generators.sum()

    demand_factor = options["aviation_demand_factor"]
    if demand_factor != 1:
        logger.warning(
            f"Changing aviation demand by {demand_factor * 100 - 100:+.2f}%."
        )

    all_aviation = ["total international aviation", "total domestic aviation"]

    p_set = (
        demand_factor
        * pop_weighted_energy_totals.loc[nodes, all_aviation].sum(axis=1)
        * 1e6
        / nhours
    ).rename(lambda x: x + " kerosene for aviation")

    if not options["regional_oil_demand"]:
        p_set = p_set.sum()

    n.add(
        "Bus",
        spatial.oil.kerosene,
        location=spatial.oil.demand_locations,
        carrier="kerosene for aviation",
        unit="MWh_LHV",
    )

    n.add(
        "Load",
        spatial.oil.kerosene,
        bus=spatial.oil.kerosene,
        carrier="kerosene for aviation",
        p_set=p_set,
    )

    n.add(
        "Link",
        spatial.oil.kerosene,
        bus0=spatial.oil.nodes,
        bus1=spatial.oil.kerosene,
        bus2="co2 atmosphere",
        carrier="kerosene for aviation",
        p_nom_extendable=True,
        efficiency2=costs.at["oil", "CO2 intensity"],
    )

    if options["methanol"]["methanol_to_kerosene"]:
        tech = "methanol-to-kerosene"

        logger.info(f"Adding {tech}.")

        capital_cost = costs.at[tech, "capital_cost"] / costs.at[tech, "methanol-input"]

        n.add(
            "Link",
            spatial.h2.locations,
            suffix=f" {tech}",
            carrier=tech,
            capital_cost=capital_cost,
            marginal_cost=costs.at[tech, "VOM"] / costs.at[tech, "methanol-input"],
            bus0=spatial.methanol.nodes,
            bus1=spatial.oil.kerosene,
            bus2=spatial.h2.nodes,
            bus3="co2 atmosphere",
            efficiency=1 / costs.at[tech, "methanol-input"],
            efficiency2=-costs.at[tech, "hydrogen-input"]
            / costs.at[tech, "methanol-input"],
            efficiency3=costs.at["oil", "CO2 intensity"]
            / costs.at[tech, "methanol-input"],
            p_nom_extendable=True,
            lifetime=costs.at[tech, "lifetime"],
        )


def add_shipping(
    n: pypsa.Network,
    costs: pd.DataFrame,
    shipping_demand_file: str,
    pop_layout: pd.DataFrame,
    pop_weighted_energy_totals: pd.DataFrame,
    options: dict,
    spatial: SimpleNamespace,
    investment_year: int,
) -> None:
    logger.info("Add shipping")

    nodes = pop_layout.index
    nhours = n.snapshot_weightings.generators.sum()
    nyears = nhours / 8760

    shipping_hydrogen_share = get(options["shipping_hydrogen_share"], investment_year)
    shipping_methanol_share = get(options["shipping_methanol_share"], investment_year)
    shipping_oil_share = get(options["shipping_oil_share"], investment_year)

    total_share = shipping_hydrogen_share + shipping_methanol_share + shipping_oil_share
    if total_share != 1:
        logger.warning(
            f"Total shipping shares sum up to {total_share:.2%}, corresponding to increased or decreased demand assumptions."
        )

    domestic_navigation = pop_weighted_energy_totals.loc[
        nodes, ["total domestic navigation"]
    ].squeeze()
    international_navigation = (
        pd.read_csv(shipping_demand_file, index_col=0).squeeze(axis=1) * nyears
    )
    all_navigation = domestic_navigation + international_navigation
    p_set = all_navigation * 1e6 / nhours

    if shipping_hydrogen_share:
        oil_efficiency = options.get(
            "shipping_oil_efficiency", options.get("shipping_average_efficiency", 0.4)
        )
        efficiency = oil_efficiency / costs.at["fuel cell", "efficiency"]
        shipping_hydrogen_share = get(
            options["shipping_hydrogen_share"], investment_year
        )

        if options["shipping_hydrogen_liquefaction"]:
            n.add(
                "Bus",
                nodes,
                suffix=" H2 liquid",
                carrier="H2 liquid",
                location=nodes,
                unit="MWh_LHV",
            )

            n.add(
                "Link",
                nodes + " H2 liquefaction",
                bus0=nodes + " H2",
                bus1=nodes + " H2 liquid",
                carrier="H2 liquefaction",
                efficiency=costs.at["H2 liquefaction", "efficiency"],
                capital_cost=costs.at["H2 liquefaction", "capital_cost"],
                p_nom_extendable=True,
                lifetime=costs.at["H2 liquefaction", "lifetime"],
            )

            shipping_bus = nodes + " H2 liquid"
        else:
            shipping_bus = nodes + " H2"

        efficiency = (
            options["shipping_oil_efficiency"] / costs.at["fuel cell", "efficiency"]
        )
        p_set_hydrogen = shipping_hydrogen_share * p_set * efficiency

        n.add(
            "Load",
            nodes,
            suffix=" H2 for shipping",
            bus=shipping_bus,
            carrier="H2 for shipping",
            p_set=p_set_hydrogen,
        )

    if shipping_methanol_share:
        efficiency = (
            options["shipping_oil_efficiency"] / options["shipping_methanol_efficiency"]
        )

        p_set_methanol_shipping = (
            shipping_methanol_share
            * p_set.rename(lambda x: x + " shipping methanol")
            * efficiency
        )

        if not options["methanol"]["regional_methanol_demand"]:
            p_set_methanol_shipping = p_set_methanol_shipping.sum()

        n.add(
            "Bus",
            spatial.methanol.shipping,
            location=spatial.methanol.demand_locations,
            carrier="shipping methanol",
            unit="MWh_LHV",
        )

        n.add(
            "Load",
            spatial.methanol.shipping,
            bus=spatial.methanol.shipping,
            carrier="shipping methanol",
            p_set=p_set_methanol_shipping,
        )

        n.add(
            "Link",
            spatial.methanol.shipping,
            bus0=spatial.methanol.nodes,
            bus1=spatial.methanol.shipping,
            bus2="co2 atmosphere",
            carrier="shipping methanol",
            p_nom_extendable=True,
            efficiency2=1
            / options[
                "MWh_MeOH_per_tCO2"
            ],  # CO2 intensity methanol based on stoichiometric calculation with 22.7 GJ/t methanol (32 g/mol), CO2 (44 g/mol), 277.78 MWh/TJ = 0.218 t/MWh
        )

    if shipping_oil_share:
        p_set_oil = shipping_oil_share * p_set.rename(lambda x: x + " shipping oil")

        if not options["regional_oil_demand"]:
            p_set_oil = p_set_oil.sum()

        n.add(
            "Bus",
            spatial.oil.shipping,
            location=spatial.oil.demand_locations,
            carrier="shipping oil",
            unit="MWh_LHV",
        )

        n.add(
            "Load",
            spatial.oil.shipping,
            bus=spatial.oil.shipping,
            carrier="shipping oil",
            p_set=p_set_oil,
        )

        n.add(
            "Link",
            spatial.oil.shipping,
            bus0=spatial.oil.nodes,
            bus1=spatial.oil.shipping,
            bus2="co2 atmosphere",
            carrier="shipping oil",
            p_nom_extendable=True,
            efficiency2=costs.at["oil", "CO2 intensity"],
        )


def add_waste_heat(
    n: pypsa.Network,
    costs: pd.DataFrame,
    options: dict,
    cf_industry: dict,
) -> None:
    """
    Add industrial waste heat utilization capabilities to district heating systems.

    Modifies the network by adding waste heat outputs from various industrial processes
    to urban central heating systems. The amount of waste heat that can be utilized
    is controlled by efficiency parameters and option flags.

    Parameters
    ----------
    n : pypsa.Network
        The PyPSA network container object
    costs : pd.DataFrame
        DataFrame containing technology cost and efficiency parameters,
        particularly for methanolisation process
    options : dict
        Configuration dictionary containing boolean flags for different waste heat sources:
        - use_fischer_tropsch_waste_heat
        - use_methanation_waste_heat
        - use_haber_bosch_waste_heat
        - use_methanolisation_waste_heat
        - use_electrolysis_waste_heat
        - use_fuel_cell_waste_heat
    cf_industry : dict
        Dictionary containing conversion factors for industrial processes, including:
        - MWh_H2_per_tNH3_electrolysis
        - MWh_elec_per_tNH3_electrolysis
        - MWh_NH3_per_tNH3

    Returns
    -------
    None
        Modifies the network object in-place by adding waste heat connections

    Notes
    -----
    - Waste heat is only added to buses with carrier "urban central heat"
    - Default efficiency values (like 0.95 for Fischer-Tropsch) might need
      to be moved to configuration
    - The modification adds additional output buses (bus2, bus3, or bus4) to
      existing links representing industrial processes
    """
    logger.info("Add possibility to use industrial waste heat in district heating")

    # AC buses with district heating
    urban_central = n.buses.index[n.buses.carrier == "urban central heat"]
    if not urban_central.empty:
        urban_central = urban_central.str[: -len(" urban central heat")]

        link_carriers = n.links.carrier.unique()

        # Fischer-Tropsch waste heat
        if (
            options["use_fischer_tropsch_waste_heat"]
            and "Fischer-Tropsch" in link_carriers
        ):
            n.links.loc[urban_central + " Fischer-Tropsch", "bus3"] = (
                urban_central + " urban central heat"
            )
            n.links.loc[urban_central + " Fischer-Tropsch", "efficiency3"] = (
                0.95 - n.links.loc[urban_central + " Fischer-Tropsch", "efficiency"]
            ) * options["use_fischer_tropsch_waste_heat"]

        # Sabatier process waste heat
        if options["use_methanation_waste_heat"] and "Sabatier" in link_carriers:
            n.links.loc[urban_central + " Sabatier", "bus3"] = (
                urban_central + " urban central heat"
            )
            n.links.loc[urban_central + " Sabatier", "efficiency3"] = (
                0.95 - n.links.loc[urban_central + " Sabatier", "efficiency"]
            ) * options["use_methanation_waste_heat"]

        # Haber-Bosch process waste heat
        if options["use_haber_bosch_waste_heat"] and "Haber-Bosch" in link_carriers:
            n.links.loc[urban_central + " Haber-Bosch", "bus3"] = (
                urban_central + " urban central heat"
            )
            total_energy_input = (
                cf_industry["MWh_H2_per_tNH3_electrolysis"]
                + cf_industry["MWh_elec_per_tNH3_electrolysis"]
            ) / cf_industry["MWh_NH3_per_tNH3"]
            electricity_input = (
                cf_industry["MWh_elec_per_tNH3_electrolysis"]
                / cf_industry["MWh_NH3_per_tNH3"]
            )
            n.links.loc[urban_central + " Haber-Bosch", "efficiency3"] = (
                0.15 * total_energy_input / electricity_input
            ) * options["use_haber_bosch_waste_heat"]

        # Methanolisation waste heat
        if (
            options["use_methanolisation_waste_heat"]
            and "methanolisation" in link_carriers
        ):
            n.links.loc[urban_central + " methanolisation", "bus4"] = (
                urban_central + " urban central heat"
            )
            n.links.loc[urban_central + " methanolisation", "efficiency4"] = (
                costs.at["methanolisation", "heat-output"]
                / costs.at["methanolisation", "hydrogen-input"]
            ) * options["use_methanolisation_waste_heat"]

        # Electrolysis waste heat
        if (
            options["use_electrolysis_waste_heat"]
            and "H2 Electrolysis" in link_carriers
        ):
            n.links.loc[urban_central + " H2 Electrolysis", "bus2"] = (
                urban_central + " urban central heat"
            )
            n.links.loc[urban_central + " H2 Electrolysis", "efficiency2"] = (
                0.84 - n.links.loc[urban_central + " H2 Electrolysis", "efficiency"]
            ) * options["use_electrolysis_waste_heat"]

        # Fuel cell waste heat
        if options["use_fuel_cell_waste_heat"] and "H2 Fuel Cell" in link_carriers:
            n.links.loc[urban_central + " H2 Fuel Cell", "bus2"] = (
                urban_central + " urban central heat"
            )
            n.links.loc[urban_central + " H2 Fuel Cell", "efficiency2"] = (
                0.95 - n.links.loc[urban_central + " H2 Fuel Cell", "efficiency"]
            ) * options["use_fuel_cell_waste_heat"]


def add_agriculture(
    n: pypsa.Network,
    costs: pd.DataFrame,
    pop_layout: pd.DataFrame,
    pop_weighted_energy_totals: pd.DataFrame,
    investment_year: int,
    options: dict,
    spatial: SimpleNamespace,
) -> None:
    """
    Add agriculture, forestry and fishing sector loads to the network.

    Creates electrical loads, heat loads, and machinery-related components (both electric
    and oil-based) for the agricultural sector, distributed according to population weights.

    Parameters
    ----------
    n : pypsa.Network
        The PyPSA network container object
    costs : pd.DataFrame
        DataFrame containing cost parameters, must include 'oil' index with 'CO2 intensity'
    pop_layout : pd.DataFrame
        Population distribution by node
    pop_weighted_energy_totals : pd.DataFrame
        Energy totals weighted by population, must include columns:
        ['total agriculture electricity', 'total agriculture heat',
         'total agriculture machinery']
    investment_year : int
        Year for which to get time-dependent parameters
    options : dict
        Configuration dictionary containing:
        - agriculture_machinery_electric_share: float or dict
        - agriculture_machinery_oil_share: float or dict
        - agriculture_machinery_fuel_efficiency: float
        - agriculture_machinery_electric_efficiency: float
        - regional_oil_demand: bool
    spatial : SimpleNamespace
        Namespace containing spatial definitions, must include:
        - oil.agriculture_machinery
        - oil.demand_locations
        - oil.nodes

    Returns
    -------
    None
        Modifies the network object in-place by adding loads and components

    Notes
    -----
    The function adds three types of loads:
    1. Agricultural electricity consumption
    2. Agricultural heat demand
    3. Agricultural machinery energy demand (split between electricity and oil)
    """
    logger.info("Add agriculture, forestry and fishing sector.")

    nodes = pop_layout.index
    nhours = n.snapshot_weightings.generators.sum()

    # electricity
    n.add(
        "Load",
        nodes,
        suffix=" agriculture electricity",
        bus=nodes,
        carrier="agriculture electricity",
        p_set=pop_weighted_energy_totals.loc[nodes, "total agriculture electricity"]
        * 1e6
        / nhours,
    )

    # heat
    n.add(
        "Load",
        nodes,
        suffix=" agriculture heat",
        bus=nodes + " services rural heat",
        carrier="agriculture heat",
        p_set=pop_weighted_energy_totals.loc[nodes, "total agriculture heat"]
        * 1e6
        / nhours,
    )

    # machinery

    electric_share = get(
        options["agriculture_machinery_electric_share"], investment_year
    )
    oil_share = get(options["agriculture_machinery_oil_share"], investment_year)

    total_share = electric_share + oil_share
    if total_share != 1:
        logger.warning(
            f"Total agriculture machinery shares sum up to {total_share:.2%}, corresponding to increased or decreased demand assumptions."
        )

    machinery_nodal_energy = (
        pop_weighted_energy_totals.loc[nodes, "total agriculture machinery"] * 1e6
    )

    if electric_share > 0:
        efficiency_gain = (
            options["agriculture_machinery_fuel_efficiency"]
            / options["agriculture_machinery_electric_efficiency"]
        )

        n.add(
            "Load",
            nodes,
            suffix=" agriculture machinery electric",
            bus=nodes,
            carrier="agriculture machinery electric",
            p_set=electric_share / efficiency_gain * machinery_nodal_energy / nhours,
        )

    if oil_share > 0:
        p_set = (
            oil_share
            * machinery_nodal_energy.rename(lambda x: x + " agriculture machinery oil")
            / nhours
        )

        if not options["regional_oil_demand"]:
            p_set = p_set.sum()

        n.add(
            "Bus",
            spatial.oil.agriculture_machinery,
            location=spatial.oil.demand_locations,
            carrier="agriculture machinery oil",
            unit="MWh_LHV",
        )

        n.add(
            "Load",
            spatial.oil.agriculture_machinery,
            bus=spatial.oil.agriculture_machinery,
            carrier="agriculture machinery oil",
            p_set=p_set,
        )

        n.add(
            "Link",
            spatial.oil.agriculture_machinery,
            bus0=spatial.oil.nodes,
            bus1=spatial.oil.agriculture_machinery,
            bus2="co2 atmosphere",
            carrier="agriculture machinery oil",
            p_nom_extendable=True,
            efficiency2=costs.at["oil", "CO2 intensity"],
        )


def decentral(n):
    """
    Removes the electricity transmission system.
    """
    n.lines.drop(n.lines.index, inplace=True)
    n.links.drop(n.links.index[n.links.carrier.isin(["DC", "B2B"])], inplace=True)


def remove_h2_network(n):
    n.links.drop(
        n.links.index[n.links.carrier.str.contains("H2 pipeline")], inplace=True
    )

    if "EU H2 Store" in n.stores.index:
        n.stores.drop("EU H2 Store", inplace=True)


def limit_individual_line_extension(n, maxext):
    logger.info(f"Limiting new HVAC and HVDC extensions to {maxext} MW")
    n.lines["s_nom_max"] = n.lines["s_nom"] + maxext
    hvdc = n.links.index[n.links.carrier == "DC"]
    n.links.loc[hvdc, "p_nom_max"] = n.links.loc[hvdc, "p_nom"] + maxext


aggregate_dict = {
    "p_nom": pd.Series.sum,
    "s_nom": pd.Series.sum,
    "v_nom": "max",
    "v_mag_pu_max": "min",
    "v_mag_pu_min": "max",
    "p_nom_max": pd.Series.sum,
    "s_nom_max": pd.Series.sum,
    "p_nom_min": pd.Series.sum,
    "s_nom_min": pd.Series.sum,
    "v_ang_min": "max",
    "v_ang_max": "min",
    "terrain_factor": "mean",
    "num_parallel": "sum",
    "p_set": "sum",
    "e_initial": "sum",
    "e_nom": pd.Series.sum,
    "e_nom_max": pd.Series.sum,
    "e_nom_min": pd.Series.sum,
    "state_of_charge_initial": "sum",
    "state_of_charge_set": "sum",
    "inflow": "sum",
    "p_max_pu": "first",
    "x": "mean",
    "y": "mean",
}


def cluster_heat_buses(n):
    """
    Cluster residential and service heat buses to one representative bus.

    This can be done to save memory and speed up optimisation
    """

    def define_clustering(attributes, aggregate_dict):
        """
        Define how attributes should be clustered.
        Input:
            attributes    : pd.Index()
            aggregate_dict: dictionary (key: name of attribute, value
                                        clustering method)

        Returns:
            agg           : clustering dictionary
        """
        keys = attributes.intersection(aggregate_dict.keys())
        agg = dict(
            zip(
                attributes.difference(keys),
                ["first"] * len(df.columns.difference(keys)),
            )
        )
        for key in keys:
            agg[key] = aggregate_dict[key]
        return agg

    logger.info("Cluster residential and service heat buses.")
    components = ["Bus", "Carrier", "Generator", "Link", "Load", "Store"]

    for c in n.iterate_components(components):
        df = c.df
        cols = df.columns[df.columns.str.contains("bus") | (df.columns == "carrier")]

        # rename columns and index
        df[cols] = df[cols].apply(
            lambda x: x.str.replace("residential ", "").str.replace("services ", ""),
            axis=1,
        )
        df = df.rename(
            index=lambda x: x.replace("residential ", "").replace("services ", "")
        )

        # cluster heat nodes
        # static dataframe
        agg = define_clustering(df.columns, aggregate_dict)
        df = df.groupby(level=0).agg(agg, numeric_only=False)
        # time-varying data
        pnl = c.pnl
        agg = define_clustering(pd.Index(pnl.keys()), aggregate_dict)
        for k in pnl.keys():

            def renamer(s):
                return s.replace("residential ", "").replace("services ", "")

            pnl[k] = pnl[k].T.groupby(renamer).agg(agg[k], numeric_only=False).T

        # remove unclustered assets of service/residential
        to_drop = c.df.index.difference(df.index)
        n.remove(c.name, to_drop)
        # add clustered assets
        to_add = df.index.difference(c.df.index)
        n.add(c.name, df.loc[to_add].index, **df.loc[to_add])


def set_temporal_aggregation(n, resolution, snapshot_weightings):
    """
    Aggregate time-varying data to the given snapshots.
    """
    if not resolution:
        logger.info("No temporal aggregation. Using native resolution.")
        return n
    elif "sn" in resolution.lower():
        # Representative snapshots are dealt with directly
        sn = int(resolution[:-2])
        logger.info("Use every %s snapshot as representative", sn)
        n.set_snapshots(n.snapshots[::sn])
        n.snapshot_weightings *= sn
        return n
    else:
        # Otherwise, use the provided snapshots
        snapshot_weightings = pd.read_csv(
            snapshot_weightings, index_col=0, parse_dates=True
        )

        # Define a series used for aggregation, mapping each hour in
        # n.snapshots to the closest previous timestep in
        # snapshot_weightings.index
        aggregation_map = (
            pd.Series(
                snapshot_weightings.index.get_indexer(n.snapshots), index=n.snapshots
            )
            .replace(-1, np.nan)
            .ffill()
            .astype(int)
            .map(lambda i: snapshot_weightings.index[i])
        )

        m = n.copy(snapshots=[])
        m.set_snapshots(snapshot_weightings.index)
        m.snapshot_weightings = snapshot_weightings

        # Aggregation all time-varying data.
        for c in n.iterate_components():
            pnl = getattr(m, c.list_name + "_t")
            for k, df in c.pnl.items():
                if not df.empty:
                    if c.list_name == "stores" and k == "e_max_pu":
                        pnl[k] = df.groupby(aggregation_map).min()
                    elif c.list_name == "stores" and k == "e_min_pu":
                        pnl[k] = df.groupby(aggregation_map).max()
                    else:
                        pnl[k] = df.groupby(aggregation_map).mean()

        return m


def lossy_bidirectional_links(n, carrier, efficiencies={}):
    """Split bidirectional links into two unidirectional links to include transmission losses."""

    carrier_i = n.links.query("carrier == @carrier").index

    if (
        not any((v != 1.0) or (v >= 0) for v in efficiencies.values())
        or carrier_i.empty
    ):
        return

    efficiency_static = efficiencies.get("efficiency_static", 1)
    efficiency_per_1000km = efficiencies.get("efficiency_per_1000km", 1)
    compression_per_1000km = efficiencies.get("compression_per_1000km", 0)

    logger.info(
        f"Specified losses for {carrier} transmission "
        f"(static: {efficiency_static}, per 1000km: {efficiency_per_1000km}, compression per 1000km: {compression_per_1000km}). "
        "Splitting bidirectional links."
    )

    n.links.loc[carrier_i, "p_min_pu"] = 0
    n.links.loc[carrier_i, "efficiency"] = (
        efficiency_static
        * efficiency_per_1000km ** (n.links.loc[carrier_i, "length"] / 1e3)
    )
    rev_links = (
        n.links.loc[carrier_i].copy().rename({"bus0": "bus1", "bus1": "bus0"}, axis=1)
    )
    rev_links["length_original"] = rev_links["length"]
    rev_links["capital_cost"] = 0
    rev_links["length"] = 0
    rev_links["reversed"] = True
    rev_links.index = rev_links.index.map(lambda x: x + "-reversed")

    n.links["reversed"] = n.links.get("reversed", False)
    n.links = pd.concat([n.links, rev_links], sort=False)
    n.links["length_original"] = n.links["length_original"].fillna(n.links.length)

    # do compression losses after concatenation to take electricity consumption at bus0 in either direction
    carrier_i = n.links.query("carrier == @carrier").index
    if compression_per_1000km > 0:
        n.links.loc[carrier_i, "bus2"] = n.links.loc[carrier_i, "bus0"].map(
            n.buses.location
        )  # electricity
        n.links.loc[carrier_i, "efficiency2"] = (
            -compression_per_1000km * n.links.loc[carrier_i, "length_original"] / 1e3
        )


def add_enhanced_geothermal(
    n,
    costs,
    costs_config,
    egs_potentials,
    egs_overlap,
    egs_config,
    egs_capacity_factors=None,
):
    """
    Add Enhanced Geothermal System (EGS) potential to the network model.

    Parameters
    ----------
    n : pypsa.Network
        The PyPSA network container object.
    egs_potentials : str
        Path to CSV file containing EGS potential data.
    egs_overlap : str
        Path to CSV file defining overlap between gridded geothermal potential
        estimation and bus regions.
    costs : pd.DataFrame
        Technology cost assumptions including fields for lifetime, FOM, investment,
        and efficiency parameters.
    egs_config : dict
        Configuration for enhanced geothermal systems with keys:
        - var_cf : bool
            Whether to use time-varying capacity factors
        - flexible : bool
            Whether to add flexible operation using geothermal reservoir
        - max_hours : float
            Maximum hours of storage if flexible
        - max_boost : float
            Maximum power boost factor if flexible
    costs_config : dict
        General cost configuration containing:
        - fill_values : dict
            With key 'discount rate' for financial calculations
    egs_capacity_factors : str, optional
        Path to CSV file with time-varying capacity factors.
        Required if egs_config['var_cf'] is True.

    Returns
    -------
    None
        Modifies the network object in-place by adding EGS components.

    Notes
    -----
    Implements EGS with 2020 CAPEX from Aghahosseini et al 2021.
    The function adds various components to the network:
    - Geothermal heat generators and buses
    - Organic Rankine Cycle links for electricity generation
    - District heating links if urban central heat exists
    - Optional storage units for flexible operation
    """
    if len(spatial.geothermal_heat.nodes) > 1:
        logger.warning(
            "'add_enhanced_geothermal' not implemented for multiple geothermal nodes."
        )
    logger.info(
        "[EGS] implemented with 2020 CAPEX from Aghahosseini et al 2021: 'From hot rock to...'."
    )
    logger.info(
        "[EGS] Recommended usage scales CAPEX to future cost expectations using config 'adjustments'."
    )
    logger.info("[EGS] During this the relevant carriers are:")
    logger.info("[EGS] drilling part -> 'geothermal heat'")
    logger.info(
        "[EGS] electricity generation part -> 'geothermal organic rankine cycle'"
    )
    logger.info("[EGS] district heat distribution part -> 'geothermal district heat'")

    # matrix defining the overlap between gridded geothermal potential estimation, and bus regions
    overlap = pd.read_csv(egs_overlap, index_col=0)
    overlap.columns = overlap.columns.astype(int)
    egs_potentials = pd.read_csv(egs_potentials, index_col=0)

    Nyears = n.snapshot_weightings.generators.sum() / 8760
    dr = costs_config["fill_values"]["discount rate"]
    lt = costs.at["geothermal", "lifetime"]
    FOM = costs.at["geothermal", "FOM"]

    egs_annuity = calculate_annuity(lt, dr)

    # under egs optimism, the expected cost reductions also cover costs for ORC
    # hence, the ORC costs are no longer taken from technology-data
    orc_capex = costs.at["organic rankine cycle", "investment"]

    # cost for ORC is subtracted, as it is already included in the geothermal cost.
    # The orc cost are attributed to a separate link representing the ORC.
    # also capital_cost conversion Euro/kW -> Euro/MW

    egs_potentials["capital_cost"] = (
        (egs_annuity + FOM / (1.0 + FOM))
        * (egs_potentials["CAPEX"] * 1e3 - orc_capex)
        * Nyears
    )

    assert (egs_potentials["capital_cost"] > 0).all(), (
        "Error in EGS cost, negative values found."
    )

    orc_annuity = calculate_annuity(costs.at["organic rankine cycle", "lifetime"], dr)
    orc_capital_cost = (orc_annuity + FOM / (1 + FOM)) * orc_capex * Nyears

    efficiency_orc = costs.at["organic rankine cycle", "efficiency"]
    efficiency_dh = costs.at["geothermal", "district heat-input"]

    # p_nom_max conversion GW -> MW
    egs_potentials["p_nom_max"] = egs_potentials["p_nom_max"] * 1000.0

    # not using add_carrier_buses, as we are not interested in a Store
    n.add("Carrier", "geothermal heat")

    n.add(
        "Bus",
        spatial.geothermal_heat.nodes,
        carrier="geothermal heat",
        unit="MWh_th",
    )

    n.add(
        "Generator",
        spatial.geothermal_heat.nodes,
        bus=spatial.geothermal_heat.nodes,
        carrier="geothermal heat",
        p_nom_extendable=True,
    )

    if egs_config["var_cf"]:
        efficiency = pd.read_csv(egs_capacity_factors, parse_dates=True, index_col=0)
        logger.info("Adding Enhanced Geothermal with time-varying capacity factors.")
    else:
        efficiency = 1.0

    # if urban central heat exists, adds geothermal as CHP
    as_chp = "urban central heat" in n.loads.carrier.unique()

    if as_chp:
        logger.info("Adding EGS as Combined Heat and Power.")

    else:
        logger.info("Adding EGS for Electricity Only.")

    for bus, bus_overlap in overlap.iterrows():
        if not bus_overlap.sum():
            continue

        overlap = bus_overlap.loc[bus_overlap > 0.0]
        bus_egs = egs_potentials.loc[overlap.index]

        if not len(bus_egs):
            continue

        bus_egs["p_nom_max"] = bus_egs["p_nom_max"].multiply(bus_overlap)
        bus_egs = bus_egs.loc[bus_egs.p_nom_max > 0.0]

        appendix = " " + pd.Index(np.arange(len(bus_egs)).astype(str))

        # add surface bus
        n.add(
            "Bus",
            pd.Index([f"{bus} geothermal heat surface"]),
            location=bus,
            unit="MWh_th",
            carrier="geothermal heat",
        )

        bus_egs.index = np.arange(len(bus_egs)).astype(str)
        well_name = f"{bus} enhanced geothermal" + appendix

        if egs_config["var_cf"]:
            bus_eta = pd.concat(
                (efficiency[bus].rename(idx) for idx in well_name),
                axis=1,
            )
        else:
            bus_eta = efficiency

        p_nom_max = bus_egs["p_nom_max"]
        capital_cost = bus_egs["capital_cost"]
        bus1 = pd.Series(f"{bus} geothermal heat surface", well_name)

        # adding geothermal wells as multiple generators to represent supply curve
        n.add(
            "Link",
            well_name,
            bus0=spatial.geothermal_heat.nodes,
            bus1=bus1,
            carrier="geothermal heat",
            p_nom_extendable=True,
            p_nom_max=p_nom_max.set_axis(well_name) / efficiency_orc,
            capital_cost=capital_cost.set_axis(well_name) * efficiency_orc,
            efficiency=bus_eta.loc[n.snapshots],
            lifetime=costs.at["geothermal", "lifetime"],
        )

        # adding Organic Rankine Cycle as a single link
        n.add(
            "Link",
            bus + " geothermal organic rankine cycle",
            bus0=f"{bus} geothermal heat surface",
            bus1=bus,
            p_nom_extendable=True,
            carrier="geothermal organic rankine cycle",
            capital_cost=orc_capital_cost * efficiency_orc,
            efficiency=efficiency_orc,
            lifetime=costs.at["organic rankine cycle", "lifetime"],
        )

        if as_chp and bus + " urban central heat" in n.buses.index:
            n.add(
                "Link",
                bus + " geothermal heat district heat",
                bus0=f"{bus} geothermal heat surface",
                bus1=bus + " urban central heat",
                carrier="geothermal district heat",
                capital_cost=orc_capital_cost
                * efficiency_orc
                * costs.at["geothermal", "district heat surcharge"]
                / 100.0,
                efficiency=efficiency_dh,
                p_nom_extendable=True,
                lifetime=costs.at["geothermal", "lifetime"],
            )

        if egs_config["flexible"]:
            # this StorageUnit represents flexible operation using the geothermal reservoir.
            # Hence, it is counter-intuitive to install it at the surface bus,
            # this is however the more lean and computationally efficient solution.

            max_hours = egs_config["max_hours"]
            boost = egs_config["max_boost"]

            n.add(
                "StorageUnit",
                bus + " geothermal reservoir",
                bus=f"{bus} geothermal heat surface",
                carrier="geothermal heat",
                p_nom_extendable=True,
                p_min_pu=-boost,
                max_hours=max_hours,
                cyclic_state_of_charge=True,
            )


def get_capacities_from_elec(n, carriers, component):
    """
    Gets capacities and efficiencies for {carrier} in n.{component} that were
    previously assigned in add_electricity.
    """
    component_list = ["generators", "storage_units", "links", "stores"]
    component_dict = {name: getattr(n, name) for name in component_list}
    e_nom_carriers = ["stores"]
    nom_col = {x: "e_nom" if x in e_nom_carriers else "p_nom" for x in component_list}
    eff_col = "efficiency"

    capacity_dict = {}
    efficiency_dict = {}
    for carrier in carriers:
        capacity_dict[carrier] = component_dict[component].query("carrier in @carrier")[
            nom_col[component]
        ]
        efficiency_dict[carrier] = component_dict[component].query(
            "carrier in @carrier"
        )[eff_col]

    return capacity_dict, efficiency_dict


def add_import_options(
    n: pypsa.Network,
    costs: pd.DataFrame,
    options: dict,
    gas_input_nodes: pd.DataFrame,
    h2_imports_tyndp_fn: str,
):
    """
    Add green energy import options.

    Parameters
    ----------
    n : pypsa.Network
    costs : pd.DataFrame
    options : dict
        Options from snakemake.params["sector"].
    gas_input_nodes : pd.DataFrame
        Locations of gas input nodes split by LNG and pipeline.
    h2_imports_tyndp_fn: str,
        Path to file containing H2 import potentials, maximum capacity, offer quantity and marginal cost from TYNDP input data
    """

    import_config = options["imports"]
    import_options = import_config["price"]
    logger.info(f"Adding import options:\n{pd.Series(import_config['carriers'])}")

    if "methanol" in import_config["carriers"]:
        co2_intensity = costs.at["methanolisation", "carbondioxide-input"]

        n.add(
            "Link",
            spatial.methanol.nodes,
            suffix=" import",
            carrier="import methanol",
            bus0="co2 atmosphere",
            bus1=spatial.methanol.nodes,
            efficiency=1 / co2_intensity,
            marginal_cost=import_options["methanol"] / co2_intensity,
            p_nom=1e7,
        )

    if "oil" in import_config["carriers"]:
        co2_intensity = costs.at["oil", "CO2 intensity"]

        n.add(
            "Link",
            spatial.oil.nodes,
            suffix=" import",
            carrier="import oil",
            bus0="co2 atmosphere",
            bus1=spatial.oil.nodes,
            efficiency=1 / co2_intensity,
            marginal_cost=import_options["oil"] / co2_intensity,
            p_nom=1e7,
        )

    if "gas" in import_config["carriers"]:
        co2_intensity = costs.at["gas", "CO2 intensity"]

        p_nom = gas_input_nodes["lng"].dropna()
        p_nom.rename(lambda x: x + " gas", inplace=True)  #
        if len(spatial.gas.nodes) == 1:
            p_nom = p_nom.sum()
            nodes = spatial.gas.nodes
        else:
            nodes = p_nom.index

        n.add(
            "Link",
            nodes,
            suffix=" import",
            carrier="import gas",
            bus0="co2 atmosphere",
            bus1=nodes,
            efficiency=1 / co2_intensity,
            marginal_cost=import_options["gas"] / co2_intensity,
            p_nom=p_nom / co2_intensity,
        )

    if "NH3" in import_config["carriers"]:
        if options["ammonia"]:
            n.add(
                "Generator",
                spatial.ammonia.nodes,
                suffix=" import",
                bus=spatial.ammonia.nodes,
                carrier="import NH3",
                p_nom=1e7,
                marginal_cost=import_options["NH3"],
            )

        else:
            logger.warning(
                "Skipping specified ammonia imports because ammonia carrier is not present."
            )

    if "H2" in import_config["carriers"]:
        if options["h2_topology_tyndp"]:
            logger.info("Adding TYNDP H2 import.")

            import_potentials_h2 = pd.read_csv(h2_imports_tyndp_fn, index_col=0)

            # change coordinates of import buses with existing H2 buses (e.g. NO)
            h2_coords = (
                n.buses.query("index.str.contains('H2')")
                .groupby("country")
                .first()[["x", "y"]]
                .rename(columns={"x": "bus0_x", "y": "bus0_y"})
            )
            temp_df = import_potentials_h2.set_index("bus0")
            temp_df.update(h2_coords)
            import_potentials_h2[["bus0_x", "bus0_y"]] = temp_df[
                ["bus0_x", "bus0_y"]
            ].values

            n.add(
                "Bus",
                import_potentials_h2.Corridor,
                suffix=" H2 import",
                location=import_potentials_h2.Corridor.values + " H2 import",
                x=import_potentials_h2.bus0_x.values,
                y=import_potentials_h2.bus0_y.values,
                country=import_potentials_h2.bus0.replace({"Ammonia": ""}).values,
                carrier="import H2",
                unit="MWh_th",
            )

            n.add(
                "Generator",
                import_potentials_h2.Corridor,
                suffix=" H2 import",
                bus=import_potentials_h2.Corridor.values + " H2 import",
                carrier="import H2",
                p_nom_extendable=False,
                p_nom=import_potentials_h2.p_nom.values,
                marginal_cost=import_potentials_h2.marginal_cost.values,
                e_sum_max=import_potentials_h2.e_sum_max.values,
            )
            n.add(
                "Link",
                import_potentials_h2.index,
                bus0=import_potentials_h2.Corridor.values + " H2 import",
                bus1=import_potentials_h2.bus1.values + " H2 Z2",
                p_nom_extendable=False,
                p_nom=import_potentials_h2.p_nom.values,
                bidirectional=False,
                carrier="H2 import " + import_potentials_h2.Type.values,
            )

        else:
            p_nom = gas_input_nodes["pipeline"].dropna()
            p_nom.rename(lambda x: x + " H2", inplace=True)
            n.add(
                "Generator",
                p_nom.index,
                suffix=" import",
                bus=p_nom.index,
                carrier="import H2",
                p_nom=p_nom,
                marginal_cost=import_options["H2"],
            )


if __name__ == "__main__":
    if "snakemake" not in globals():
        from scripts._helpers import mock_snakemake

        snakemake = mock_snakemake(
            "prepare_sector_network",
            opts="",
            clusters="10",
            sector_opts="",
            planning_horizons="2050",
        )

    configure_logging(snakemake)  # pylint: disable=E0606
    set_scenario_config(snakemake)
    update_config_from_wildcards(snakemake.config, snakemake.wildcards)

    options = snakemake.params.sector
    cf_industry = snakemake.params.industry

    investment_year = int(snakemake.wildcards.planning_horizons)

    n = pypsa.Network(snakemake.input.network)

    if snakemake.params.load_source == "tyndp":
        logger.info(
            f"Attaching electrical load from {snakemake.params.load_source} to the network"
        )

        attach_load(
            n=n,
            load_fn=snakemake.input.load,
            busmap_fn=snakemake.input.busmap,
            scaling=snakemake.params.scaling_factor,
            overwrite=True,
        )

    pop_layout = pd.read_csv(snakemake.input.clustered_pop_layout, index_col=0)
    nhours = n.snapshot_weightings.generators.sum()
    nyears = nhours / 8760

    costs = load_costs(
        snakemake.input.costs,
        snakemake.params.costs,
        nyears=nyears,
    )

    pop_weighted_energy_totals = (
        pd.read_csv(snakemake.input.pop_weighted_energy_totals, index_col=0) * nyears
    )
    pop_weighted_heat_totals = (
        pd.read_csv(snakemake.input.pop_weighted_heat_totals, index_col=0) * nyears
    )
    pop_weighted_energy_totals.update(pop_weighted_heat_totals)

    fn = snakemake.input.gas_input_nodes_simplified
    gas_input_nodes = pd.read_csv(fn, index_col=0)

    if options.get("keep_existing_capacities", False):
        existing_capacities, existing_efficiencies = get_capacities_from_elec(
            n,
            carriers=options.get("conventional_generation").keys(),
            component="generators",
        )
    else:
        existing_capacities = existing_efficiencies = None

    carriers_to_keep = snakemake.params.pypsa_eur
    profiles_atlite_offwind = {
        key: snakemake.input[key]
        for key in snakemake.input.keys()
        if key.startswith("profile") and "pecd" not in key and "pemmdb" not in key
    }
<<<<<<< HEAD
    profiles_pecd = (
        pd.read_csv(snakemake.input.carrier_mapping)
        .set_index("open_tyndp_index")
        .pecd_carrier.dropna()
        .to_dict()
    )
    tyndp_renewable_carriers = snakemake.params.electricity["tyndp_renewable_carriers"]
    profiles_pecd = {
        f"profile_{k}": snakemake.input.get(f"profile_pecd_{v}")
        for k, v in profiles_pecd.items()
        if k in tyndp_renewable_carriers
    }
=======
    pecd_carrier_mapping = (
        (
            pd.read_csv(snakemake.input.carrier_mapping)[
                ["pecd_carrier", "open_tyndp_index"]
            ]
        )
        .dropna()
        .set_index("open_tyndp_index")
    )
>>>>>>> 45412867

    landfall_lengths = {
        tech: settings["landfall_length"]
        for tech, settings in snakemake.params.renewable.items()
        if "landfall_length" in settings.keys()
    }
    patch_electricity_network(
        n, costs, carriers_to_keep, profiles_atlite_offwind, landfall_lengths
    )

    tyndp_solar_onwind = [
        c for c in tyndp_renewable_carriers if "solar" in c or "onwind" in c
    ]
    if tyndp_solar_onwind:
        ppl = pd.read_csv(snakemake.input.pemmdb_capacities).query(
            "carrier.isin(@tyndp_solar_onwind)"
        )

        trajectories = (
            pd.read_csv(snakemake.input.tyndp_trajectories)
            .query("pyear == @investment_year")
            .query("carrier.isin(@tyndp_solar_onwind)")
        )

        attach_wind_and_solar(
            n=n,
            costs=costs,
            ppl=ppl,
            profile_filenames=profiles_pecd,
            carriers=tyndp_solar_onwind,
            extendable_carriers=snakemake.params.electricity["extendable_carriers"],
            trajectories=trajectories,
        )

    fn = snakemake.input.heating_efficiencies
    year = int(snakemake.params["energy_totals_year"])
    heating_efficiencies = pd.read_csv(fn, index_col=[1, 0]).loc[year]

    buses_h2_file = snakemake.input.buses_h2 if options["h2_topology_tyndp"] else None
    buses_oh_file = (
        snakemake.input.offshore_buses
        if options["offshore_hubs_tyndp"]["enable"]
        else None
    )
    spatial = define_spatial(
        pop_layout.index,
        options,
        offshore_buses_fn=buses_oh_file,
        buses_h2_file=buses_h2_file,
    )

    if snakemake.params.foresight in ["overnight", "myopic", "perfect"]:
        add_lifetime_wind_solar(n, costs)

        conventional = snakemake.params.conventional_carriers
        for carrier in conventional:
            add_carrier_buses(
                n=n,
                carrier=carrier,
                costs=costs,
                spatial=spatial,
                options=options,
                cf_industry=cf_industry,
            )

    add_eu_bus(n)

    add_co2_tracking(
        n,
        costs,
        options,
        sequestration_potential_file=snakemake.input.sequestration_potential,
    )

    add_generation(
        n=n,
        costs=costs,
        pop_layout=pop_layout,
        conventionals=options["conventional_generation"],
        spatial=spatial,
        options=options,
        cf_industry=cf_industry,
        ext_carriers=snakemake.params.electricity.get("extendable_carriers", dict()),
        existing_capacities=existing_capacities,
        existing_efficiencies=existing_efficiencies,
    )

    add_gas_and_h2_infrastructure(
        n=n,
        costs=costs,
        pop_layout=pop_layout,
        h2_cavern_file=snakemake.input.h2_cavern,
        h2_pipes_file=snakemake.input.h2_grid_tyndp,
        interzonal_file=snakemake.input.interzonal_prepped,
        cavern_types=snakemake.params.sector["hydrogen_underground_storage_locations"],
        clustered_gas_network_file=snakemake.input.clustered_gas_network,
        gas_input_nodes=gas_input_nodes,
        spatial=spatial,
        options=options,
    )

    if snakemake.params.offshore_hubs_tyndp:
        add_offshore_hubs_tyndp(
            n=n,
            pyear=int(snakemake.wildcards.planning_horizons),
            offshore_generators_fn=snakemake.input.offshore_generators,
            offshore_electrolysers_fn=snakemake.input.offshore_electrolysers,
            offshore_grid_fn=snakemake.input.offshore_grid,
<<<<<<< HEAD
            profiles_pecd=profiles_pecd,
=======
            profiles=profiles,
            pecd_carrier_mapping=pecd_carrier_mapping,
>>>>>>> 45412867
            costs=costs,
            spatial=spatial,
            nyears=nyears,
        )

    add_battery_stores(n=n, nodes=pop_layout.index, costs=costs)

    if options["transport"]:
        add_land_transport(
            n=n,
            costs=costs,
            transport_demand_file=snakemake.input.transport_demand,
            transport_data_file=snakemake.input.transport_data,
            avail_profile_file=snakemake.input.avail_profile,
            dsm_profile_file=snakemake.input.dsm_profile,
            temp_air_total_file=snakemake.input.temp_air_total,
            cf_industry=cf_industry,
            options=options,
            investment_year=investment_year,
            nodes=spatial.nodes,
        )

    if options["heating"]:
        add_heat(
            n=n,
            costs=costs,
            cop_profiles_file=snakemake.input.cop_profiles,
            direct_heat_source_utilisation_profile_file=snakemake.input.direct_heat_source_utilisation_profiles,
            hourly_heat_demand_total_file=snakemake.input.hourly_heat_demand_total,
            ptes_e_max_pu_file=snakemake.input.ptes_e_max_pu_profiles,
            ates_e_nom_max=snakemake.input.ates_potentials,
            ates_capex_as_fraction_of_geothermal_heat_source=snakemake.params.sector[
                "district_heating"
            ]["ates"]["capex_as_fraction_of_geothermal_heat_source"],
            ates_marginal_cost_charger=snakemake.params.sector["district_heating"][
                "ates"
            ]["marginal_cost_charger"],
            ates_recovery_factor=snakemake.params.sector["district_heating"]["ates"][
                "recovery_factor"
            ],
            enable_ates=snakemake.params.sector["district_heating"]["ates"]["enable"],
            ptes_direct_utilisation_profile=snakemake.input.ptes_direct_utilisation_profiles,
            district_heat_share_file=snakemake.input.district_heat_share,
            solar_thermal_total_file=snakemake.input.solar_thermal_total,
            retro_cost_file=snakemake.input.retro_cost,
            floor_area_file=snakemake.input.floor_area,
            heat_source_profile_files={
                source: snakemake.input[source]
                for source in snakemake.params.limited_heat_sources
                if source in snakemake.input.keys()
            },
            params=snakemake.params,
            pop_weighted_energy_totals=pop_weighted_energy_totals,
            heating_efficiencies=heating_efficiencies,
            pop_layout=pop_layout,
            spatial=spatial,
            options=options,
            investment_year=investment_year,
        )

    if options["biomass"]:
        add_biomass(
            n=n,
            costs=costs,
            options=options,
            spatial=spatial,
            cf_industry=cf_industry,
            pop_layout=pop_layout,
            biomass_potentials_file=snakemake.input.biomass_potentials,
            biomass_transport_costs_file=snakemake.input.biomass_transport_costs,
            nyears=nyears,
        )

    if options["ammonia"]:
        add_ammonia(n, costs, pop_layout, spatial, cf_industry)

    if options["methanol"]:
        add_methanol(n, costs, options=options, spatial=spatial, pop_layout=pop_layout)

    if options["industry"]:
        add_industry(
            n=n,
            costs=costs,
            industrial_demand_file=snakemake.input.industrial_demand,
            pop_layout=pop_layout,
            pop_weighted_energy_totals=pop_weighted_energy_totals,
            options=options,
            spatial=spatial,
            cf_industry=cf_industry,
            investment_year=investment_year,
        )

    if options["shipping"]:
        add_shipping(
            n=n,
            costs=costs,
            shipping_demand_file=snakemake.input.shipping_demand,
            pop_layout=pop_layout,
            pop_weighted_energy_totals=pop_weighted_energy_totals,
            options=options,
            spatial=spatial,
            investment_year=investment_year,
        )

    if options["aviation"]:
        add_aviation(
            n=n,
            costs=costs,
            pop_layout=pop_layout,
            pop_weighted_energy_totals=pop_weighted_energy_totals,
            options=options,
            spatial=spatial,
        )

    if options["heating"]:
        if options["h2_topology_tyndp"]:
            logger.warning(
                "Using industrial waste heat not yet compatible with TYNDP H2 topology."
            )
        else:
            add_waste_heat(n, costs, options, cf_industry)

    if options["agriculture"]:  # requires H and I
        add_agriculture(
            n,
            costs,
            pop_layout,
            pop_weighted_energy_totals,
            investment_year,
            options,
            spatial,
        )

    if options["dac"]:
        add_dac(n, costs)

    if not options["electricity_transmission_grid"]:
        decentral(n)

    if not options["H2_network"]:
        remove_h2_network(n)

    if options["co2_network"]:
        add_co2_network(
            n,
            costs,
            co2_network_cost_factor=snakemake.config["sector"][
                "co2_network_cost_factor"
            ],
        )

    if options["allam_cycle_gas"]:
        add_allam_gas(n, costs, pop_layout=pop_layout, spatial=spatial)

    n = set_temporal_aggregation(
        n, snakemake.params.time_resolution, snakemake.input.snapshot_weightings
    )

    co2_budget = snakemake.params.co2_budget
    if isinstance(co2_budget, str) and co2_budget.startswith("cb"):
        fn = "results/" + snakemake.params.RDIR + "/csvs/carbon_budget_distribution.csv"
        if not os.path.exists(fn):
            emissions_scope = snakemake.params.emissions_scope
            input_co2 = snakemake.input.co2
            build_carbon_budget(
                co2_budget,
                snakemake.input.eurostat,
                fn,
                emissions_scope,
                input_co2,
                options,
                snakemake.params.countries,
                snakemake.params.planning_horizons,
            )
        co2_cap = pd.read_csv(fn, index_col=0).squeeze()
        limit = co2_cap.loc[investment_year]
    else:
        limit = get(co2_budget, investment_year)
    add_co2limit(
        n,
        options,
        snakemake.input.co2_totals_name,
        snakemake.params.countries,
        nyears,
        limit,
    )

    maxext = snakemake.params["lines"]["max_extension"]
    if maxext is not None:
        limit_individual_line_extension(n, maxext)

    if options["electricity_distribution_grid"]:
        insert_electricity_distribution_grid(
            n,
            costs,
            options,
            pop_layout,
            snakemake.input.solar_rooftop_potentials,
        )

    if options["enhanced_geothermal"].get("enable", False):
        logger.info("Adding Enhanced Geothermal Systems (EGS).")
        add_enhanced_geothermal(
            n,
            costs=costs,
            costs_config=snakemake.config["costs"],
            egs_potentials=snakemake.input["egs_potentials"],
            egs_overlap=snakemake.input["egs_overlap"],
            egs_config=snakemake.params["sector"]["enhanced_geothermal"],
            egs_capacity_factors="path/to/capacity_factors.csv",
        )

    if options["imports"]["enable"]:
        add_import_options(
            n=n,
            costs=costs,
            options=options,
            gas_input_nodes=gas_input_nodes,
            h2_imports_tyndp_fn=snakemake.input.h2_imports_tyndp,
        )

    if options["gas_distribution_grid"]:
        insert_gas_distribution_costs(n, costs, options=options)

    if options["electricity_grid_connection"]:
        add_electricity_grid_connection(n, costs)

    for k, v in options["transmission_efficiency"].items():
        if k in options["transmission_efficiency"]["enable"]:
            lossy_bidirectional_links(n, k, v)

    # Workaround: Remove lines with conflicting (and unrealistic) properties
    # cf. https://github.com/PyPSA/pypsa-eur/issues/444
    if snakemake.config["solving"]["options"]["transmission_losses"]:
        idx = n.lines.query("num_parallel == 0").index
        logger.info(
            f"Removing {len(idx)} line(s) with properties conflicting with transmission losses functionality."
        )
        n.remove("Line", idx)

    first_year_myopic = (snakemake.params.foresight in ["myopic", "perfect"]) and (
        snakemake.params.planning_horizons[0] == investment_year
    )

    if options["cluster_heat_buses"] and not first_year_myopic:
        cluster_heat_buses(n)

    maybe_adjust_costs_and_potentials(
        n, snakemake.params["adjustments"], investment_year
    )

    n.meta = dict(snakemake.config, **dict(wildcards=dict(snakemake.wildcards)))

    sanitize_carriers(n, snakemake.config)
    sanitize_locations(n)

    n.export_to_netcdf(snakemake.output[0])<|MERGE_RESOLUTION|>--- conflicted
+++ resolved
@@ -3037,12 +3037,7 @@
     n: pypsa.Network,
     pyear: int,
     offshore_generators_fn: str,
-<<<<<<< HEAD
     profiles_pecd: pd.Series,
-=======
-    profiles: dict[str, str],
-    pecd_carrier_mapping: pd.DataFrame,
->>>>>>> 45412867
     costs: pd.DataFrame,
     nyears: float = 1,
 ):
@@ -3063,17 +3058,8 @@
         Planning horizon used to filter which reference generator data to include.
     offshore_generators_fn : str
         Path to the file containing offshore generators configuration data.
-<<<<<<< HEAD
     profiles_pecd : pd.Series
         Series mapping technology names (indexes) to PECD profile file paths (values).
-=======
-    profiles : dict[str, str]
-        Dictionary mapping technology names to profile file paths
-        e.g. {'offwind-dc': 'path/to/profile.nc'}
-    pecd_carrier_mapping : pd.DataFrame
-        DataFrame mapping technology names (index) to PECD profile names (pecd_carrier).
-        e.g. {'offwind-dc-fb-oh': 'Offshore_Wind'}
->>>>>>> 45412867
     costs : pd.DataFrame
         Technology costs assumptions.
     nyears : float, default 1
@@ -3114,14 +3100,6 @@
         + offshore_generators["opex"]
     ) * nyears
 
-<<<<<<< HEAD
-=======
-    # Mapping from TYNDP offshore generators to PECD profiles
-    offshore_generators["pecd_profile_name"] = offshore_generators["carrier"].map(
-        pecd_carrier_mapping["pecd_carrier"]
-    )
-
->>>>>>> 45412867
     # Load PECD profiles
     p_max_pu = []
 
@@ -3321,12 +3299,7 @@
     offshore_generators_fn: str,
     offshore_electrolysers_fn: str,
     offshore_grid_fn: str,
-<<<<<<< HEAD
     profiles_pecd: pd.Series,
-=======
-    profiles: dict[str, str],
-    pecd_carrier_mapping: pd.DataFrame,
->>>>>>> 45412867
     costs: pd.DataFrame,
     spatial: SimpleNamespace,
     nyears: float = 1,
@@ -3349,17 +3322,8 @@
         Path to the file containing offshore electrolysers configuration data.
     offshore_grid_fn : str
         Path to the file containing offshore grid configuration data.
-<<<<<<< HEAD
     profiles_pecd : pd.Series
         Series mapping technology names (indexes) to PECD profile file paths (values).
-=======
-    profiles : dict[str, str]
-        Dictionary mapping technology names to profile file paths
-        e.g. {'offwind-dc': 'path/to/profile.nc'}
-    pecd_carrier_mapping : pd.DataFrame
-        DataFrame mapping technology names (index) to PECD profile names (pecd_carrier).
-        e.g. {'offwind-dc-fb-oh': 'Offshore_Wind'}
->>>>>>> 45412867
     costs : pd.DataFrame
         Technology costs assumptions.
     spatial : object, optional
@@ -3407,11 +3371,7 @@
 
     # Add power production units
     add_offshore_generators_tyndp(
-<<<<<<< HEAD
         n, pyear, offshore_generators_fn, profiles_pecd, costs, nyears
-=======
-        n, pyear, offshore_generators_fn, profiles, pecd_carrier_mapping, costs, nyears
->>>>>>> 45412867
     )
 
     # Add H2 production units
@@ -7559,7 +7519,6 @@
         for key in snakemake.input.keys()
         if key.startswith("profile") and "pecd" not in key and "pemmdb" not in key
     }
-<<<<<<< HEAD
     profiles_pecd = (
         pd.read_csv(snakemake.input.carrier_mapping)
         .set_index("open_tyndp_index")
@@ -7572,17 +7531,6 @@
         for k, v in profiles_pecd.items()
         if k in tyndp_renewable_carriers
     }
-=======
-    pecd_carrier_mapping = (
-        (
-            pd.read_csv(snakemake.input.carrier_mapping)[
-                ["pecd_carrier", "open_tyndp_index"]
-            ]
-        )
-        .dropna()
-        .set_index("open_tyndp_index")
-    )
->>>>>>> 45412867
 
     landfall_lengths = {
         tech: settings["landfall_length"]
@@ -7691,12 +7639,7 @@
             offshore_generators_fn=snakemake.input.offshore_generators,
             offshore_electrolysers_fn=snakemake.input.offshore_electrolysers,
             offshore_grid_fn=snakemake.input.offshore_grid,
-<<<<<<< HEAD
             profiles_pecd=profiles_pecd,
-=======
-            profiles=profiles,
-            pecd_carrier_mapping=pecd_carrier_mapping,
->>>>>>> 45412867
             costs=costs,
             spatial=spatial,
             nyears=nyears,
