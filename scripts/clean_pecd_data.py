# SPDX-FileCopyrightText: Open Energy Transition gGmbH
#
# SPDX-License-Identifier: MIT
"""
Loads and cleans the available PECD capacity factor generation time series based on PECD weather data.
The script is executed for a given technology and planning horizon. Technologies can be one of:

   * LFSolarPVUtility,
   * LFSolarPVRooftop,
   * Wind_Offshore,
   * Wind_Onshore,
   * CSP_noStorage,
   * CSP_withStorage_7h_dispatched,
   * CSP_withStorage_7h_preDispatch (note: includes cf > 1 for when thermal storage can be used).

Outputs
-------
Cleaned csv file with capacity factor generation time series and regions as columns.
"""

import logging
import multiprocessing as mp
import os
from functools import partial
from pathlib import Path

import pandas as pd
from tqdm import tqdm

from scripts._helpers import (
    configure_logging,
    get_snapshots,
    safe_pyear,
    set_scenario_config,
)

logger = logging.getLogger(__name__)


def read_pecd_file(
    node: str,
    dir_pecd: str,
    cyear: str,
    pyear: int,
    technology: str,
    sns: pd.DatetimeIndex,
):
    fn = Path(
        dir_pecd,
        str(pyear),
        f"PECD_{technology}_{pyear}_{node.replace('GB', 'UK')}_edition 2023.2.csv",
    )

    # PECD only differentiates between utility and rooftop PV for some nodes
    if not os.path.isfile(fn) and "LFSolarPV" in technology:
        fn = Path(str(fn).replace(technology, "LFSolarPV"))
    if not os.path.isfile(fn):
        logger.warning(f"Missing data for {technology} in {node} in {pyear}.")
        return None

    # Malta CSP data file has an extra header row that must be skipped
    if node == "MT00" and technology == "CSP_noStorage" and pyear == 2040:
        skiprows = 11
    else:
        skiprows = 10

    pecd_bus = pd.read_csv(
        fn,
        skiprows=skiprows,  # first rows contain only file metadata
        usecols=lambda name: name == "Date"
        or name == "Hour"
        or name == str(cyear)
        or name == str(float(cyear)),
    ).rename(columns={str(float(cyear)): str(cyear)})

    datetime_str = f"{cyear}." + pecd_bus["Date"].str.cat(
        (pecd_bus["Hour"] - 1).astype(str), sep=" "
    )
    cf_pecd = (
        pecd_bus.set_index(pd.to_datetime(datetime_str, format="%Y.%d.%m. %H"))
        .drop(columns=["Date", "Hour"])
        .rename(columns={str(cyear): node})
        .loc[sns]  # filter for snapshots only
    )

    return cf_pecd


if __name__ == "__main__":
    if "snakemake" not in globals():
        from scripts._helpers import mock_snakemake

        snakemake = mock_snakemake(
            "clean_pecd_data",
            clusters="all",
            technology="Wind_Offshore",
            planning_horizons=2030,
        )
    configure_logging(snakemake)
    set_scenario_config(snakemake)

    # Climate year from snapshots
    sns = get_snapshots(snakemake.params.snapshots, snakemake.params.drop_leap_day)
    cyear = sns[0].year
    if int(cyear) < 1982 or int(cyear) > 2019:
        # TODO: Note that because of this fallback, the snapshots of the profiles will not always match with the model snapshots
        logger.warning(
            "Snapshot year doesn't match available TYNDP data. Falling back to 2009."
        )
        cyear = 2009

    # Planning year (falls back to latest available pyear if not in list of available years)
    pyear = safe_pyear(
<<<<<<< HEAD
        int(snakemake.wildcards.planning_horizons),
=======
        snakemake.wildcards.planning_horizons,
>>>>>>> 6ab3be37
        available_years=snakemake.params.available_years,
        source="PECD",
    )

    # Technology as in PECD terminology
    pecd_tech = snakemake.wildcards.technology

    offshore_buses = pd.read_excel(snakemake.input.offshore_buses, index_col=0)
    onshore_buses = pd.read_csv(snakemake.input.onshore_buses, index_col=0)

    nodes = (
        offshore_buses.index.str.replace(
            "UK", "GB", regex=True
        )  # replace UK with GB for naming convention
        if pecd_tech == "Wind_Offshore"
        else onshore_buses.index
    )
    dir_pecd = snakemake.input.dir_pecd

    # Load and prep pecd data
    tqdm_kwargs = {
        "ascii": False,
        "unit": " nodes",
        "total": len(nodes),
        "desc": "Loading PECD capacity factor data",
    }

    func = partial(
        read_pecd_file,
        dir_pecd=dir_pecd,
        cyear=cyear,
        pyear=pyear,
        technology=pecd_tech,
        sns=sns,
    )

    with mp.Pool(processes=snakemake.threads) as pool:
        pecd = list(tqdm(pool.imap(func, nodes), **tqdm_kwargs))

    if all(data is None for data in pecd):
        raise ValueError(
            f"No PECD data found for {pecd_tech} in {pyear}. Please specify a technology covered within the TYNDP PECD data."
        )
    pecd_df = pd.concat(pecd, axis=1)
    fill_na = (
        pd.Series(0.0, index=pecd_df.index)
        if snakemake.params.fill_gaps_method == "zero"
        else pecd_df.agg(snakemake.params.fill_gaps_method, axis=1)
    )
    pecd_df = (
        pecd_df.reindex(
            nodes, axis=1
        ).where(  # include missing node data with empty columns
            lambda df: df.notna(), fill_na, axis=0
        )  # fill missing node data with configured aggregation method
    )

    pecd_df.to_csv(snakemake.output.pecd_data_clean)<|MERGE_RESOLUTION|>--- conflicted
+++ resolved
@@ -111,11 +111,7 @@
 
     # Planning year (falls back to latest available pyear if not in list of available years)
     pyear = safe_pyear(
-<<<<<<< HEAD
-        int(snakemake.wildcards.planning_horizons),
-=======
         snakemake.wildcards.planning_horizons,
->>>>>>> 6ab3be37
         available_years=snakemake.params.available_years,
         source="PECD",
     )
