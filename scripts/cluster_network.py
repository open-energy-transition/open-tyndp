--- conflicted
+++ resolved
@@ -333,15 +333,8 @@
 
 
 def clustering_for_n_clusters(n, n_clusters, custom_busmap=False, aggregate_carriers=None,
-<<<<<<< HEAD
-                              line_length_factor=1.25, potential_mode='simple', solver_name="cbc",
+                              line_length_factor=1.25, aggregation_strategies=dict(), solver_name="cbc",
                               algorithm="hac", feature=None, extended_link_costs=0, focus_weights=None):
-
-    logger.info(f"Clustering network using algorithm `{algorithm}` and feature `{feature}`...")
-=======
-                              line_length_factor=1.25, aggregation_strategies=dict(), solver_name="cbc",
-                              algorithm="kmeans", extended_link_costs=0, focus_weights=None):
->>>>>>> cc1c9fd7
 
     bus_strategies, generator_strategies = get_aggregation_strategies(aggregation_strategies)
 
