# SPDX-FileCopyrightText: Contributors to PyPSA-Eur <https://github.com/pypsa/pypsa-eur>
#
# SPDX-License-Identifier: MIT

# coding: utf-8
"""
Creates networks clustered to ``{cluster}`` number of zones with aggregated
buses and transmission corridors.

Outputs
-------

- ``resources/regions_onshore_base_s_{clusters}.geojson``:

    .. image:: img/regions_onshore_base_s_X.png
        :scale: 33 %

- ``resources/regions_offshore_base_s_{clusters}.geojson``:

    .. image:: img/regions_offshore_base_s_X.png
        :scale: 33 %

- ``resources/busmap_base_s_{clusters}.csv``: Mapping of buses from ``networks/base.nc`` to ``networks/base_s_{clusters}.nc``;
- ``resources/linemap_base_s_{clusters}.csv``: Mapping of lines from ``networks/base.nc`` to ``networks/base_s_{clusters}.nc``;
- ``networks/base_s_{clusters}.nc``:

    .. image:: img/base_s_X.png
        :scale: 40  %

Description
-----------

.. note::

    **Is it possible to run the model without the** ``simplify_network`` **rule?**

        No, the network clustering methods in the PyPSA module
        `pypsa.clustering.spatial <https://github.com/PyPSA/PyPSA/blob/master/pypsa/clustering/spatial.py>`_
        do not work reliably with multiple voltage levels and transformers.

Exemplary unsolved network clustered to 512 nodes:

.. image:: img/base_s_512.png
    :scale: 40  %
    :align: center

Exemplary unsolved network clustered to 256 nodes:

.. image:: img/base_s_256.png
    :scale: 40  %
    :align: center

Exemplary unsolved network clustered to 128 nodes:

.. image:: img/base_s_128.png
    :scale: 40  %
    :align: center

Exemplary unsolved network clustered to 37 nodes:

.. image:: img/base_s_37.png
    :scale: 40  %
    :align: center
"""

import logging
import warnings
from functools import reduce

import geopandas as gpd
import linopy
import numpy as np
import pandas as pd
import pypsa
import tqdm
import xarray as xr
from _helpers import configure_logging, set_scenario_config
from packaging.version import Version, parse
from pypsa.clustering.spatial import (
    busmap_by_greedy_modularity,
    busmap_by_hac,
    busmap_by_kmeans,
    get_clustering_from_busmap,
)
from scipy.sparse.csgraph import connected_components
from shapely.algorithms.polylabel import polylabel
from shapely.geometry import MultiPolygon, Polygon

PD_GE_2_2 = parse(pd.__version__) >= Version("2.2")

warnings.filterwarnings(action="ignore", category=UserWarning)
idx = pd.IndexSlice
logger = logging.getLogger(__name__)

GEO_CRS = "EPSG:4326"
DISTANCE_CRS = "EPSG:3035"
BUS_TOL = 500  # meters


def normed(x):
    return (x / x.sum()).fillna(0.0)


def weighting_for_country(df: pd.DataFrame, weights: pd.Series) -> pd.Series:
    w = normed(weights.reindex(df.index, fill_value=0))
    return (w * (100 / w.max())).clip(lower=1).astype(int)


def get_feature_data_for_hac(fn: str) -> pd.DataFrame:
    ds = xr.open_dataset(fn)
    feature_data = (
        pd.concat([ds[var].to_pandas() for var in ds.data_vars], axis=0).fillna(0.0).T
    )
    feature_data.columns = feature_data.columns.astype(str)
    return feature_data


def fix_country_assignment_for_hac(n: pypsa.Network) -> None:
    # overwrite country of nodes that are disconnected from their country-topology
    for country in n.buses.country.unique():
        m = n[n.buses.country == country].copy()

        _, labels = connected_components(m.adjacency_matrix(), directed=False)

        component = pd.Series(labels, index=m.buses.index)
        component_sizes = component.value_counts()

        if len(component_sizes) > 1:
            disconnected_bus = component[component == component_sizes.index[-1]].index[
                0
            ]

            neighbor_bus = n.lines.query(
                "bus0 == @disconnected_bus or bus1 == @disconnected_bus"
            ).iloc[0][["bus0", "bus1"]]
            new_country = list(set(n.buses.loc[neighbor_bus].country) - {country})[0]

            logger.info(
                f"overwriting country `{country}` of bus `{disconnected_bus}` "
                f"to new country `{new_country}`, because it is disconnected "
                "from its initial inter-country transmission grid."
            )
            n.buses.at[disconnected_bus, "country"] = new_country


def distribute_n_clusters_to_countries(
    n: pypsa.Network,
    n_clusters: int,
    cluster_weights: pd.Series,
    focus_weights: dict | None = None,
    solver_name: str = "scip",
) -> pd.Series:
    """
    Determine the number of clusters per country.
    """
    L = (
        cluster_weights.groupby([n.buses.country, n.buses.sub_network])
        .sum()
        .pipe(normed)
    )

    N = n.buses.groupby(["country", "sub_network"]).size()[L.index]

    assert n_clusters >= len(N) and n_clusters <= N.sum(), (
        f"Number of clusters must be {len(N)} <= n_clusters <= {N.sum()} for this selection of countries."
    )

    if isinstance(focus_weights, dict):
        total_focus = sum(list(focus_weights.values()))

        assert total_focus <= 1.0, (
            "The sum of focus weights must be less than or equal to 1."
        )

        for country, weight in focus_weights.items():
            L[country] = weight / len(L[country])

        remainder = [
            c not in focus_weights.keys() for c in L.index.get_level_values("country")
        ]
        L[remainder] = L.loc[remainder].pipe(normed) * (1 - total_focus)

        logger.warning("Using custom focus weights for determining number of clusters.")

    assert np.isclose(L.sum(), 1.0, rtol=1e-3), (
        f"Country weights L must sum up to 1.0 when distributing clusters. Is {L.sum()}."
    )

    m = linopy.Model()
    clusters = m.add_variables(
        lower=1, upper=N, coords=[L.index], name="n", integer=True
    )
    m.add_constraints(clusters.sum() == n_clusters, name="tot")
    # leave out constant in objective (L * n_clusters) ** 2
    m.objective = (clusters * clusters - 2 * clusters * L * n_clusters).sum()
    if solver_name == "gurobi":
        logging.getLogger("gurobipy").propagate = False
    elif solver_name not in ["scip", "cplex", "xpress", "copt", "mosek"]:
        logger.info(
            f"The configured solver `{solver_name}` does not support quadratic objectives. Falling back to `scip`."
        )
        solver_name = "scip"
    m.solve(solver_name=solver_name)
    return m.solution["n"].to_series().astype(int)


def busmap_for_n_clusters(
    n: pypsa.Network,
    n_clusters_c: pd.Series,
    cluster_weights: pd.Series,
    algorithm: str = "kmeans",
    features: pd.DataFrame | None = None,
    **algorithm_kwds,
) -> pd.Series:
    if algorithm == "hac" and features is None:
        raise ValueError("For HAC clustering, features must be provided.")

    if algorithm == "kmeans":
        algorithm_kwds.setdefault("n_init", 1000)
        algorithm_kwds.setdefault("max_iter", 30000)
        algorithm_kwds.setdefault("tol", 1e-6)
        algorithm_kwds.setdefault("random_state", 0)

    def busmap_for_country(x):
        prefix = x.name[0] + x.name[1] + " "
        logger.debug(
            f"Determining busmap for country {prefix[:-1]} "
            f"from {len(x)} buses to {n_clusters_c[x.name]}."
        )
        if len(x) == 1:
            return pd.Series(prefix + "0", index=x.index)
        weight = weighting_for_country(x, cluster_weights)

        if algorithm == "kmeans":
            return prefix + busmap_by_kmeans(
                n, weight, n_clusters_c[x.name], buses_i=x.index, **algorithm_kwds
            )
        elif algorithm == "hac":
            return prefix + busmap_by_hac(
                n,
                n_clusters_c[x.name],
                buses_i=x.index,
                feature=features.reindex(x.index, fill_value=0.0),
            )
        elif algorithm == "modularity":
            return prefix + busmap_by_greedy_modularity(
                n, n_clusters_c[x.name], buses_i=x.index
            )
        else:
            raise ValueError(
                f"`algorithm` must be one of 'kmeans' or 'hac' or 'modularity'. Is {algorithm}."
            )

    compat_kws = dict(include_groups=False) if PD_GE_2_2 else {}

    return (
        n.buses.groupby(["country", "sub_network"], group_keys=False)
        .apply(busmap_for_country, **compat_kws)
        .squeeze()
        .rename("busmap")
    )


def clustering_for_n_clusters(
    n: pypsa.Network,
    busmap: pd.Series,
    aggregation_strategies: dict | None = None,
) -> pypsa.clustering.spatial.Clustering:
    if aggregation_strategies is None:
        aggregation_strategies = dict()

    line_strategies = aggregation_strategies.get("lines", dict())

    bus_strategies = aggregation_strategies.get("buses", dict())
    bus_strategies.setdefault("substation_lv", lambda x: bool(x.sum()))
    bus_strategies.setdefault("substation_off", lambda x: bool(x.sum()))

    clustering = get_clustering_from_busmap(
        n,
        busmap,
        bus_strategies=bus_strategies,
        line_strategies=line_strategies,
        custom_line_groupers=["build_year"],
    )

    return clustering


def cluster_regions(
    busmaps: tuple | list, regions: gpd.GeoDataFrame, with_country: bool = False
) -> gpd.GeoDataFrame:
    """
    Cluster regions based on busmaps and save the results to a file and to the
    network.

    Parameters
    ----------
        - busmaps (list) : A list of busmaps used for clustering.
        - regions (gpd.GeoDataFrame) : The regions to cluster.
        - with_country (bool) : Whether to keep country column.

    Returns
    -------
        None
    """
    busmap = reduce(lambda x, y: x.map(y), busmaps[1:], busmaps[0])
    columns = ["name", "country", "geometry"] if with_country else ["name", "geometry"]
    regions = regions.reindex(columns=columns).set_index("name")
    regions_c = regions.dissolve(busmap)
    regions_c.index.name = "name"
    return regions_c.reset_index()


def busmap_for_admin_regions(
    n: pypsa.Network,
    admin_shapes: str,
    params: dict,
) -> pd.Series:
    """
    Create a busmap based on administrative regions using the NUTS3 shapefile.

    Parameters
    ----------
        - n (pypsa.Network) : The network to cluster.
        - admin_shapes (str) : The path to the administrative regions.
        - params (dict) : The parameters for clustering.

    Returns
    -------
        busmap (pd.Series): Busmap mapping each bus to an administrative region.
    """
    countries = params.countries
    admin_regions = gpd.read_file(admin_shapes)

    admin_levels = params.administrative
    level = admin_levels.get("level", 0)
    logger.info(f"Clustering at administrative level {level}.")

    # check if BA, MD, UA, or XK are in the network
    adm1_countries = ["BA", "MD", "UA", "XK"]
    buses = n.buses[["x", "y", "country"]].copy()

    # Find the intersection of adm1_countries and n.buses.country
    adm1_countries = list(set(adm1_countries).intersection(buses["country"].unique()))

    if adm1_countries:
        logger.info(
            f"Note that the following countries can only be clustered at a maximum administration level of 1: {adm1_countries}."
        )

    country_level = {
        k: v for k, v in admin_levels.items() if (k != "level") and (k in countries)
    }
    if country_level:
        country_level_list = "\n".join(
            [f"- {k}: level {v}" for k, v in country_level.items()]
        )
        logger.info(
            f"Setting individual administrative levels for:\n{country_level_list}"
        )

    buses["geometry"] = gpd.points_from_xy(buses["x"], buses["y"])
    buses = gpd.GeoDataFrame(buses, geometry="geometry", crs="EPSG:4326")
    buses["busmap"] = ""

    # Map based for each country
    logger.info("Mapping buses to administrative regions.")
    for country in tqdm.tqdm(buses["country"].unique()):
        buses_subset = buses.loc[buses["country"] == country]

        buses.loc[buses_subset.index, "busmap"] = gpd.sjoin_nearest(
            buses_subset.to_crs(epsg=3857),
            admin_regions.loc[admin_regions["country"] == country].to_crs(epsg=3857),
            how="left",
        )["admin"]

    return buses["busmap"]


def keep_largest_polygon(geometry: MultiPolygon) -> Polygon:
    """
    Checks for each MultiPolygon if it contains multiple Polygons and returns the one with the largest area.

    Parameters
    ----------
        geometry (MultiPolygon) : The MultiPolygon to check.

    Returns
    -------
        geometry (Polygon) : The Polygon with the largest area.
    """
    if isinstance(geometry, MultiPolygon):
        # Find the polygon with the largest area in the MultiPolygon
        largest_polygon = max(geometry.geoms, key=lambda poly: poly.area)

        return largest_polygon
    else:
        # If it's a Polygon, return it as is
        return geometry


def update_bus_coordinates(
    n: pypsa.Network,
    busmap: pd.Series,
    admin_shapes: str,
    geo_crs: str = GEO_CRS,
    distance_crs: str = DISTANCE_CRS,
    tol: float = BUS_TOL,
) -> None:
    """
    Updates the x, y coordinates of the buses in the original network based on the busmap and the administrative regions.
    Using the Pole of Inaccessibility (PoI) to determine internal points of the administrative regions.

    Parameters
    ----------
        - n (pypsa.Network) : The original network.
        - busmap (pd.Series) : The busmap mapping each bus to an administrative region.
        - admin_shapes (str) : The path to the administrative regions.
        - geo_crs (str) : The geographic coordinate reference system.
        - distance_crs (str) : The distance coordinate reference system.
        - tol (float) : The tolerance in meters for the PoI calculation.

    Returns
    -------
        None
    """
    logger.info("Updating x, y coordinates of buses based on administrative regions.")
    admin_regions = gpd.read_file(admin_shapes).set_index("admin")
    admin_regions["geometry"] = (
        admin_regions["geometry"]
        .to_crs(distance_crs)
        .apply(keep_largest_polygon)
        .to_crs(geo_crs)
    )
    admin_regions["poi"] = (
        admin_regions["geometry"]
        .to_crs(distance_crs)
        .apply(lambda polygon: polylabel(polygon, tolerance=tol / 2))
        .to_crs(geo_crs)
    )
    admin_regions["x"] = admin_regions["poi"].x
    admin_regions["y"] = admin_regions["poi"].y

    busmap_df = pd.DataFrame(busmap)
    busmap_df = pd.merge(
        busmap_df,
        admin_regions[["x", "y"]],
        left_on="busmap",
        right_index=True,
        how="left",
    )

    # Update x, y coordinates of original network
    n.buses["x"] = busmap_df["x"]
    n.buses["y"] = busmap_df["y"]


if __name__ == "__main__":
    if "snakemake" not in globals():
        from _helpers import mock_snakemake

        snakemake = mock_snakemake("cluster_network", clusters=60)
    configure_logging(snakemake)
    set_scenario_config(snakemake)

    params = snakemake.params
    mode = params.mode
    solver_name = snakemake.config["solving"]["solver"]["name"]

    n = pypsa.Network(snakemake.input.network)
    buses_prev, lines_prev, links_prev = len(n.buses), len(n.lines), len(n.links)

    load = (
        xr.open_dataarray(snakemake.input.load)
        .mean(dim="time")
        .to_pandas()
        .reindex(n.buses.index, fill_value=0.0)
    )

    if snakemake.wildcards.clusters == "all":
        n_clusters = len(n.buses)
    elif mode == "administrative":
        n_clusters = np.nan
    else:
        n_clusters = int(snakemake.wildcards.clusters)

    if params.base == "tyndp-raw":
        # Fast-path if TYNDP base network is used
        logging.info("Skipping clustering: not applicable for TYNDP base network")

        busmap = n.buses.index.to_series()
        linemap = n.lines.index.to_series()
        clustering = pypsa.clustering.spatial.Clustering(n, busmap, linemap)
<<<<<<< HEAD
    if n_clusters == len(n.buses):
=======
    elif n_clusters == len(n.buses):
>>>>>>> 6d468a82
        # Fast-path if no clustering is necessary
        busmap = n.buses.index.to_series()
        linemap = n.lines.index.to_series()
        clustering = pypsa.clustering.spatial.Clustering(n, busmap, linemap)
    else:
        Nyears = n.snapshot_weightings.objective.sum() / 8760

        if mode == "administrative":
            busmap = busmap_for_admin_regions(
                n,
                snakemake.input.admin_shapes,
                params,
            )
            # Update x, y coordinates, ensuring that bus locations are inside the administrative region
            update_bus_coordinates(
                n,
                busmap,
                snakemake.input.admin_shapes,
            )

        elif mode == "custom_busmap":
            custom_busmap = pd.read_csv(
                snakemake.input.custom_busmap, index_col=0
            ).squeeze()
            custom_busmap.index = custom_busmap.index.astype(str)
            logger.info(f"Imported custom busmap from {snakemake.input.custom_busmap}")
            busmap = custom_busmap
        else:
            algorithm = params.cluster_network["algorithm"]
            features = None
            if algorithm == "hac":
                features = get_feature_data_for_hac(snakemake.input.hac_features)
                fix_country_assignment_for_hac(n)

            n.determine_network_topology()

            n_clusters_c = distribute_n_clusters_to_countries(
                n,
                n_clusters,
                load,
                focus_weights=params.focus_weights,
                solver_name=solver_name,
            )

            busmap = busmap_for_n_clusters(
                n,
                n_clusters_c,
                cluster_weights=load,
                algorithm=algorithm,
                features=features,
            )

        clustering = clustering_for_n_clusters(
            n,
            busmap,
            aggregation_strategies=params.aggregation_strategies,
        )

    nc = clustering.n

    for attr in ["busmap", "linemap"]:
        getattr(clustering, attr).to_csv(snakemake.output[attr])

    # nc.shapes = n.shapes.copy()
    for which in ["regions_onshore", "regions_offshore"]:
        regions = gpd.read_file(snakemake.input[which])
        clustered_regions = cluster_regions((clustering.busmap,), regions)
        clustered_regions.to_file(snakemake.output[which])
        # append_bus_shapes(nc, clustered_regions, type=which.split("_")[1])

    nc.meta = dict(snakemake.config, **dict(wildcards=dict(snakemake.wildcards)))
    nc.export_to_netcdf(snakemake.output.network)

    logger.info(
        f"Clustered network:\n"
        f"Buses: {buses_prev} to {len(nc.buses)}\n"
        f"Lines: {lines_prev} to {len(nc.lines)}\n"
        f"Links: {links_prev} to {len(nc.links)}"
    )<|MERGE_RESOLUTION|>--- conflicted
+++ resolved
@@ -491,11 +491,7 @@
         busmap = n.buses.index.to_series()
         linemap = n.lines.index.to_series()
         clustering = pypsa.clustering.spatial.Clustering(n, busmap, linemap)
-<<<<<<< HEAD
-    if n_clusters == len(n.buses):
-=======
     elif n_clusters == len(n.buses):
->>>>>>> 6d468a82
         # Fast-path if no clustering is necessary
         busmap = n.buses.index.to_series()
         linemap = n.lines.index.to_series()
