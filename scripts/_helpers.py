# SPDX-FileCopyrightText: Contributors to Open-TYNDP <https://github.com/open-energy-transition/open-tyndp>
# SPDX-FileCopyrightText: Contributors to PyPSA-Eur <https://github.com/pypsa/pypsa-eur>
#
# SPDX-License-Identifier: MIT

import contextlib
import copy
import hashlib
import logging
import os
import re
import time
from bisect import bisect_right
from functools import partial, wraps
from pathlib import Path
from tempfile import NamedTemporaryFile
from typing import Callable, Union

import atlite
import fiona
import git
import numpy as np
import pandas as pd
import pypsa
import pytz
import requests
import xarray as xr
import yaml
from snakemake.utils import update_config
from tqdm import tqdm

logger = logging.getLogger(__name__)

REGION_COLS = ["geometry", "name", "x", "y", "country"]

SCENARIO_DICT = {
    "Distributed Energy": "DE",
    "Global Ambition": "GA",
    r"National Trends\s*\+": "NT",
    r"NT\s*\+": "NT",
    "National Trends": "NT",
}

ENERGY_UNITS = {"TWh", "GWh", "MWh", "kWh"}
POWER_UNITS = {"GW", "MW", "kW"}

PYPSA_V1 = bool(re.match(r"^1\.\d", pypsa.__version__))


def get_scenarios(run):
    scenario_config = run.get("scenarios", {})
    if run["name"] and scenario_config.get("enable"):
        fn = Path(scenario_config["file"])
        if fn.exists():
            scenarios = yaml.safe_load(fn.read_text())
            if run["name"] == "all":
                run["name"] = list(scenarios.keys())
            return scenarios
    return {}


def get_rdir(run):
    scenario_config = run.get("scenarios", {})
    if run["name"] and scenario_config.get("enable"):
        RDIR = "{run}/"
    elif run["name"]:
        RDIR = run["name"] + "/"
    else:
        RDIR = ""

    prefix = run.get("prefix", "")
    if prefix:
        RDIR = f"{prefix}/{RDIR}"

    return RDIR


def get_run_path(fn, dir, rdir, shared_resources, exclude_from_shared):
    """
    Dynamically provide paths based on shared resources and filename.

    Use this function for snakemake rule inputs or outputs that should be
    optionally shared across runs or created individually for each run.

    Parameters
    ----------
    fn : str
        The filename for the path to be generated.
    dir : str
        The base directory.
    rdir : str
        Relative directory for non-shared resources.
    shared_resources : str or bool
        Specifies which resources should be shared.
        - If string is "base", special handling for shared "base" resources (see notes).
        - If random string other than "base", this folder is used instead of the `rdir` keyword.
        - If boolean, directly specifies if the resource is shared.
    exclude_from_shared: list
        List of filenames to exclude from shared resources. Only relevant if shared_resources is "base".

    Returns
    -------
    str
        Full path where the resource should be stored.

    Notes
    -----
    Special case for "base" allows no wildcards other than "technology", "year"
    and "scope" and excludes filenames starting with "networks/elec" or
    "add_electricity". All other resources are shared.
    """
    if shared_resources == "base":
        pattern = r"\{([^{}]+)\}"
        existing_wildcards = set(re.findall(pattern, fn))
        irrelevant_wildcards = {"technology", "year", "scope", "kind"}
        no_relevant_wildcards = not existing_wildcards - irrelevant_wildcards
        not_shared_rule = (
            not fn.endswith("elec.nc")
            and not fn.startswith("add_electricity")
            and not any(fn.startswith(ex) for ex in exclude_from_shared)
        )
        is_shared = no_relevant_wildcards and not_shared_rule
        shared_files = (
            "networks/base_s_{clusters}.nc",
            "regions_onshore_base_s_{clusters}.geojson",
            "regions_offshore_base_s_{clusters}.geojson",
            "busmap_base_s_{clusters}.csv",
            "linemap_base_s_{clusters}.csv",
            "cluster_network_base_s_{clusters}",
            "profile_{clusters}_",
            "build_renewable_profile_{clusters}",
            "regions_by_class_{clusters}",
            "availability_matrix_",
            "determine_availability_matrix_",
            "solar_thermal",
        )
        if any(prefix in fn for prefix in shared_files) or is_shared:
            is_shared = True
        rdir = "" if is_shared else rdir
    elif isinstance(shared_resources, str):
        rdir = shared_resources + "/"
    elif isinstance(shared_resources, bool):
        rdir = "" if shared_resources else rdir
    else:
        raise ValueError(
            "shared_resources must be a boolean, str, or 'base' for special handling."
        )

    return f"{dir}{rdir}{fn}"


def path_provider(dir, rdir, shared_resources, exclude_from_shared):
    """
    Returns a partial function that dynamically provides paths based on shared
    resources and the filename.

    Returns
    -------
    partial function
        A partial function that takes a filename as input and
        returns the path to the file based on the shared_resources parameter.
    """
    return partial(
        get_run_path,
        dir=dir,
        rdir=rdir,
        shared_resources=shared_resources,
        exclude_from_shared=exclude_from_shared,
    )


def get_shadow(run):
    """
    Returns 'shallow' or None depending on the user setting.
    """
    shadow_config = run.get("use_shadow_directory", True)
    if shadow_config:
        return "shallow"
    return None


def get_opt(opts, expr, flags=None):
    """
    Return the first option matching the regular expression.

    The regular expression is case-insensitive by default.
    """
    if flags is None:
        flags = re.IGNORECASE
    for o in opts:
        match = re.match(expr, o, flags=flags)
        if match:
            return match.group(0)
    return None


def find_opt(opts, expr):
    """
    Return if available the float after the expression.
    """
    for o in opts:
        if expr in o:
            m = re.findall(r"m?\d+(?:[\.p]\d+)?", o)
            if len(m) > 0:
                return True, float(m[-1].replace("p", ".").replace("m", "-"))
            else:
                return True, None
    return False, None


# Define a context manager to temporarily mute print statements
@contextlib.contextmanager
def mute_print():
    with open(os.devnull, "w") as devnull:
        with contextlib.redirect_stdout(devnull):
            yield


def set_scenario_config(snakemake):
    scenario = snakemake.config["run"].get("scenarios", {})
    if scenario.get("enable") and "run" in snakemake.wildcards.keys():
        try:
            with open(scenario["file"]) as f:
                scenario_config = yaml.safe_load(f)
        except FileNotFoundError:
            # fallback for mock_snakemake
            script_dir = Path(__file__).parent.resolve()
            root_dir = script_dir.parent
            with open(root_dir / scenario["file"]) as f:
                scenario_config = yaml.safe_load(f)
        update_config(snakemake.config, scenario_config[snakemake.wildcards.run])


def configure_logging(snakemake, skip_handlers=False):
    """
    Configure the basic behaviour for the logging module.

    Note: Must only be called once from the __main__ section of a script.

    The setup includes printing log messages to STDERR and to a log file defined
    by either (in priority order): snakemake.log.python, snakemake.log[0] or "logs/{rulename}.log".
    Additional keywords from logging.basicConfig are accepted via the snakemake configuration
    file under snakemake.config.logging.

    Parameters
    ----------
    snakemake : snakemake object
        Your snakemake object containing a snakemake.config and snakemake.log.
    skip_handlers : True | False (default)
        Do (not) skip the default handlers created for redirecting output to STDERR and file.
    """
    import logging
    import sys

    kwargs = snakemake.config.get("logging", dict()).copy()
    kwargs.setdefault("level", "INFO")

    if skip_handlers is False:
        fallback_path = Path(__file__).parent.joinpath(
            "..", "logs", f"{snakemake.rule}.log"
        )
        logfile = snakemake.log.get(
            "python", snakemake.log[0] if snakemake.log else fallback_path
        )
        kwargs.update(
            {
                "handlers": [
                    # Prefer the 'python' log, otherwise take the first log for each
                    # Snakemake rule
                    logging.FileHandler(logfile),
                    logging.StreamHandler(),
                ]
            }
        )
    logging.basicConfig(**kwargs)

    # Setup a function to handle uncaught exceptions and include them with their stacktrace into logfiles
    def handle_exception(exc_type, exc_value, exc_traceback):
        # Log the exception
        logger = logging.getLogger()
        logger.error(
            "Uncaught exception", exc_info=(exc_type, exc_value, exc_traceback)
        )

    sys.excepthook = handle_exception


def update_p_nom_max(n):
    # if extendable carriers (solar/onwind/...) have capacity >= 0,
    # e.g. existing assets from GEM are included to the network,
    # the installed capacity might exceed the expansion limit.
    # Hence, we update the assumptions.

    n.generators.p_nom_max = n.generators[["p_nom_min", "p_nom_max"]].max(1)


def aggregate_p_nom(n):
    return pd.concat(
        [
            n.generators.groupby("carrier").p_nom_opt.sum(),
            n.storage_units.groupby("carrier").p_nom_opt.sum(),
            n.links.groupby("carrier").p_nom_opt.sum(),
            n.loads_t.p.groupby(n.loads.carrier, axis=1).sum().mean(),
        ]
    )


def aggregate_p(n):
    return pd.concat(
        [
            n.generators_t.p.sum().groupby(n.generators.carrier).sum(),
            n.storage_units_t.p.sum().groupby(n.storage_units.carrier).sum(),
            n.stores_t.p.sum().groupby(n.stores.carrier).sum(),
            -n.loads_t.p.sum().groupby(n.loads.carrier).sum(),
        ]
    )


def get(item, investment_year=None):
    """
    Check whether item depends on investment year.
    """
    if not isinstance(item, dict):
        return item
    elif investment_year in item.keys():
        return item[investment_year]
    else:
        logger.warning(
            f"Investment key {investment_year} not found in dictionary {item}."
        )
        keys = sorted(item.keys())
        if investment_year < keys[0]:
            logger.warning(f"Lower than minimum key. Taking minimum key {keys[0]}")
            return item[keys[0]]
        elif investment_year > keys[-1]:
            logger.warning(f"Higher than maximum key. Taking maximum key {keys[0]}")
            return item[keys[-1]]
        else:
            logger.warning(
                "Interpolate linearly between the next lower and next higher year."
            )
            lower_key = max(k for k in keys if k < investment_year)
            higher_key = min(k for k in keys if k > investment_year)
            lower = item[lower_key]
            higher = item[higher_key]
            return lower + (higher - lower) * (investment_year - lower_key) / (
                higher_key - lower_key
            )


def aggregate_e_nom(n):
    return pd.concat(
        [
            (n.storage_units["p_nom_opt"] * n.storage_units["max_hours"])
            .groupby(n.storage_units["carrier"])
            .sum(),
            n.stores["e_nom_opt"].groupby(n.stores.carrier).sum(),
        ]
    )


def aggregate_p_curtailed(n):
    return pd.concat(
        [
            (
                (
                    n.generators_t.p_max_pu.sum().multiply(n.generators.p_nom_opt)
                    - n.generators_t.p.sum()
                )
                .groupby(n.generators.carrier)
                .sum()
            ),
            (
                (n.storage_units_t.inflow.sum() - n.storage_units_t.p.sum())
                .groupby(n.storage_units.carrier)
                .sum()
            ),
        ]
    )


def aggregate_costs(n, flatten=False, opts=None, existing_only=False):
    components = dict(
        Link=("p_nom", "p0"),
        Generator=("p_nom", "p"),
        StorageUnit=("p_nom", "p"),
        Store=("e_nom", "p"),
        Line=("s_nom", None),
        Transformer=("s_nom", None),
    )

    costs = {}
    for c, (p_nom, p_attr) in zip(
        n.iterate_components(components.keys(), skip_empty=False), components.values()
    ):
        if c.df.empty:
            continue
        if not existing_only:
            p_nom += "_opt"
        costs[(c.list_name, "capital")] = (
            (c.df[p_nom] * c.df.capital_cost).groupby(c.df.carrier).sum()
        )
        if p_attr is not None:
            p = c.pnl[p_attr].sum()
            if c.name == "StorageUnit":
                p = p.loc[p > 0]
            costs[(c.list_name, "marginal")] = (
                (p * c.df.marginal_cost).groupby(c.df.carrier).sum()
            )
    costs = pd.concat(costs)

    if flatten:
        assert opts is not None
        conv_techs = opts["conv_techs"]

        costs = costs.reset_index(level=0, drop=True)
        costs = costs["capital"].add(
            costs["marginal"].rename({t: t + " marginal" for t in conv_techs}),
            fill_value=0.0,
        )

    return costs


def progress_retrieve(url, file, disable=False):
    headers = {"User-Agent": "Mozilla/5.0 (Windows NT 10.0; Win64; x64)"}

    Path(file).parent.mkdir(parents=True, exist_ok=True)

    if disable:
        response = requests.get(url, headers=headers, stream=True)
        with open(file, "wb") as f:
            f.write(response.content)
    else:
        response = requests.get(url, headers=headers, stream=True)
        total_size = int(response.headers.get("content-length", 0))
        chunk_size = 1024

        with tqdm(
            total=total_size,
            unit="B",
            unit_scale=True,
            unit_divisor=1024,
            desc=str(file),
        ) as t:
            with open(file, "wb") as f:
                for data in response.iter_content(chunk_size=chunk_size):
                    f.write(data)
                    t.update(len(data))


def retry(func: Callable) -> Callable:
    """
    Retry decorator to run retry function on specific exceptions, before raising them.

    Can for example be used for debugging issues which are hard to replicate or
    for for handling retrieval errors.

    Currently catches:
    - fiona.errors.DriverError

    Parameters
    ----------
    retries : int
        Number of retries before raising the exception.
    delay : int
        Delay between retries in seconds.

    Returns
    -------
    callable
        A decorator function that can be used to wrap the function to be retried.
    """
    retries = 3
    delay = 5

    @wraps(func)
    def wrapper(*args, **kwargs):
        for attempt in range(retries):
            try:
                return func(*args, **kwargs)
            except fiona.errors.DriverError as e:
                logger.warning(
                    f"Attempt {attempt + 1} failed: {type(e).__name__} - {e}. "
                    f"Retrying..."
                )
                time.sleep(delay)
        raise Exception("Retrieval retries exhausted.")

    return wrapper


def mock_snakemake(
    rulename,
    root_dir=None,
    configfiles=None,
    submodule_dir="workflow/submodules/pypsa-eur",
    **wildcards,
):
    """
    This function is expected to be executed from the 'scripts'-directory of '
    the snakemake project. It returns a snakemake.script.Snakemake object,
    based on the Snakefile.

    If a rule has wildcards, you have to specify them in **wildcards.

    Parameters
    ----------
    rulename: str
        name of the rule for which the snakemake object should be generated
    root_dir: str/path-like
        path to the root directory of the snakemake project
    configfiles: list, str
        list of configfiles to be used to update the config
    submodule_dir: str, Path
        in case PyPSA-Eur is used as a submodule, submodule_dir is
        the path of pypsa-eur relative to the project directory.
    **wildcards:
        keyword arguments fixing the wildcards. Only necessary if wildcards are
        needed.
    """
    import os

    import snakemake as sm
    from pypsa.definitions.structures import Dict
    from snakemake.api import Workflow
    from snakemake.common import SNAKEFILE_CHOICES
    from snakemake.script import Snakemake
    from snakemake.settings.types import (
        ConfigSettings,
        DAGSettings,
        ResourceSettings,
        StorageSettings,
        WorkflowSettings,
    )

    script_dir = Path(__file__).parent.resolve()
    if root_dir is None:
        root_dir = script_dir.parent
    else:
        root_dir = Path(root_dir).resolve()

    workdir = None
    user_in_script_dir = Path.cwd().resolve() == script_dir
    if str(submodule_dir) in __file__:
        # the submodule_dir path is only need to locate the project dir
        os.chdir(Path(__file__[: __file__.find(str(submodule_dir))]))
    elif user_in_script_dir:
        os.chdir(root_dir)
    elif Path.cwd().resolve() != root_dir:
        logger.info(
            "Not in scripts or root directory, will assume this is a separate workdir"
        )
        workdir = Path.cwd()

    try:
        for p in SNAKEFILE_CHOICES:
            p = root_dir / p
            if os.path.exists(p):
                snakefile = p
                break
        if configfiles is None:
            configfiles = []
        elif isinstance(configfiles, str):
            configfiles = [configfiles]

        resource_settings = ResourceSettings()
        config_settings = ConfigSettings(configfiles=map(Path, configfiles))
        workflow_settings = WorkflowSettings()
        storage_settings = StorageSettings()
        dag_settings = DAGSettings(rerun_triggers=[])
        workflow = Workflow(
            config_settings,
            resource_settings,
            workflow_settings,
            storage_settings,
            dag_settings,
            storage_provider_settings=dict(),
            overwrite_workdir=workdir,
        )
        workflow.include(snakefile)

        if configfiles:
            for f in configfiles:
                if not os.path.exists(f):
                    raise FileNotFoundError(f"Config file {f} does not exist.")
                workflow.configfile(f)

        workflow.global_resources = {}
        rule = workflow.get_rule(rulename)
        dag = sm.dag.DAG(workflow, rules=[rule])
        wc = Dict(wildcards)
        job = sm.jobs.Job(rule, dag, wc)

        def make_accessable(*ios):
            for io in ios:
                for i, _ in enumerate(io):
                    io[i] = os.path.abspath(io[i])

        make_accessable(job.input, job.output, job.log)
        snakemake = Snakemake(
            job.input,
            job.output,
            job.params,
            job.wildcards,
            job.threads,
            job.resources,
            job.log,
            job.dag.workflow.config,
            job.rule.name,
            None,
        )
        # create log and output dir if not existent
        for path in list(snakemake.log) + list(snakemake.output):
            Path(path).parent.mkdir(parents=True, exist_ok=True)

    finally:
        if user_in_script_dir:
            os.chdir(script_dir)
    return snakemake


def generate_periodic_profiles(dt_index, nodes, weekly_profile, localize=None):
    """
    Give a 24*7 long list of weekly hourly profiles, generate this for each
    country for the period dt_index, taking account of time zones and summer
    time.
    """
    weekly_profile = pd.Series(weekly_profile, range(24 * 7))

    week_df = pd.DataFrame(index=dt_index, columns=nodes)

    for node in nodes:
        ct = node[:2] if node[:2] != "XK" else "RS"
        timezone = pytz.timezone(pytz.country_timezones[ct][0])
        tz_dt_index = dt_index.tz_convert(timezone)
        week_df[node] = [24 * dt.weekday() + dt.hour for dt in tz_dt_index]
        week_df[node] = week_df[node].map(weekly_profile)

    week_df = week_df.tz_localize(localize)

    return week_df


def parse(infix):
    """
    Recursively parse a chained wildcard expression into a dictionary or a YAML
    object.

    Parameters
    ----------
    list_to_parse : list
        The list to parse.

    Returns
    -------
    dict or YAML object
        The parsed list.
    """
    if len(infix) == 1:
        return yaml.safe_load(infix[0])
    else:
        return {infix.pop(0): parse(infix)}


def update_config_from_wildcards(config, w, inplace=True):
    """
    Parses configuration settings from wildcards and updates the config.
    """

    if not inplace:
        config = copy.deepcopy(config)

    if w.get("opts"):
        opts = w.opts.split("-")

        if nhours := get_opt(opts, r"^\d+(h|seg)$"):
            config["clustering"]["temporal"]["resolution_elec"] = nhours

        co2l_enable, co2l_value = find_opt(opts, "Co2L")
        if co2l_enable:
            config["electricity"]["co2limit_enable"] = True
            if co2l_value is not None:
                config["electricity"]["co2limit"] = (
                    co2l_value * config["electricity"]["co2base"]
                )

        gasl_enable, gasl_value = find_opt(opts, "CH4L")
        if gasl_enable:
            config["electricity"]["gaslimit_enable"] = True
            if gasl_value is not None:
                config["electricity"]["gaslimit"] = gasl_value * 1e6

        if "Ept" in opts:
            config["costs"]["emission_prices"]["co2_monthly_prices"] = True

        ep_enable, ep_value = find_opt(opts, "Ep")
        if ep_enable:
            config["costs"]["emission_prices"]["enable"] = True
            if ep_value is not None:
                config["costs"]["emission_prices"]["co2"] = ep_value

        if "ATK" in opts:
            config["autarky"]["enable"] = True
            if "ATKc" in opts:
                config["autarky"]["by_country"] = True

        attr_lookup = {
            "p": "p_nom_max",
            "e": "e_nom_max",
            "c": "capital_cost",
            "m": "marginal_cost",
        }
        for o in opts:
            flags = ["+e", "+p", "+m", "+c"]
            if all(flag not in o for flag in flags):
                continue
            carrier, component, attr_factor = o.split("+")
            attr = attr_lookup[attr_factor[0]]
            factor = float(attr_factor[1:])
            if not isinstance(config["adjustments"]["electricity"], dict):
                config["adjustments"]["electricity"] = dict()
            update_config(
                config["adjustments"]["electricity"],
                {"factor": {component: {carrier: {attr: factor}}}},
            )

        for o in opts:
            if o.startswith("lv") or o.startswith("lc"):
                config["electricity"]["transmission_expansion"] = o[1:]
                break

    if w.get("sector_opts"):
        opts = w.sector_opts.split("-")

        if "T" in opts:
            config["sector"]["transport"] = True

        if "H" in opts:
            config["sector"]["heating"] = True

        if "B" in opts:
            config["sector"]["biomass"] = True

        if "I" in opts:
            config["sector"]["industry"] = True

        if "A" in opts:
            config["sector"]["agriculture"] = True

        if "CCL" in opts:
            config["solving"]["constraints"]["CCL"] = True

        eq_value = get_opt(opts, r"^EQ+\d*\.?\d+(c|)")
        for o in opts:
            if eq_value is not None:
                config["solving"]["constraints"]["EQ"] = eq_value
            elif "EQ" in o:
                config["solving"]["constraints"]["EQ"] = True
            break

        if "BAU" in opts:
            config["solving"]["constraints"]["BAU"] = True

        if "SAFE" in opts:
            config["solving"]["constraints"]["SAFE"] = True

        if nhours := get_opt(opts, r"^\d+(h|sn|seg)$"):
            config["clustering"]["temporal"]["resolution_sector"] = nhours

        if "decentral" in opts:
            config["sector"]["electricity_transmission_grid"] = False

        if "noH2network" in opts:
            config["sector"]["H2_network"] = False

        if "nowasteheat" in opts:
            config["sector"]["use_fischer_tropsch_waste_heat"] = False
            config["sector"]["use_methanolisation_waste_heat"] = False
            config["sector"]["use_haber_bosch_waste_heat"] = False
            config["sector"]["use_methanation_waste_heat"] = False
            config["sector"]["use_fuel_cell_waste_heat"] = False
            config["sector"]["use_electrolysis_waste_heat"] = False

        if "nodistrict" in opts:
            config["sector"]["district_heating"]["progress"] = 0.0

        dg_enable, dg_factor = find_opt(opts, "dist")
        if dg_enable:
            config["sector"]["electricity_distribution_grid"] = True
            if dg_factor is not None:
                config["sector"]["electricity_distribution_grid_cost_factor"] = (
                    dg_factor
                )

        if "biomasstransport" in opts:
            config["sector"]["biomass_transport"] = True

        _, maxext = find_opt(opts, "linemaxext")
        if maxext is not None:
            config["lines"]["max_extension"] = maxext * 1e3
            config["links"]["max_extension"] = maxext * 1e3

        _, co2l_value = find_opt(opts, "Co2L")
        if co2l_value is not None:
            config["co2_budget"] = float(co2l_value)

        if co2_distribution := get_opt(opts, r"^(cb)\d+(\.\d+)?(ex|be)$"):
            config["co2_budget"] = co2_distribution

        if co2_budget := get_opt(opts, r"^(cb)\d+(\.\d+)?$"):
            config["co2_budget"] = float(co2_budget[2:])

        attr_lookup = {
            "p": "p_nom_max",
            "e": "e_nom_max",
            "c": "capital_cost",
            "m": "marginal_cost",
        }
        for o in opts:
            flags = ["+e", "+p", "+m", "+c"]
            if all(flag not in o for flag in flags):
                continue
            carrier, component, attr_factor = o.split("+")
            attr = attr_lookup[attr_factor[0]]
            factor = float(attr_factor[1:])
            if not isinstance(config["adjustments"]["sector"], dict):
                config["adjustments"]["sector"] = dict()
            update_config(
                config["adjustments"]["sector"],
                {"factor": {component: {carrier: {attr: factor}}}},
            )

        _, sdr_value = find_opt(opts, "sdr")
        if sdr_value is not None:
            config["costs"]["social_discountrate"] = sdr_value / 100

        _, seq_limit = find_opt(opts, "seq")
        if seq_limit is not None:
            config["sector"]["co2_sequestration_potential"] = seq_limit

        # any config option can be represented in wildcard
        for o in opts:
            if o.startswith("CF+"):
                infix = o.split("+")[1:]
                update_config(config, parse(infix))

    if not inplace:
        return config


def get_checksum_from_zenodo(file_url):
    parts = file_url.split("/")
    record_id = parts[parts.index("records") + 1]
    filename = parts[-1]

    response = requests.get(f"https://zenodo.org/api/records/{record_id}", timeout=30)
    response.raise_for_status()
    data = response.json()

    for file in data["files"]:
        if file["key"] == filename:
            return file["checksum"]
    return None


def validate_checksum(file_path, zenodo_url=None, checksum=None):
    """
    Validate file checksum against provided or Zenodo-retrieved checksum.
    Calculates the hash of a file using 64KB chunks. Compares it against a
    given checksum or one from a Zenodo URL.

    Parameters
    ----------
    file_path : str
        Path to the file for checksum validation.
    zenodo_url : str, optional
        URL of the file on Zenodo to fetch the checksum.
    checksum : str, optional
        Checksum (format 'hash_type:checksum_value') for validation.

    Raises
    ------
    AssertionError
        If the checksum does not match, or if neither `checksum` nor `zenodo_url` is provided.


    Examples
    --------
    >>> validate_checksum("/path/to/file", checksum="md5:abc123...")
    >>> validate_checksum(
    ...     "/path/to/file",
    ...     zenodo_url="https://zenodo.org/records/12345/files/example.txt",
    ... )

    If the checksum is invalid, an AssertionError will be raised.
    """
    assert checksum or zenodo_url, "Either checksum or zenodo_url must be provided"
    if zenodo_url:
        checksum = get_checksum_from_zenodo(zenodo_url)
    hash_type, checksum = checksum.split(":")
    hasher = hashlib.new(hash_type)
    with open(file_path, "rb") as f:
        for chunk in iter(lambda: f.read(65536), b""):  # 64kb chunks
            hasher.update(chunk)
    calculated_checksum = hasher.hexdigest()
    assert calculated_checksum == checksum, (
        "Checksum is invalid. This may be due to an incomplete download. Delete the file and re-execute the rule."
    )


def get_snapshots(
    snapshots: dict, drop_leap_day: bool = False, freq: str = "h", **kwargs
) -> pd.DatetimeIndex:
    """
    Returns a DateTimeIndex of snapshots, supporting multiple time ranges.

    Parameters
    ----------
    snapshots : dict
        Dictionary containing time range parameters. 'start' and 'end' can be
        strings or lists of strings for multiple date ranges.
    drop_leap_day : bool, default False
        If True, removes February 29th from the DateTimeIndex in leap years.
    freq : str, default "h"
        Frequency string indicating the time step interval (e.g., "h" for hourly)
    **kwargs : dict
        Additional keyword arguments passed to pd.date_range().

    Returns
    -------
    pd.DatetimeIndex
    """
    start = (
        snapshots["start"]
        if isinstance(snapshots["start"], list)
        else [snapshots["start"]]
    )
    end = snapshots["end"] if isinstance(snapshots["end"], list) else [snapshots["end"]]

    assert len(start) == len(end), (
        "Lists of start and end dates must have the same length"
    )

    time_periods = []
    for s, e in zip(start, end):
        period = pd.date_range(
            start=s, end=e, freq=freq, inclusive=snapshots["inclusive"], **kwargs
        )
        time_periods.append(period)

    time = pd.DatetimeIndex([])
    for period in time_periods:
        time = time.append(period)

    if drop_leap_day and time.is_leap_year.any():
        time = time[~((time.month == 2) & (time.day == 29))]

    return time


def sanitize_custom_columns(n: pypsa.Network):
    """
    Sanitize non-standard columns used throughout the workflow.

    Parameters
    ----------
        n (pypsa.Network): The network object.

    Returns
    -------
        None
    """
    if "reversed" in n.links.columns:
        # Replace NA values with default value False
        n.links.loc[n.links.reversed.isna(), "reversed"] = False
        n.links.reversed = n.links.reversed.astype(bool)


def rename_techs(label: str) -> str:
    """
    Rename technology labels for better readability.

    Removes some prefixes and renames if certain conditions defined in function body are met.

    Parameters
    ----------
    label: str
        Technology label to be renamed

    Returns
    -------
    str
        Renamed label
    """
    prefix_to_remove = [
        "residential ",
        "services ",
        "urban ",
        "rural ",
        "central ",
        "decentral ",
    ]

    rename_if_contains = [
        "CHP",
        "gas boiler",
        "biogas",
        "solar thermal",
        "air heat pump",
        "ground heat pump",
        "resistive heater",
        "Fischer-Tropsch",
    ]

    rename_if_contains_dict = {
        "water tanks": "hot water storage",
        "retrofitting": "building retrofitting",
        # "H2 Electrolysis": "hydrogen storage",
        # "H2 Fuel Cell": "hydrogen storage",
        # "H2 pipeline": "hydrogen storage",
        "battery": "battery storage",
        "H2 for industry": "H2 for industry",
        "land transport fuel cell": "land transport fuel cell",
        "land transport oil": "land transport oil",
        "oil shipping": "shipping oil",
        # "CC": "CC"
    }

    rename = {
        "solar": "solar PV",
        "Sabatier": "methanation",
        "offwind": "offshore wind",
        "offwind-ac": "offshore wind (AC)",
        "offwind-dc": "offshore wind (DC)",
        "offwind-float": "offshore wind (Float)",
        "onwind": "onshore wind",
        "ror": "hydroelectricity",
        "hydro": "hydroelectricity",
        "PHS": "hydroelectricity",
        "NH3": "ammonia",
        "co2 Store": "DAC",
        "co2 stored": "CO2 sequestration",
        "AC": "transmission lines",
        "DC": "transmission lines",
        "B2B": "transmission lines",
    }

    for ptr in prefix_to_remove:
        if label[: len(ptr)] == ptr:
            label = label[len(ptr) :]

    for rif in rename_if_contains:
        if rif in label:
            label = rif

    for old, new in rename_if_contains_dict.items():
        if old in label:
            label = new

    for old, new in rename.items():
        if old == label:
            label = new
    return label


def load_cutout(
    cutout_files: Union[str, list[str]], time: Union[None, pd.DatetimeIndex] = None
) -> atlite.Cutout:
    """
    Load and optionally combine multiple cutout files.

    Parameters
    ----------
    cutout_files : str or list of str
        Path to a single cutout file or a list of paths to multiple cutout files.
        If a list is provided, the cutouts will be concatenated along the time dimension.
    time : pd.DatetimeIndex, optional
        If provided, select only the specified times from the cutout.

    Returns
    -------
    atlite.Cutout
        Merged cutout with optional time selection applied.
    """
    if isinstance(cutout_files, str):
        cutout = atlite.Cutout(cutout_files)
    elif isinstance(cutout_files, list):
        cutout_da = [atlite.Cutout(c).data for c in cutout_files]
        combined_data = xr.concat(cutout_da, dim="time", data_vars="minimal")
        cutout = atlite.Cutout(NamedTemporaryFile().name, data=combined_data)

    if time is not None:
        cutout.data = cutout.data.sel(time=time)

    return cutout


def make_index(c, cname0="bus0", cname1="bus1", prefix="", connector="->", suffix=""):
    idx = [prefix, c[cname0], connector, c[cname1], suffix]
    idx = [i for i in idx if i]
    return " ".join(idx)


def extract_grid_data_tyndp(
    links, carrier="Transmission line", replace_dict: dict = {}
):
    """
    Extract TYNDP reference grid data from the raw input table.

    Parameters
    ----------
    links : pd.DataFrame
        DataFrame with raw links to extract grid information from
    carrier : str
        Name of the line carrier of the corresponding TYNDP reference grid ('H2 pipeline' or 'Transmission line')
    replace_dict : dict
        Dictionary with region names to replace

    Returns
    -------
    pd.DataFrame
        DataFrame with extracted grid data information with nominal capacity in input unit, bus0 and bus1
    """

    links.loc[:, "Border"] = links["Border"].replace(replace_dict, regex=True)
    links = pd.concat(
        [
            links,
            links.Border.str.split("-", expand=True).set_axis(["bus0", "bus1"], axis=1),
        ],
        axis=1,
    )

    # Create forward and reverse direction dataframes
    # TODO: combine to bidirectional links
    forward_links = links[["bus0", "bus1", "Summary Direction 1"]].rename(
        columns={"Summary Direction 1": "p_nom"}
    )

    reverse_links = links[["bus1", "bus0", "Summary Direction 2"]].rename(
        columns={"bus1": "bus0", "bus0": "bus1", "Summary Direction 2": "p_nom"}
    )

    # Combine into unidirectional links and return
    links = pd.concat([forward_links, reverse_links])

    links.index = links.apply(make_index, axis=1, prefix=carrier)

    return links


def safe_pyear(
    year: int | str,
    available_years: list = [2030, 2040, 2050],
    source: str = "TYNDP",
    verbose: bool = True,
) -> int:
    """
    Checks and adjusts whether a given pyear is in the available years of a given data source. If not, it
    falls back to the previous available year.

    Parameters
    ----------
    year : int
        Planning horizon year which will be checked and possibly adjusted to previous available year.
    available_years : list, optional
        List of available years. Defaults to [2030, 2040, 2050].
    source : str, optional
        Source of the data for which availability will be checked. For logging purpose only. Defaults to "TYNDP".
    verbose : bool, optional
        Whether to activate verbose logging. Defaults to True.

    Returns
    -------
    year_new : int
        Safe pyear adjusted for available years
    """

    if not available_years:
        raise ValueError(
            "No `available_years` provided. Expected a non-empty list of years."
        )
    if not isinstance(year, int):
        year = int(year)
    if year not in available_years:
        year_new = available_years[
            bisect_right(sorted(available_years), year, lo=1) - 1
        ]
        if verbose:
            logger.warning(
                f"{source} data unavailable for planning horizon {year}. Falling back to previous available year {year_new}."
            )
    else:
        year_new = year

    return year_new


def map_tyndp_carrier_names(
    df: pd.DataFrame,
    carrier_mapping_fn: str,
    on_columns: list[str],
<<<<<<< HEAD
    drop_merge_columns=False,
=======
    drop_on_columns=False,
>>>>>>> 45412867
):
    """
    Map external carriers to available tyndp_carrier names based on an input mapping. Optionally drop merged on columns.

    Parameters
    ----------
    df : pd.DataFrame
        DataFrame with external carriers to map
    carrier_mapping_fn : str
        Path to file with mapping from external carriers to available tyndp_carrier names.
    on_columns : list[str]
        Columns to merge on between the external carriers and tyndp_carriers.
<<<<<<< HEAD
    drop_merge_columns : bool, optional
        Whether to drop merge columns and rename `open_tyndp_carrier` and `open_tyndp_index` to `carrier` and `index_carrier`. Defaults to False.
=======
    drop_on_columns : bool, optional
        Whether to drop merge columns and rename `open_tyndp_carrier` and `open_tyndp_index` to `carrier`
        and `index_carrier`. Defaults to False.
>>>>>>> 45412867

    Returns
    -------
    pd.DataFrame
        Input DataFrame with external carriers mapped to available tyndp_carriers and index_carriers.
    """

<<<<<<< HEAD
    # read TYNDP carrier mapping
=======
    # Read TYNDP carrier mapping
>>>>>>> 45412867
    carrier_mapping = (
        pd.read_csv(carrier_mapping_fn)[
            on_columns + ["open_tyndp_carrier", "open_tyndp_index"]
        ]
    ).dropna()

<<<<<<< HEAD
    df = df.merge(carrier_mapping, on=on_columns, how="left")

    def normalize_carrier(s):
        return s.lower().replace(" ", "-").replace("other-non-res", "chp")

    # If the carrier is DSR or Other Non-RES, the different price bands are too diverse for a robust external
    # mapping. Instead, we will combine the carrier and type information.
    if "pemmdb_carrier" in on_columns:
=======
    # Map the carriers
    df = df.merge(carrier_mapping, on=on_columns, how="left")

    # If the carrier is DSR or Other Non-RES, the different price bands are too diverse for a robust external
    # mapping. Instead, we will combine the carrier and type information.
    if "pemmdb_carrier" in on_columns:

        def normalize_carrier(s):
            return s.lower().replace(" ", "-").replace("other-non-res", "chp")

>>>>>>> 45412867
        # Other Non-RES are assumed to represent CHP plants (according to TYNDP 2024 Methodology report p.37)
        df = df.assign(
            open_tyndp_carrier=lambda x: np.where(
                x["pemmdb_carrier"].isin(["DSR", "Other Non-RES"]),
                x["pemmdb_carrier"].apply(normalize_carrier),
                x["open_tyndp_carrier"],
            ),
            open_tyndp_index=lambda x: np.where(
                x["pemmdb_carrier"].isin(["DSR", "Other Non-RES"]),
                x["open_tyndp_carrier"]
                + "-"
                + x["pemmdb_type"].apply(normalize_carrier),
                x["open_tyndp_index"],
            ),
        )

<<<<<<< HEAD
    if not drop_merge_columns:
=======
    if not drop_on_columns:
>>>>>>> 45412867
        return df

    # Otherwise drop merge columns and rename to new "carrier" and "index_carrier" column
    df = df.drop(on_columns, axis="columns").rename(
        columns={
            "open_tyndp_carrier": "carrier",
            "open_tyndp_index": "index_carrier",
        }
    )

    # Move "carrier" and "index_carrier" to the front
    cols = ["carrier", "index_carrier"] + [
        col for col in df.columns if col not in ["carrier", "index_carrier"]
    ]

    return df[cols]


def get_version(hash_len: int = 9) -> str:
    """
    Create a version identifier from git repository state.

    Returns a version string based on the latest reachable tag and current commit:
    - If HEAD is exactly at a tag: returns the tag name (e.g., "v1.2.3")
    - If HEAD is beyond a tag: returns "tag+g{hash}" (e.g., "v1.2.3+g1a2b3c4d")
    - If no tags found: returns just the commit hash (e.g., "1a2b3c4d5")
    """
    try:
        repo = git.Repo(search_parent_directories=True)
        tags = sorted(
            repo.tags, key=lambda t: t.commit.committed_datetime, reverse=True
        )
        last_tag = None
        for tag in tags:
            if repo.is_ancestor(tag.commit, repo.head.commit):
                last_tag = tag
                break
        if last_tag and last_tag.commit == repo.head.commit:
            return f"{last_tag}"
        elif last_tag:
            return f"{last_tag}+g{repo.head.commit.hexsha[:hash_len]}"
        else:
            return repo.head.commit.hexsha[:hash_len]

    except Exception as e:
        logger.warning(f"Failed to determine version from git repository: {e}")
        return "unknown"


def convert_units(
    df: pd.DataFrame,
    unit_col: str = "unit",
    value_col: str = "value",
    invert: bool = False,
) -> pd.DataFrame:
    """
    Convert values to standardized units based on unit type.

    Energy values are converted to MWh, power values to MW:
    - Energy units (TWh, GWh, MWh, kWh) → MWh
    - Power units (GW, MW, kW) → MW

    When invert=False (default):
        - Values are converted from unit_col units to standard units (MWh/MW)
        - The "unit" column is updated to reflect the standardized unit

    When invert=True:
        - Values are converted from standard units (MWh/MW) back to unit_col units
        - The "unit" column is NOT modified
        - Useful for reverting previously standardized data

    Parameters
    ----------
    df : pd.DataFrame
        Long-format DataFrame containing values to convert.
    unit_col : str, default "unit"
        Name of the column containing the unit information.
        When invert=False: contains source units to convert from.
        When invert=True: contains target units to convert to.
    value_col : str, default "value"
        Name of the column containing values to convert.
    invert : bool, default False
        If False, convert to standard units and update "unit" column.
        If True, convert from standard units using inverse factors without modifying "unit" column.

    Returns
    -------
    pd.DataFrame
        DataFrame with converted values.
    """
    df = df.copy()

    unit_conversion = {
        "TWh": 1000000,
        "GWh": 1000,
        "MWh": 1,
        "GW": 1000,
        "MW": 1,
        "kW": 0.001,
    }

    if invert:
        # Inverse conversion factor to revert unit
        unit_conversion = {k: 1 / v for k, v in unit_conversion.items()}

    # Convert values using conversion factors
    conversion_factors = df[unit_col].map(unit_conversion)
    df[value_col] = pd.to_numeric(df[value_col], errors="coerce") * conversion_factors

    # Update unit column
    if not invert:
        df["unit"] = df[unit_col].apply(
            lambda x: "MWh" if x in ENERGY_UNITS else "MW" if x in POWER_UNITS else x
        )

    return df<|MERGE_RESOLUTION|>--- conflicted
+++ resolved
@@ -1201,11 +1201,7 @@
     df: pd.DataFrame,
     carrier_mapping_fn: str,
     on_columns: list[str],
-<<<<<<< HEAD
-    drop_merge_columns=False,
-=======
     drop_on_columns=False,
->>>>>>> 45412867
 ):
     """
     Map external carriers to available tyndp_carrier names based on an input mapping. Optionally drop merged on columns.
@@ -1218,14 +1214,9 @@
         Path to file with mapping from external carriers to available tyndp_carrier names.
     on_columns : list[str]
         Columns to merge on between the external carriers and tyndp_carriers.
-<<<<<<< HEAD
-    drop_merge_columns : bool, optional
-        Whether to drop merge columns and rename `open_tyndp_carrier` and `open_tyndp_index` to `carrier` and `index_carrier`. Defaults to False.
-=======
     drop_on_columns : bool, optional
         Whether to drop merge columns and rename `open_tyndp_carrier` and `open_tyndp_index` to `carrier`
         and `index_carrier`. Defaults to False.
->>>>>>> 45412867
 
     Returns
     -------
@@ -1233,38 +1224,23 @@
         Input DataFrame with external carriers mapped to available tyndp_carriers and index_carriers.
     """
 
-<<<<<<< HEAD
-    # read TYNDP carrier mapping
-=======
     # Read TYNDP carrier mapping
->>>>>>> 45412867
     carrier_mapping = (
         pd.read_csv(carrier_mapping_fn)[
             on_columns + ["open_tyndp_carrier", "open_tyndp_index"]
         ]
     ).dropna()
 
-<<<<<<< HEAD
+    # Map the carriers
     df = df.merge(carrier_mapping, on=on_columns, how="left")
-
-    def normalize_carrier(s):
-        return s.lower().replace(" ", "-").replace("other-non-res", "chp")
 
     # If the carrier is DSR or Other Non-RES, the different price bands are too diverse for a robust external
     # mapping. Instead, we will combine the carrier and type information.
     if "pemmdb_carrier" in on_columns:
-=======
-    # Map the carriers
-    df = df.merge(carrier_mapping, on=on_columns, how="left")
-
-    # If the carrier is DSR or Other Non-RES, the different price bands are too diverse for a robust external
-    # mapping. Instead, we will combine the carrier and type information.
-    if "pemmdb_carrier" in on_columns:
 
         def normalize_carrier(s):
             return s.lower().replace(" ", "-").replace("other-non-res", "chp")
 
->>>>>>> 45412867
         # Other Non-RES are assumed to represent CHP plants (according to TYNDP 2024 Methodology report p.37)
         df = df.assign(
             open_tyndp_carrier=lambda x: np.where(
@@ -1281,11 +1257,7 @@
             ),
         )
 
-<<<<<<< HEAD
-    if not drop_merge_columns:
-=======
     if not drop_on_columns:
->>>>>>> 45412867
         return df
 
     # Otherwise drop merge columns and rename to new "carrier" and "index_carrier" column
