--- conflicted
+++ resolved
@@ -1126,10 +1126,6 @@
     # Combine into unidirectional links and return
     links = pd.concat([forward_links, reverse_links])
 
-<<<<<<< HEAD
     links.index = links.apply(make_index, axis=1, args=(carrier,))
-=======
-    h2_grid.index = h2_grid.apply(make_index, axis=1, prefix=carrier)
->>>>>>> d34afb89
 
     return links