--- conflicted
+++ resolved
@@ -1455,7 +1455,6 @@
     return cyear
 
 
-<<<<<<< HEAD
 def get_tyndp_conventional_thermals(
     mapping: pd.DataFrame,
     tyndp_conventional_carriers: list[str],
@@ -1504,7 +1503,8 @@
         conventional_thermals.append("h2-ccgt")
 
     return conventional_dict, conventional_thermals
-=======
+
+
 def interpolate_demand(
     available_years: list[int],
     pyear: int,
@@ -1602,5 +1602,4 @@
     weight = (pyear - year_lower) / (year_upper - year_lower)
     result = df_lower_aligned * (1 - weight) + df_upper_aligned * weight
 
-    return result
->>>>>>> 08b553c5
+    return result