--- conflicted
+++ resolved
@@ -18,11 +18,8 @@
 
 import atlite
 import fiona
-<<<<<<< HEAD
+import git
 import numpy as np
-=======
-import git
->>>>>>> fd35e445
 import pandas as pd
 import pypsa
 import pytz
@@ -39,11 +36,6 @@
 SCENARIO_DICT = {
     "Distributed Energy": "DE",
     "Global Ambition": "GA",
-<<<<<<< HEAD
-    "National Trends": "NT",
-}
-
-=======
     r"National Trends\s*\+": "NT",
     r"NT\s*\+": "NT",
     "National Trends": "NT",
@@ -52,7 +44,6 @@
 ENERGY_UNITS = {"TWh", "GWh", "MWh", "kWh"}
 POWER_UNITS = {"GW", "MW", "kW"}
 
->>>>>>> fd35e445
 PYPSA_V1 = bool(re.match(r"^1\.\d", pypsa.__version__))
 
 
@@ -1205,7 +1196,6 @@
     return year_new
 
 
-<<<<<<< HEAD
 def map_tyndp_carrier_names(
     df: pd.DataFrame, carrier_mapping_df: pd.DataFrame, on_columns: list[str]
 ):
@@ -1265,7 +1255,8 @@
     ]
 
     return df[cols]
-=======
+
+
 def get_version(hash_len: int = 9) -> str:
     """
     Create a version identifier from git repository state.
@@ -1295,23 +1286,10 @@
     except Exception as e:
         logger.warning(f"Failed to determine version from git repository: {e}")
         return "unknown"
->>>>>>> fd35e445
 
 
 def convert_units(
     df: pd.DataFrame,
-<<<<<<< HEAD
-    unit_conversion: dict[str, float],
-    source_unit_col: str = "unit",
-    value_col: str = "value",
-) -> pd.DataFrame:
-    """
-    Convert units and add unit columns.
-    Automatically determines target unit based on source unit type:
-    - Energy units (TWh, GWh, MWh, kWh) → MWh
-    - Power units (GW, MW, kW) → MW
-
-=======
     unit_col: str = "unit",
     value_col: str = "value",
     invert: bool = False,
@@ -1332,19 +1310,10 @@
         - The "unit" column is NOT modified
         - Useful for reverting previously standardized data
 
->>>>>>> fd35e445
     Parameters
     ----------
     df : pd.DataFrame
         Long-format DataFrame containing values to convert.
-<<<<<<< HEAD
-    unit_conversion : dict[str, float]
-        Dictionary mapping units to conversion factors (to base unit).
-    source_unit_col : str, default "unit
-        Name of the column containing the source unit of the values.
-    value_col : str, default "value"
-        Name of the column containing values to convert.
-=======
     unit_col : str, default "unit"
         Name of the column containing the unit information.
         When invert=False: contains source units to convert from.
@@ -1354,27 +1323,10 @@
     invert : bool, default False
         If False, convert to standard units and update "unit" column.
         If True, convert from standard units using inverse factors without modifying "unit" column.
->>>>>>> fd35e445
 
     Returns
     -------
     pd.DataFrame
-<<<<<<< HEAD
-        DataFrame with converted values and unit columns added.
-    """
-    # Determine target unit based on source unit type
-    energy_units = {"TWh", "GWh", "MWh", "kWh"}
-    power_units = {"GW", "MW", "kW"}
-
-    # Convert values using conversion factors
-    conversion_factors = df[source_unit_col].map(unit_conversion)
-    df[value_col] = pd.to_numeric(df[value_col], errors="coerce") * conversion_factors
-
-    # Update unit column
-    df["unit"] = df[source_unit_col].apply(
-        lambda x: "MWh" if x in energy_units else "MW" if x in power_units else x
-    )
-=======
         DataFrame with converted values.
     """
     df = df.copy()
@@ -1401,6 +1353,5 @@
         df["unit"] = df[unit_col].apply(
             lambda x: "MWh" if x in ENERGY_UNITS else "MW" if x in POWER_UNITS else x
         )
->>>>>>> fd35e445
 
     return df