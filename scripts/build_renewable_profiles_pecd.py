# SPDX-FileCopyrightText: Open Energy Transition gGmbH
#
# SPDX-License-Identifier: MIT
"""
Create renewable profiles for each region from PECD and TYNDP datasets, building on PECD climate data. The available
generation time series are read for each node across all renewable technologies, including onshore wind, AC-connected offshore wind,
DC-connected offshore wind, and solar PV generators.

.. note:: Hydroelectric profiles will be built in script :mod:`build_hydro_profiles_PECD`. Not yet implemented.

Outputs
-------

- ``resources/profile_pecd_{clusters}_{technology}.nc`` with the following structure

    ===================  ====================  =========================================================
    Field                Dimensions            Description
    ===================  ====================  =========================================================
    profile              year, bus, bin, time  the per unit hourly availability factors for each bus
    ===================  ====================  =========================================================
"""

import logging

import pandas as pd
import xarray as xr

from scripts._helpers import (
    configure_logging,
    safe_pyear,
    set_scenario_config,
)

logger = logging.getLogger(__name__)

if __name__ == "__main__":
    if "snakemake" not in globals():
        from scripts._helpers import mock_snakemake

        snakemake = mock_snakemake(
            "build_renewable_profiles_pecd",
            clusters="all",
            technology="Wind_Offshore",
        )
    configure_logging(snakemake)
    set_scenario_config(snakemake)

    technology = snakemake.wildcards.technology
    pyears = snakemake.params.planning_horizons

    profiles = []

    for year in pyears:
        logger.info(
            f"Extract PECD capacity factor time series for year {year} for technology {technology}..."
        )
        year_i = year
        # falling back to latest available pyear if not in list of available years
        year = safe_pyear(
<<<<<<< HEAD
            int(year), available_years=snakemake.params.available_years, source="PECD"
        )
        # TODO: remove once PECD data is updated
        if year == 2050:
            logger.warning(
                "PECD input data for 2050 is incomplete. Falling back to 2040 PECD data."
            )
            year = 2040
=======
            year, available_years=snakemake.params.available_years, source="PECD"
        )
>>>>>>> 6ab3be37

        profile = (
            pd.read_csv(
                snakemake.input[f"pecd_data_{year}"], parse_dates=True, index_col=0
            )
            .rename_axis("time")
            .reset_index()
            .melt(id_vars=["time"], var_name="bus", value_name="profile")
            .assign(bin=0, year=year_i)
            .set_index(["time", "bus", "bin", "year"])
            .to_xarray()
        )

        profiles.append(profile)

    ds = xr.merge(profiles)
    ds.to_netcdf(snakemake.output.profile)<|MERGE_RESOLUTION|>--- conflicted
+++ resolved
@@ -57,19 +57,8 @@
         year_i = year
         # falling back to latest available pyear if not in list of available years
         year = safe_pyear(
-<<<<<<< HEAD
-            int(year), available_years=snakemake.params.available_years, source="PECD"
-        )
-        # TODO: remove once PECD data is updated
-        if year == 2050:
-            logger.warning(
-                "PECD input data for 2050 is incomplete. Falling back to 2040 PECD data."
-            )
-            year = 2040
-=======
             year, available_years=snakemake.params.available_years, source="PECD"
         )
->>>>>>> 6ab3be37
 
         profile = (
             pd.read_csv(
