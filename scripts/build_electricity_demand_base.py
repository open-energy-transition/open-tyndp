# SPDX-FileCopyrightText: Contributors to PyPSA-Eur <https://github.com/pypsa/pypsa-eur>
#
# SPDX-License-Identifier: MIT
"""
Builds the electricity demand for base regions based on population and GDP.
"""

import logging
from itertools import product

import geopandas as gpd
import numpy as np
import pandas as pd
import pypsa
import scipy.sparse as sparse
import xarray as xr
from _helpers import configure_logging, set_scenario_config
from shapely.prepared import prep

logger = logging.getLogger(__name__)


def normed(s: pd.Series) -> pd.Series:
    return s / s.sum()


def shapes_to_shapes(orig: gpd.GeoSeries, dest: gpd.GeoSeries) -> sparse.lil_matrix:
    """
    Adopted from vresutils.transfer.Shapes2Shapes()
    """
    orig_prepped = list(map(prep, orig))
    transfer = sparse.lil_matrix((len(dest), len(orig)), dtype=float)

    for i, j in product(range(len(dest)), range(len(orig))):
        if orig_prepped[j].intersects(dest.iloc[i]):
            area = orig.iloc[j].intersection(dest.iloc[i]).area
            transfer[i, j] = area / dest.iloc[i].area

    return transfer


def upsample_load(
    n: pypsa.Network,
    regions_fn: str,
    load_fn: str,
    nuts3_fn: str,
    distribution_key: dict[str, float],
) -> pd.DataFrame:
    substation_lv_i = n.buses.index[n.buses["substation_lv"]]
    gdf_regions = gpd.read_file(regions_fn).set_index("name").reindex(substation_lv_i)
    load = pd.read_csv(load_fn, index_col=0, parse_dates=True)

    nuts3 = gpd.read_file(nuts3_fn).set_index("index")

    gdp_weight = distribution_key.get("gdp", 0.6)
    pop_weight = distribution_key.get("pop", 0.4)

    data_arrays = []

    for cntry, group in gdf_regions.geometry.groupby(gdf_regions.country):
        if cntry not in load.columns:
<<<<<<< HEAD
            continue
=======
            # TODO: Implement TYNDP load data integration and remove this
            logging.warning(f"Cannot upsample load for {cntry}: no load data defined")
            continue

>>>>>>> 4b03ca7f
        load_ct = load[cntry]

        if len(group) == 1:
            factors = pd.Series(1.0, index=group.index)

        else:
            nuts3_cntry = nuts3.loc[nuts3.country == cntry]
            transfer = shapes_to_shapes(group, nuts3_cntry.geometry).T.tocsr()
            gdp_n = pd.Series(
                transfer.dot(nuts3_cntry["gdp"].fillna(1.0).values), index=group.index
            )
            pop_n = pd.Series(
                transfer.dot(nuts3_cntry["pop"].fillna(1.0).values), index=group.index
            )

            factors = normed(gdp_weight * normed(gdp_n) + pop_weight * normed(pop_n))

        data_arrays.append(
            xr.DataArray(
                factors.values * load_ct.values[:, np.newaxis],
                dims=["time", "bus"],
                coords={"time": load_ct.index.values, "bus": factors.index.values},
            )
        )

    return xr.concat(data_arrays, dim="bus")


if __name__ == "__main__":
    if "snakemake" not in globals():
        from _helpers import mock_snakemake

        snakemake = mock_snakemake("build_electricity_demand_base")
    configure_logging(snakemake)
    set_scenario_config(snakemake)

    params = snakemake.params

    n = pypsa.Network(snakemake.input.base_network)

    load = upsample_load(
        n,
        regions_fn=snakemake.input.regions,
        load_fn=snakemake.input.load,
        nuts3_fn=snakemake.input.nuts3,
        distribution_key=params.distribution_key,
    )

    load.name = "electricity demand (MW)"
    comp = dict(zlib=True, complevel=9, least_significant_digit=5)
    load.to_netcdf(snakemake.output[0], encoding={load.name: comp})<|MERGE_RESOLUTION|>--- conflicted
+++ resolved
@@ -59,14 +59,10 @@
 
     for cntry, group in gdf_regions.geometry.groupby(gdf_regions.country):
         if cntry not in load.columns:
-<<<<<<< HEAD
-            continue
-=======
             # TODO: Implement TYNDP load data integration and remove this
             logging.warning(f"Cannot upsample load for {cntry}: no load data defined")
             continue
 
->>>>>>> 4b03ca7f
         load_ct = load[cntry]
 
         if len(group) == 1:
