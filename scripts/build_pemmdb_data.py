--- conflicted
+++ resolved
@@ -34,10 +34,7 @@
 
 from scripts._helpers import (
     configure_logging,
-<<<<<<< HEAD
-=======
     convert_units,
->>>>>>> c2f18d73
     get_snapshots,
     map_tyndp_carrier_names,
     safe_pyear,
@@ -91,100 +88,12 @@
 }
 
 
-<<<<<<< HEAD
-def merge_xarray_ds_with_progress(
-    datasets: list[xr.Dataset], chunk_size=10, **merge_kwargs
-) -> xr.Dataset:
-    """
-    Merge xarray datasets in chunks and with tqdm progress bar.
-
-    Parameters
-    ----------
-    datasets : list[xr.Dataset]
-        List of xarray datasets to merge.
-    chunk_size : int, optional
-        Chunk size merging process. Defaults to 10.
-    merge_kwargs : dict, optional
-        Keyword arguments passed to xarray.merge.
-
-    Returns
-    -------
-    xr.Dataset
-        Fully merged xarray dataset.
-    """
-    if len(datasets) <= chunk_size:
-        # If list of datasets small enough, just merge all at once
-        return xr.merge(tqdm(datasets, desc="Merging datasets"), **merge_kwargs)
-
-    # Merge in chunks
-    result = None
-    chunks = [datasets[i : i + chunk_size] for i in range(0, len(datasets), chunk_size)]
-
-    for i, chunk in enumerate(tqdm(chunks, desc="Merging datasets")):
-        chunk_merged = xr.merge(chunk, **merge_kwargs)
-        if result is None:
-            result = chunk_merged
-        else:
-            result = xr.merge([result, chunk_merged], **merge_kwargs)
-
-    return result
-
-
-def _convert_units(
-    df: pd.DataFrame,
-    unit_conversion: dict[str, float],
-    source_unit_col: str = "unit",
-    value_col: str = "value",
-) -> pd.DataFrame:
-    """
-    Convert units and add unit columns.
-    Automatically determines target unit based on source unit type:
-    - Energy units (TWh, GWh, MWh, kWh) → MWh
-    - Power units (GW, MW, kW) → MW
-
-    Parameters
-    ----------
-    df : pd.DataFrame
-        Long-format DataFrame containing values to convert.
-    unit_conversion : dict[str, float]
-        Dictionary mapping units to conversion factors (to base unit).
-    source_unit_col : str, default "unit
-        Name of the column containing the source unit of the values.
-    value_col : str, default "value"
-        Name of the column containing values to convert.
-
-    Returns
-    -------
-    pd.DataFrame
-        DataFrame with converted values and unit columns added.
-    """
-    # Determine target unit based on source unit type
-    energy_units = {"TWh", "GWh", "MWh", "kWh"}
-    power_units = {"GW", "MW", "kW"}
-
-    # Convert values using conversion factors
-    conversion_factors = df[source_unit_col].map(unit_conversion)
-    df[value_col] = pd.to_numeric(df[value_col], errors="coerce") * conversion_factors
-
-    # Update unit column
-    df["unit"] = df[source_unit_col].apply(
-        lambda x: "MWh" if x in energy_units else "MW" if x in power_units else x
-    )
-
-    return df
-
-
-=======
->>>>>>> c2f18d73
 def read_pemmdb_data(
     node: str,
     pemmdb_dir: str,
     cyear: int,
     pyear: int,
-<<<<<<< HEAD
-=======
     required_techs: list[str] = None,
->>>>>>> c2f18d73
 ) -> dict[str, dict[str, pd.DataFrame]]:
     """
     Reads and cleans must run obligations (p_min_pu) and availability (p_max_pu) profiles
@@ -200,11 +109,8 @@
         Climate year to read data for.
     pyear : int
         Planning year to read data for. Can be fallback year to available data.
-<<<<<<< HEAD
-=======
     required_techs : list[str], optional
         List of required technologies to read pemmdb data for.
->>>>>>> c2f18d73
 
     Returns
     -------
@@ -222,9 +128,6 @@
         return None
 
     try:
-<<<<<<< HEAD
-        data = pd.read_excel(fn, sheet_name=None)
-=======
         if required_techs:
             required_sheets = [
                 pemmdb_sheet_mapping.get(tech)
@@ -236,7 +139,6 @@
         else:
             data = pd.read_excel(fn, sheet_name=None)
 
->>>>>>> c2f18d73
         return {node: data}
 
     except Exception as e:
@@ -271,11 +173,7 @@
 
     if df.empty:
         logger.info(
-<<<<<<< HEAD
-            f"No PEMMDB data matches climate year {cyear} for '{pemmdb_tech}' at {node}."
-=======
             f"No PEMMDB capacities match climate year {cyear} for '{pemmdb_tech}' at {node}."
->>>>>>> c2f18d73
         )
         return None
 
@@ -300,11 +198,7 @@
 
     if df.empty:
         logger.info(
-<<<<<<< HEAD
-            f"No PEMMDB data available for '{pemmdb_tech}' and climate year {cyear} at node {node}."
-=======
             f"No PEMMDB capacities available for '{pemmdb_tech}' and climate year {cyear} at node {node}."
->>>>>>> c2f18d73
         )
         return None
 
@@ -328,9 +222,6 @@
             bus=node,
             country=node[:2],
             unit="MW",
-<<<<<<< HEAD
-            pemmdb_type=lambda x: x.pemmdb_type.str.split("/").str[1:].str.join(" - "),
-=======
             pemmdb_type=lambda x: (
                 x.pemmdb_type.str.split("/").str[1:].str.join("-")
                 + "-"
@@ -339,7 +230,6 @@
                 + x.price.astype(str)
                 + "eur"
             ),
->>>>>>> c2f18d73
             cyear_start=lambda x: pd.to_numeric(x.cyear_start, errors="coerce"),
             cyear_end=lambda x: pd.to_numeric(x.cyear_end, errors="coerce"),
             p_nom=lambda x: pd.to_numeric(x.p_nom, errors="coerce"),
@@ -348,22 +238,12 @@
             efficiency=lambda x: pd.to_numeric(x.efficiency, errors="coerce"),
             co2_factor=lambda x: pd.to_numeric(x.co2_factor, errors="coerce"),
         )
-<<<<<<< HEAD
-        .query("cyear_start <= @cyear and cyear_end >= @cyear")
-=======
         .query("cyear_start <= @cyear and cyear_end >= @cyear and p_nom > 0")
->>>>>>> c2f18d73
         .reset_index(drop=True)
     )
 
     if df.empty:
         logger.info(
-<<<<<<< HEAD
-            f"No PEMMDB data matches climate year {cyear} for '{pemmdb_tech}' at {node}."
-        )
-        return None
-
-=======
             f"No PEMMDB capacity data matches climate year {cyear} for '{pemmdb_tech}' at {node}."
         )
         return None
@@ -376,7 +256,6 @@
     # Some datasets have duplicate price bands with same cyear, hours and price but different capacities. We keep the first entry only
     df = df.groupby("pemmdb_type", as_index=False).first().reset_index(drop=True)
 
->>>>>>> c2f18d73
     return df
 
 
@@ -419,11 +298,7 @@
 
     if df.empty:
         logger.info(
-<<<<<<< HEAD
-            f"No PEMMDB data matches climate year {cyear} for '{pemmdb_tech}' at {node}."
-=======
             f"No PEMMDB capacities match climate year {cyear} for '{pemmdb_tech}' at {node}."
->>>>>>> c2f18d73
         )
         return None
 
@@ -457,11 +332,7 @@
         df["pemmdb_type"],
     )
 
-<<<<<<< HEAD
-    df = _convert_units(df, unit_conversion, "unit", "p_nom").reset_index(drop=True)
-=======
     df = convert_units(df, unit_conversion, "unit", "p_nom").reset_index(drop=True)
->>>>>>> c2f18d73
 
     return df
 
@@ -490,11 +361,7 @@
 
     if df.empty:
         logger.info(
-<<<<<<< HEAD
-            f"No PEMMDB data available for '{pemmdb_tech}' and climate year {cyear} at node {node}."
-=======
             f"No PEMMDB capacities available for '{pemmdb_tech}' and climate year {cyear} at node {node}."
->>>>>>> c2f18d73
         )
         return None
 
@@ -512,11 +379,7 @@
 
     if df.empty:
         logger.info(
-<<<<<<< HEAD
-            f"No PEMMDB data available for '{pemmdb_tech}' and climate year {cyear} at node {node}."
-=======
             f"No PEMMDB capacities available for '{pemmdb_tech}' and climate year {cyear} at node {node}."
->>>>>>> c2f18d73
         )
         return None
 
@@ -615,11 +478,7 @@
 
     if df.empty:
         logger.info(
-<<<<<<< HEAD
-            f"No PEMMDB data available for '{pemmdb_tech}' and climate year {cyear} at node {node}."
-=======
             f"No PEMMDB capacities available for '{pemmdb_tech}' and climate year {cyear} at node {node}."
->>>>>>> c2f18d73
         )
         return None
 
@@ -651,21 +510,13 @@
             + "eur",
             efficiency=1.0,  # dummy value for efficiency
         )
-<<<<<<< HEAD
-        .query("cyear_start <= @cyear and cyear_end >= @cyear")
-=======
         .query("cyear_start <= @cyear and cyear_end >= @cyear and p_nom > 0")
->>>>>>> c2f18d73
         .reset_index(drop=True)
     )
 
     if df.empty:
         logger.info(
-<<<<<<< HEAD
-            f"No PEMMDB data matches climate year {cyear} for '{pemmdb_tech}' at {node}."
-=======
             f"No PEMMDB capacity data matches climate year {cyear} for '{pemmdb_tech}' at {node}."
->>>>>>> c2f18d73
         )
         return None
 
@@ -686,11 +537,7 @@
     pyear_i: int,
     sns: pd.DatetimeIndex,
     index_year: pd.DatetimeIndex,
-<<<<<<< HEAD
-) -> xr.Dataset:
-=======
-) -> pd.DataFrame:
->>>>>>> c2f18d73
+) -> pd.DataFrame:
     """
     Extract and clean thermal (conventionals & hydrogen) profiles.
     """
@@ -744,26 +591,11 @@
 
     # Map to hourly Datetime index
     df = pd.DataFrame({"month": index_year.month_name().str[:3]}, index=index_year)
-<<<<<<< HEAD
-    for type in must_runs.columns:
-        df[type] = df["month"].map(must_runs[type])
-=======
     df = df.join(must_runs, on="month")
->>>>>>> c2f18d73
     df.drop(columns="month", inplace=True)
 
     # Flatten and turn into xarray dataset
     profiles = (
-<<<<<<< HEAD
-        df.reset_index(names="time")
-        .melt(id_vars="time", var_name="pemmdb_type", value_name="p_min_pu")
-        .assign(
-            pemmdb_carrier=pemmdb_tech, bus=node, p_max_pu=1.0
-        )  # also set p_max_pu with default value of 1.0
-        .set_index(["time", "bus", "pemmdb_carrier", "pemmdb_type"])
-        .to_xarray()
-        .sel(time=sns)  # filter for snapshots only
-=======
         df.loc[sns]
         .melt(var_name="pemmdb_type", value_name="p_min_pu", ignore_index=False)
         .rename_axis("time", axis="index")
@@ -771,16 +603,11 @@
             pemmdb_carrier=pemmdb_tech, bus=node, p_max_pu=1.0
         )  # also set p_max_pu with default value of 1.0
         .set_index(["bus", "pemmdb_carrier", "pemmdb_type"], append=True)
->>>>>>> c2f18d73
     )
 
     # Remove must-runs for DE and GA after 2030 as to 2024 TYNDP Methodology report, p.37
     if tyndp_scenario != "NT" and pyear_i > 2030:
-<<<<<<< HEAD
-        profiles["p_min_pu"] = xr.full_like(profiles["p_min_pu"], 0.0)
-=======
         profiles.loc[:, "p_min_pu"] = 0.0
->>>>>>> c2f18d73
 
     return profiles
 
@@ -792,11 +619,7 @@
     pyear: int,
     sns: pd.DatetimeIndex,
     index_year: pd.DatetimeIndex,
-<<<<<<< HEAD
-) -> xr.Dataset:
-=======
-) -> pd.DataFrame:
->>>>>>> c2f18d73
+) -> pd.DataFrame:
     """
     Extract and clean `Other RES` profiles.
     """
@@ -825,18 +648,10 @@
             pemmdb_carrier=pemmdb_tech,
             pemmdb_type="Small Biomass, Geothermal, Marine, Waste and Not Defined",
         )
-<<<<<<< HEAD
-        .set_index(["time", "bus", "pemmdb_carrier", "pemmdb_type"])[
-            ["p_min_pu", "p_max_pu"]
-        ]
-        .to_xarray()
-        .sel(time=sns)  # filter for snapshots only
-=======
         .query("time in @sns")
         .set_index(["time", "bus", "pemmdb_carrier", "pemmdb_type"])[
             ["p_min_pu", "p_max_pu"]
         ]
->>>>>>> c2f18d73
     )
 
     return profiles
@@ -849,11 +664,7 @@
     cyear: int,
     sns: pd.DatetimeIndex,
     index_year: pd.DatetimeIndex,
-<<<<<<< HEAD
-) -> xr.Dataset:
-=======
-) -> pd.DataFrame:
->>>>>>> c2f18d73
+) -> pd.DataFrame:
     """
     Extract and clean `Other Non-RES` profiles.
     """
@@ -865,12 +676,9 @@
             index={
                 "Installed capacity \n(MW)": "p_nom",
                 "PEMMDB type(s)": "pemmdb_type",
-<<<<<<< HEAD
-=======
                 "Purpose": "purpose",
                 "Avg. Market Offer Price (€/MWh)": "price",
                 "Avg. Efficiency Ratio": "efficiency",
->>>>>>> c2f18d73
                 "Start climate year": "cyear_start",
                 "End climate year": "cyear_end",
             }
@@ -881,62 +689,17 @@
     # Create mask to filter for given climate year
     cyear_start = pd.to_numeric(df.loc["cyear_start", :], errors="coerce")
     cyear_end = pd.to_numeric(df.loc["cyear_end", :], errors="coerce")
-<<<<<<< HEAD
-    mask = (cyear_start <= cyear) & (cyear <= cyear_end)
-
-    if not mask.any():
-        logger.warning(
-            f"No PEMMDB data available for '{pemmdb_tech}' and climate year {cyear} at node {node}."
-=======
     cap = pd.to_numeric(df.loc["p_nom", :], errors="coerce")
     mask = (cyear_start <= cyear) & (cyear <= cyear_end) & (cap > 0)
 
     if not mask.any():
         logger.warning(
             f"No PEMMDB profiles available for '{pemmdb_tech}' and climate year {cyear} at node {node}."
->>>>>>> c2f18d73
         )
         return None
 
     # Filter for climate year and rename single column
     df = df.loc[:, mask]
-<<<<<<< HEAD
-    if df.shape[1] != 1:
-        logger.warning(
-            f"Expected max 1 column to match climate year {cyear} for '{pemmdb_tech}' at {node}, got {df.shape[1]}. Using first entry only."
-        )
-        df = df.iloc[:, :1]  # Take only first column
-
-    df = df.set_axis(["p_max"], axis="columns")
-
-    # Extract capacity and plant type
-    cap = pd.to_numeric(df.loc["p_nom", "p_max"], errors="coerce")
-    type = " - ".join(df.loc["pemmdb_type", "p_max"].split("/")[1:])
-
-    if pd.isna(cap) or cap <= 0:
-        logger.warning(f"Invalid capacity data for '{pemmdb_tech}' at {node}")
-        return None
-
-    profiles = (
-        df.iloc[10:]
-        .reset_index(drop=True)
-        .assign(
-            p_nom=cap,
-            p_max_pu=lambda x: x.p_max / cap,  # calculate per unit availability
-            p_min_pu=0.0,  # also set p_min_pu with default value of 0.0
-            time=index_year,
-            bus=node,
-            pemmdb_carrier=pemmdb_tech,
-            pemmdb_type=type,
-        )
-        .set_index(["time", "bus", "pemmdb_carrier", "pemmdb_type"])[
-            ["p_min_pu", "p_max_pu"]
-        ]
-        .to_xarray()
-        .sel(time=sns)
-    )
-
-=======
 
     # Extract capacity and plant type
     type = (
@@ -973,7 +736,6 @@
     # Some datasets have duplicate price bands with same cyear, hours and price but different capacities. We keep the first entry only
     profiles = df_long.groupby(level=[0, 1, 2, 3]).first()
 
->>>>>>> c2f18d73
     return profiles
 
 
@@ -984,11 +746,7 @@
     cyear: int,
     sns: pd.DatetimeIndex,
     index_year: pd.DatetimeIndex,
-<<<<<<< HEAD
-) -> xr.Dataset:
-=======
-) -> pd.DataFrame:
->>>>>>> c2f18d73
+) -> pd.DataFrame:
     """
     Extract and clean `DSR` profiles.
     """
@@ -1038,10 +796,7 @@
             bus=node,
             pemmdb_carrier=pemmdb_tech,
         )
-<<<<<<< HEAD
-=======
         .query("time in @sns")
->>>>>>> c2f18d73
         .set_index(["time", "bus", "pemmdb_carrier"])
         .melt(var_name="pemmdb_type", value_name="p_max_pu", ignore_index=False)
         .set_index("pemmdb_type", append=True)
@@ -1054,11 +809,7 @@
         )
 
     # Some datasets have duplicate price bands with same cyear, hours and price but different capacities. We keep the first entry only
-<<<<<<< HEAD
-    profiles = df_long.groupby(level=[0, 1, 2, 3]).first().to_xarray().sel(time=sns)
-=======
     profiles = df_long.groupby(level=[0, 1, 2, 3]).first()
->>>>>>> c2f18d73
 
     return profiles
 
@@ -1189,11 +940,7 @@
     sns: pd.DatetimeIndex,
     index_year: pd.DatetimeIndex,
     carrier_mapping_df: pd.DataFrame,
-<<<<<<< HEAD
-) -> xr.Dataset:
-=======
-) -> pd.DataFrame:
->>>>>>> c2f18d73
+) -> pd.DataFrame:
     """
     Reads and cleans must run obligations (p_min_pu) and availability (p_max_pu) profiles
     from PEMMDB for a given technology, planning and climate year.
@@ -1223,13 +970,8 @@
 
     Returns
     -------
-<<<<<<< HEAD
-    profiles : xr.Dataset
-        xarray dataset containing must run obligations (p_min_pu) and availability (p_max_pu) profiles.
-=======
     profiles : pd.DataFrame
         Dataframe containing must run obligations (p_min_pu) and availability (p_max_pu) profiles.
->>>>>>> c2f18d73
     """
     try:
         # Conventionals & Hydrogen
@@ -1269,23 +1011,11 @@
             return None
 
         # Map pemmdb carrier names to tyndp technologies
-<<<<<<< HEAD
-        profiles = (
-            map_tyndp_carrier_names(
-                profiles.to_dataframe().reset_index(),
-                carrier_mapping_df,
-                ["pemmdb_carrier", "pemmdb_type"],
-            )
-            .set_index(["time", "bus", "carrier", "index_carrier"])
-            .to_xarray()
-        )
-=======
         profiles = map_tyndp_carrier_names(
             profiles.reset_index(),
             carrier_mapping_df,
             ["pemmdb_carrier", "pemmdb_type"],
         ).set_index(["time", "bus", "carrier", "index_carrier"])
->>>>>>> c2f18d73
 
         return profiles
 
@@ -1307,11 +1037,7 @@
     sns: pd.DatetimeIndex,
     index_year: pd.DatetimeIndex,
     carrier_mapping_df: pd.DataFrame,
-<<<<<<< HEAD
-) -> pd.DataFrame | xr.Dataset:
-=======
-) -> pd.DataFrame:
->>>>>>> c2f18d73
+) -> pd.DataFrame:
     """
     Reads and cleans either capacities or must run obligations (p_min_pu) and availability (p_max_pu) profiles
     from PEMMDB for a given technology, planning and climate year.
@@ -1343,13 +1069,8 @@
 
     Returns
     -------
-<<<<<<< HEAD
-    pd.DataFrame | xr.Dataset
-        Pandas dataframe or xarray dataset containing capacties or must run obligations (p_min_pu) and availability (p_max_pu) profiles respectively.
-=======
     pd.DataFrame
         Pandas dataframe containing capacities or must run obligations (p_min_pu) and availability (p_max_pu) profiles respectively.
->>>>>>> c2f18d73
     """
     # Extract node and tech information
     node, pemmdb_tech = node_tech
@@ -1415,7 +1136,6 @@
             ["pemmdb_carrier", "pemmdb_type", "open_tyndp_carrier", "open_tyndp_index"]
         ]
     ).dropna()
-<<<<<<< HEAD
 
     # Climate year from snapshots
     sns = get_snapshots(snakemake.params.snapshots, snakemake.params.drop_leap_day)
@@ -1454,51 +1174,9 @@
         pemmdb_dir=pemmdb_dir,
         cyear=cyear,
         pyear=pyear,
-    )
-
-=======
-
-    # Climate year from snapshots
-    sns = get_snapshots(snakemake.params.snapshots, snakemake.params.drop_leap_day)
-    cyear = sns[0].year
-    index_year = pd.date_range(
-        start=f"{cyear}-01-01",
-        periods=8760,  # 53 weeks
-        freq="h",
-    )
-
-    # Only climate years 1995, 2008 and 2009 are available for all technologies and countries
-    if cyear not in [1995, 2008, 2009]:
-        logger.warning(
-            "Snapshot year doesn't match available TYNDP data. Falling back to 2009."
-        )
-        cyear = 2009
-
-    # Planning year
-    pyear_i = int(snakemake.wildcards.planning_horizons)
-    pyear = safe_pyear(
-        pyear_i,
-        available_years=snakemake.params.available_years,
-        source="PEMMDB",
-    )
-
-    # Load all PEMMDB data
-    tqdm_kwargs_read = {
-        "ascii": False,
-        "unit": " nodes",
-        "total": len(nodes),
-        "desc": "Loading PEMMDB data...",
-    }
-
-    func_read = partial(
-        read_pemmdb_data,
-        pemmdb_dir=pemmdb_dir,
-        cyear=cyear,
-        pyear=pyear,
         required_techs=pemmdb_techs,
     )
 
->>>>>>> c2f18d73
     with mp.Pool(processes=snakemake.threads) as pool1:
         pemmdb_data_list = [
             data
@@ -1585,11 +1263,7 @@
                     index_year=index_year,
                     carrier_mapping_df=carrier_mapping_df,
                 )
-<<<<<<< HEAD
-                for node_tech in tqdm(node_techs, **tqdm_kwargs_caps)
-=======
                 for node_tech in tqdm(node_techs, **tqdm_kwargs_profiles)
->>>>>>> c2f18d73
             )
             if profiles is not None
         ]
@@ -1604,11 +1278,6 @@
         ds.to_netcdf(snakemake.output.pemmdb_profiles)
         sys.exit(0)
 
-<<<<<<< HEAD
-    # Otherwise merge pemmdb profiles into one xarray dataset and save
-    ds = merge_xarray_ds_with_progress(pemmdb_profiles)
-=======
     # Otherwise merge pemmdb profiles into one pd.DataFrame, convert to xarray dataset and save
     ds = pd.concat(pemmdb_profiles, axis=0).to_xarray()
->>>>>>> c2f18d73
     ds.to_netcdf(snakemake.output.pemmdb_profiles)