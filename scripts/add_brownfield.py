# SPDX-FileCopyrightText: Open Energy Transition gGmbH and contributors to PyPSA-Eur <https://github.com/pypsa/pypsa-eur>
#
# SPDX-License-Identifier: MIT
"""
Prepares brownfield data from previous planning horizon.
"""

import logging

import numpy as np
import pandas as pd
import pypsa
import xarray as xr

from scripts._helpers import (
    configure_logging,
    get_snapshots,
    sanitize_custom_columns,
    set_scenario_config,
    update_config_from_wildcards,
)
from scripts.add_electricity import flatten, get_tyndp_res_carriers, sanitize_carriers
from scripts.add_existing_baseyear import add_build_year_to_new_assets

logger = logging.getLogger(__name__)
idx = pd.IndexSlice


def add_brownfield(
    n,
    n_p,
    year,
    h2_retrofit=False,
    h2_retrofit_capacity_per_ch4=None,
    capacity_threshold=None,
    offshore_hubs_tyndp=False,
):
    """
    Add brownfield capacity from previous network.

    Parameters
    ----------
    n : pypsa.Network
        Network to add brownfield to
    n_p : pypsa.Network
        Previous network to get brownfield from
    year : int
        Planning year
    h2_retrofit : bool
        Whether to allow hydrogen pipeline retrofitting
    h2_retrofit_capacity_per_ch4 : float
        Ratio of hydrogen to methane capacity for pipeline retrofitting
    capacity_threshold : float
        Threshold for removing assets with low capacity
    offshore_hubs_tyndp : bool
        Whether to enable offshore hubs
    """
    logger.info(f"Preparing brownfield for the year {year}")

    # electric transmission grid set optimised capacities of previous as minimum
    n.lines.s_nom_min = n_p.lines.s_nom_opt
    dc_i = n.links[
        (n.links.carrier == "DC") & ~(n.links.index.str.contains("Offshore"))
    ].index
    n.links.loc[dc_i, "p_nom_min"] = n_p.links.loc[dc_i, "p_nom_opt"]

    for c in n_p.iterate_components(["Link", "Generator", "Store"]):
        attr = "e" if c.name == "Store" else "p"

        # first, remove generators, links and stores that track
        # CO2 or global EU values since these are already in n
        n_p.remove(c.name, c.df.index[c.df.lifetime == np.inf])

        # remove assets whose build_year + lifetime <= year
        n_p.remove(c.name, c.df.index[c.df.build_year + c.df.lifetime <= year])

        # remove assets if their optimized nominal capacity is lower than a threshold
        # since CHP heat Link is proportional to CHP electric Link, make sure threshold is compatible
        chp_heat = c.df.index[
            (c.df[f"{attr}_nom_extendable"] & c.df.index.str.contains("urban central"))
            & c.df.index.str.contains("CHP")
            & c.df.index.str.contains("heat")
        ]

        if not chp_heat.empty:
            threshold_chp_heat = (
                capacity_threshold
                * c.df.efficiency[chp_heat.str.replace("heat", "electric")].values
                * c.df.p_nom_ratio[chp_heat.str.replace("heat", "electric")].values
                / c.df.efficiency[chp_heat].values
            )
            n_p.remove(
                c.name,
                chp_heat[c.df.loc[chp_heat, f"{attr}_nom_opt"] < threshold_chp_heat],
            )

        n_p.remove(
            c.name,
            c.df.index[
                (c.df[f"{attr}_nom_extendable"] & ~c.df.index.isin(chp_heat))
                & (c.df[f"{attr}_nom_opt"] < capacity_threshold)
            ],
        )

        # copy over assets but fix their capacity
        c.df[f"{attr}_nom"] = c.df[f"{attr}_nom_opt"]
        c.df[f"{attr}_nom_extendable"] = False

        n.add(c.name, c.df.index, **c.df)

        # copy time-dependent
        selection = n.component_attrs[c.name].type.str.contains(
            "series"
        ) & n.component_attrs[c.name].status.str.contains("Input")
        for tattr in n.component_attrs[c.name].index[selection]:
            n.import_series_from_dataframe(c.pnl[tattr], c.name, tattr)

    # adjust TYNDP offshore expansion by subtracting existing capacity from previous years
    # from current year total capacity and potential
    # hydrogen- and electricity-generating wind farms share the same potential; values are adjusted accordingly
    if offshore_hubs_tyndp:
        filter = {"Link": "Offshore", "Generator": "offwind"}
        for c in n.iterate_components(["Link", "Generator"]):
            off_fixed_i = c.df[
                (c.df.index.str.contains(filter[c.name])) & (c.df.build_year != year)
            ].index
            off_i = c.df[
                (c.df.index.str.contains(filter[c.name])) & (c.df.build_year == year)
            ].index

            off_capacity = c.df.loc[off_i, "p_nom"]
            off_potential = c.df.loc[off_i, "p_nom_max"]
            already_existing = (
                c.df.loc[off_fixed_i, "p_nom_opt"]
                .rename(lambda x: x.split("-2")[0] + f"-{year}")
                .groupby(level=0)
                .sum()
            )

            # account for the shared potential of hydrogen- and electricity-generating wind farms
            if c.name == "Generator":
                h2_gens = already_existing.loc[
                    already_existing.index.str.contains("h2")
                ]
                dc_gens = already_existing.loc[
                    already_existing.index.str.contains("dc.*oh")
                ]

                off_h2_gens = n.generators.loc[h2_gens.index]
                off_dc_gens = n.generators.loc[dc_gens.index]
                off_electrolysers = n.links.loc[
                    (n.links.index.str.contains("Offshore Electrolysis"))
                    & (n.links.build_year == year)
                ].set_index("bus1")
                # ToDo Account for time-varying efficiencies across planning horizons
                eff_h2 = (
                    off_electrolysers.loc[off_h2_gens.bus]
                    .set_index(h2_gens.index)
                    .efficiency
                )
                eff_dc = (
                    off_electrolysers.loc[off_dc_gens.bus + " H2"]
                    .set_index(dc_gens.index)
                    .efficiency
                )

                h2_to_dc = h2_gens.div(eff_h2).rename(
                    index=lambda x: x.replace("h2", "dc")
                )
                dc_to_h2 = dc_gens.mul(eff_dc).rename(
                    index=lambda x: x.replace("dc", "h2")
                )

                already_existing_l = (
                    pd.concat([already_existing, h2_to_dc, dc_to_h2])
                    .groupby(level=0)
                    .sum()
                )
            else:
                already_existing_l = already_existing.copy()

            # values should be non-negative; clipping applied to handle rounding errors
            remaining_capacity = (
                off_capacity
                - already_existing.reindex(index=off_capacity.index).fillna(0)
            ).clip(lower=0)
            remaining_potential = (
                off_potential
                - already_existing_l.reindex(index=off_capacity.index).fillna(0)
            ).clip(lower=0)
            c.df.loc[off_i, ["p_nom_min", "p_nom"]] = remaining_capacity
            c.df.loc[off_i, "p_nom_max"] = remaining_potential

    # deal with gas network
    if h2_retrofit:
        # subtract the already retrofitted from the maximum capacity
        h2_retrofitted_fixed_i = n.links[
            (n.links.carrier == "H2 pipeline retrofitted")
            & (n.links.build_year != year)
        ].index
        h2_retrofitted = n.links[
            (n.links.carrier == "H2 pipeline retrofitted")
            & (n.links.build_year == year)
        ].index

        # pipe capacity always set in prepare_sector_network to todays gas grid capacity * H2_per_CH4
        # and is therefore constant up to this point
        pipe_capacity = n.links.loc[h2_retrofitted, "p_nom_max"]
        # already retrofitted capacity from gas -> H2
        already_retrofitted = (
            n.links.loc[h2_retrofitted_fixed_i, "p_nom"]
            .rename(lambda x: x.split("-2")[0] + f"-{year}")
            .groupby(level=0)
            .sum()
        )
        remaining_capacity = pipe_capacity - already_retrofitted.reindex(
            index=pipe_capacity.index
        ).fillna(0)
        n.links.loc[h2_retrofitted, "p_nom_max"] = remaining_capacity

        # reduce gas network capacity
        gas_pipes_i = n.links[n.links.carrier == "gas pipeline"].index
        if not gas_pipes_i.empty:
            # subtract the already retrofitted from today's gas grid capacity
            pipe_capacity = n.links.loc[gas_pipes_i, "p_nom"]
            fr = "H2 pipeline retrofitted"
            to = "gas pipeline"
            CH4_per_H2 = 1 / h2_retrofit_capacity_per_ch4
            already_retrofitted.index = already_retrofitted.index.str.replace(fr, to)
            remaining_capacity = (
                pipe_capacity
                - CH4_per_H2
                * already_retrofitted.reindex(index=pipe_capacity.index).fillna(0)
            )
            n.links.loc[gas_pipes_i, "p_nom"] = remaining_capacity
            n.links.loc[gas_pipes_i, "p_nom_max"] = remaining_capacity


def disable_grid_expansion_if_limit_hit(n):
    """
    Check if transmission expansion limit is already reached; then turn off.

    In particular, this function checks if the total transmission
    capital cost or volume implied by s_nom_min and p_nom_min are
    numerically close to the respective global limit set in
    n.global_constraints. If so, the nominal capacities are set to the
    minimum and extendable is turned off; the corresponding global
    constraint is then dropped.
    """
    types = {"expansion_cost": "capital_cost", "volume_expansion": "length"}
    for limit_type in types:
        glcs = n.global_constraints.query(f"type == 'transmission_{limit_type}_limit'")

        for name, glc in glcs.iterrows():
            total_expansion = (
                (
                    n.lines.query("s_nom_extendable")
                    .eval(f"s_nom_min * {types[limit_type]}")
                    .sum()
                )
                + (
                    n.links.query("carrier == 'DC' and p_nom_extendable")
                    .eval(f"p_nom_min * {types[limit_type]}")
                    .sum()
                )
            ).sum()

            # Allow small numerical differences
            if np.abs(glc.constant - total_expansion) / glc.constant < 1e-6:
                logger.info(
                    f"Transmission expansion {limit_type} is already reached, disabling expansion and limit"
                )
                extendable_acs = n.lines.query("s_nom_extendable").index
                n.lines.loc[extendable_acs, "s_nom_extendable"] = False
                n.lines.loc[extendable_acs, "s_nom"] = n.lines.loc[
                    extendable_acs, "s_nom_min"
                ]

                extendable_dcs = n.links.query(
                    "carrier == 'DC' and p_nom_extendable"
                ).index
                n.links.loc[extendable_dcs, "p_nom_extendable"] = False
                n.links.loc[extendable_dcs, "p_nom"] = n.links.loc[
                    extendable_dcs, "p_nom_min"
                ]

                n.global_constraints.drop(name, inplace=True)


def adjust_renewable_profiles(
    n, input_profiles, params, year, tyndp_renewable_carriers
):
    """
    Adjusts renewable profiles according to the renewable technology specified,
    using the latest year below or equal to the selected year.
    """

    # temporal clustering
    dr = get_snapshots(params["snapshots"], params["drop_leap_day"])
    snapshotmaps = (
        pd.Series(dr, index=dr).where(lambda x: x.isin(n.snapshots), pd.NA).ffill()
    )

<<<<<<< HEAD
    fn_map = {i: i for i in params["carriers"]}
    if params["carriers_pecd"].get("enable", False):
        fn_map.update(
            {
                vi: k
                for k, v in params["carriers_pecd"]["technologies"].items()
                for vi in v
            }
        )

=======
    # TODO: hotfix remove filter for tyndp_renewable_carriers after tyndp generators are added
    if len(tyndp_renewable_carriers) > 0:
        logger.info(
            f"Hotfix until TYNDP renewable carriers are added. Skipping renewable carriers '{', '.join(tyndp_renewable_carriers)}'."
        )
>>>>>>> 2f132080
    for carrier in set(params["carriers"]) - set(tyndp_renewable_carriers):
        if carrier == "hydro":
            continue

        with xr.open_dataset(
            getattr(input_profiles, "profile_" + fn_map[carrier])
        ) as ds:
            if ds.indexes["bus"].empty or "year" not in ds.indexes:
                continue

            ds = ds.stack(bus_bin=["bus", "bin"])

            closest_year = max(
                (y for y in ds.year.values if y <= year), default=min(ds.year.values)
            )

            p_max_pu = ds["profile"].sel(year=closest_year).to_pandas()
            p_max_pu.columns = p_max_pu.columns.map(flatten) + f" {carrier}"

            # temporal_clustering
            p_max_pu = p_max_pu.groupby(snapshotmaps).mean()

            # replace renewable time series
            idx = n.generators[n.generators.carrier == carrier].index
            n.generators_t.p_max_pu.loc[:, p_max_pu[idx].columns] = p_max_pu[idx]


def update_heat_pump_efficiency(n: pypsa.Network, n_p: pypsa.Network, year: int):
    """
    Update the efficiency of heat pumps from previous years to current year
    (e.g. 2030 heat pumps receive 2040 heat pump COPs in 2030).

    Parameters
    ----------
    n : pypsa.Network
        The original network.
    n_p : pypsa.Network
        The network with the updated parameters.
    year : int
        The year for which the efficiency is being updated.

    Returns
    -------
    None
        This function updates the efficiency in place and does not return a value.
    """

    # get names of heat pumps in previous iteration that cannot be replaced by direct utilisation in this iteration
    heat_pump_idx_previous_iteration = n_p.links.index[
        n_p.links.index.str.contains("heat pump")
        & n_p.links.index.str[:-4].isin(
            n.links_t.efficiency.columns.str.rstrip(  # sources that can be directly used are no longer represented by heat pumps in the dynamic efficiency dataframe
                str(year)
            )
        )
    ]
    # construct names of same-technology heat pumps in the current iteration
    corresponding_idx_this_iteration = heat_pump_idx_previous_iteration.str[:-4] + str(
        year
    )
    # update efficiency of heat pumps in previous iteration in-place to efficiency in this iteration
    n_p.links_t["efficiency"].loc[:, heat_pump_idx_previous_iteration] = (
        n.links_t["efficiency"].loc[:, corresponding_idx_this_iteration].values
    )

    # Change efficiency2 for heat pumps that use an explicitly modelled heat source
    previous_iteration_columns = heat_pump_idx_previous_iteration.intersection(
        n_p.links_t["efficiency2"].columns
    )
    current_iteration_columns = corresponding_idx_this_iteration.intersection(
        n.links_t["efficiency2"].columns
    )
    n_p.links_t["efficiency2"].loc[:, previous_iteration_columns] = (
        n.links_t["efficiency2"].loc[:, current_iteration_columns].values
    )


def update_dynamic_ptes_capacity(
    n: pypsa.Network, n_p: pypsa.Network, year: int
) -> None:
    """
    Updates dynamic pit storage capacity based on district heating temperature changes.

    Parameters
    ----------
    n : pypsa.Network
        Original network.
    n_p : pypsa.Network
        Network with updated parameters.
    year : int
        Target year for capacity update.

    Returns
    -------
    None
        Updates capacity in-place.
    """
    # pit storages in previous iteration
    dynamic_ptes_idx_previous_iteration = n_p.stores.index[
        n_p.stores.index.str.contains("water pits")
    ]
    # construct names of same-technology dynamic pit storage in the current iteration
    corresponding_idx_this_iteration = dynamic_ptes_idx_previous_iteration.str[
        :-4
    ] + str(year)
    # update pit storage capacity in previous iteration in-place to capacity in this iteration
    n_p.stores_t.e_max_pu[dynamic_ptes_idx_previous_iteration] = n.stores_t.e_max_pu[
        corresponding_idx_this_iteration
    ].values


if __name__ == "__main__":
    if "snakemake" not in globals():
        from scripts._helpers import mock_snakemake

        snakemake = mock_snakemake(
            "add_brownfield",
            clusters="39",
            opts="",
            sector_opts="",
            planning_horizons=2050,
        )

    configure_logging(snakemake)  # pylint: disable=E0606
    set_scenario_config(snakemake)

    update_config_from_wildcards(snakemake.config, snakemake.wildcards)

    logger.info(f"Preparing brownfield from the file {snakemake.input.network_p}")

    year = int(snakemake.wildcards.planning_horizons)

    n = pypsa.Network(snakemake.input.network)

<<<<<<< HEAD
    tyndp_renewable_carriers = get_tyndp_res_carriers(
        snakemake.params.pecd_renewable_profiles
    )
=======
    tyndp_renewable_carriers = snakemake.params.tyndp_renewable_carriers
>>>>>>> 2f132080

    adjust_renewable_profiles(
        n, snakemake.input, snakemake.params, year, tyndp_renewable_carriers
    )

    add_build_year_to_new_assets(n, year)

    n_p = pypsa.Network(snakemake.input.network_p)

    update_heat_pump_efficiency(n, n_p, year)

    if snakemake.params.tes and snakemake.params.dynamic_ptes_capacity:
        update_dynamic_ptes_capacity(n, n_p, year)

    add_brownfield(
        n,
        n_p,
        year,
        h2_retrofit=snakemake.params.H2_retrofit,
        h2_retrofit_capacity_per_ch4=snakemake.params.H2_retrofit_capacity_per_CH4,
        capacity_threshold=snakemake.params.threshold_capacity,
        offshore_hubs_tyndp=snakemake.params.offshore_hubs_tyndp,
    )

    disable_grid_expansion_if_limit_hit(n)

    n.meta = dict(snakemake.config, **dict(wildcards=dict(snakemake.wildcards)))

    sanitize_custom_columns(n)
    sanitize_carriers(n, snakemake.config)
    n.export_to_netcdf(snakemake.output[0])<|MERGE_RESOLUTION|>--- conflicted
+++ resolved
@@ -19,7 +19,7 @@
     set_scenario_config,
     update_config_from_wildcards,
 )
-from scripts.add_electricity import flatten, get_tyndp_res_carriers, sanitize_carriers
+from scripts.add_electricity import flatten, sanitize_carriers
 from scripts.add_existing_baseyear import add_build_year_to_new_assets
 
 logger = logging.getLogger(__name__)
@@ -301,7 +301,6 @@
         pd.Series(dr, index=dr).where(lambda x: x.isin(n.snapshots), pd.NA).ffill()
     )
 
-<<<<<<< HEAD
     fn_map = {i: i for i in params["carriers"]}
     if params["carriers_pecd"].get("enable", False):
         fn_map.update(
@@ -312,13 +311,6 @@
             }
         )
 
-=======
-    # TODO: hotfix remove filter for tyndp_renewable_carriers after tyndp generators are added
-    if len(tyndp_renewable_carriers) > 0:
-        logger.info(
-            f"Hotfix until TYNDP renewable carriers are added. Skipping renewable carriers '{', '.join(tyndp_renewable_carriers)}'."
-        )
->>>>>>> 2f132080
     for carrier in set(params["carriers"]) - set(tyndp_renewable_carriers):
         if carrier == "hydro":
             continue
@@ -453,13 +445,7 @@
 
     n = pypsa.Network(snakemake.input.network)
 
-<<<<<<< HEAD
-    tyndp_renewable_carriers = get_tyndp_res_carriers(
-        snakemake.params.pecd_renewable_profiles
-    )
-=======
     tyndp_renewable_carriers = snakemake.params.tyndp_renewable_carriers
->>>>>>> 2f132080
 
     adjust_renewable_profiles(
         n, snakemake.input, snakemake.params, year, tyndp_renewable_carriers
