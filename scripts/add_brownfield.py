# SPDX-FileCopyrightText: Open Energy Transition gGmbH and contributors to PyPSA-Eur <https://github.com/pypsa/pypsa-eur>
#
# SPDX-License-Identifier: MIT
"""
Prepares brownfield data from previous planning horizon.
"""

import logging

import numpy as np
import pandas as pd
import pypsa
import xarray as xr

from scripts._helpers import (
    configure_logging,
    get_snapshots,
    sanitize_custom_columns,
    set_scenario_config,
    update_config_from_wildcards,
)
from scripts.add_electricity import flatten, get_tyndp_res_carriers, sanitize_carriers
from scripts.add_existing_baseyear import add_build_year_to_new_assets

logger = logging.getLogger(__name__)
idx = pd.IndexSlice


def add_brownfield(
    n,
    n_p,
    year,
    h2_retrofit=False,
    h2_retrofit_capacity_per_ch4=None,
    capacity_threshold=None,
    offshore_hubs_tyndp=False,
):
    """
    Add brownfield capacity from previous network.

    Parameters
    ----------
    n : pypsa.Network
        Network to add brownfield to
    n_p : pypsa.Network
        Previous network to get brownfield from
    year : int
        Planning year
    h2_retrofit : bool
        Whether to allow hydrogen pipeline retrofitting
    h2_retrofit_capacity_per_ch4 : float
        Ratio of hydrogen to methane capacity for pipeline retrofitting
    capacity_threshold : float
        Threshold for removing assets with low capacity
    offshore_hubs_tyndp : bool
        Whether to enable offshore hubs
    """
    logger.info(f"Preparing brownfield for the year {year}")

    # electric transmission grid set optimised capacities of previous as minimum
    n.lines.s_nom_min = n_p.lines.s_nom_opt
    dc_i = n.links[
        (n.links.carrier == "DC") & ~(n.links.index.str.contains("Offshore"))
    ].index
    n.links.loc[dc_i, "p_nom_min"] = n_p.links.loc[dc_i, "p_nom_opt"]

    for c in n_p.iterate_components(["Link", "Generator", "Store"]):
        attr = "e" if c.name == "Store" else "p"

        # first, remove generators, links and stores that track
        # CO2 or global EU values since these are already in n
        n_p.remove(c.name, c.df.index[c.df.lifetime == np.inf])

        # remove assets whose build_year + lifetime <= year
        n_p.remove(c.name, c.df.index[c.df.build_year + c.df.lifetime <= year])

        # remove assets if their optimized nominal capacity is lower than a threshold
        # since CHP heat Link is proportional to CHP electric Link, make sure threshold is compatible
        chp_heat = c.df.index[
            (c.df[f"{attr}_nom_extendable"] & c.df.index.str.contains("urban central"))
            & c.df.index.str.contains("CHP")
            & c.df.index.str.contains("heat")
        ]

        if not chp_heat.empty:
            threshold_chp_heat = (
                capacity_threshold
                * c.df.efficiency[chp_heat.str.replace("heat", "electric")].values
                * c.df.p_nom_ratio[chp_heat.str.replace("heat", "electric")].values
                / c.df.efficiency[chp_heat].values
            )
            n_p.remove(
                c.name,
                chp_heat[c.df.loc[chp_heat, f"{attr}_nom_opt"] < threshold_chp_heat],
            )

        n_p.remove(
            c.name,
            c.df.index[
                (c.df[f"{attr}_nom_extendable"] & ~c.df.index.isin(chp_heat))
                & (c.df[f"{attr}_nom_opt"] < capacity_threshold)
            ],
        )

        # copy over assets but fix their capacity
        c.df[f"{attr}_nom"] = c.df[f"{attr}_nom_opt"]
        c.df[f"{attr}_nom_extendable"] = False

        n.add(c.name, c.df.index, **c.df)

        # copy time-dependent
        selection = n.component_attrs[c.name].type.str.contains(
            "series"
        ) & n.component_attrs[c.name].status.str.contains("Input")
        for tattr in n.component_attrs[c.name].index[selection]:
            n.import_series_from_dataframe(c.pnl[tattr], c.name, tattr)

    # adjust TYNDP offshore expansion by subtracting existing capacity from previous years
    # from current year total capacity and potential
    # hydrogen- and electricity-generating wind farms share the same potential; values are adjusted accordingly
    if offshore_hubs_tyndp:
        filter = {"Link": "Offshore", "Generator": "offwind"}
        for c in n.iterate_components(["Link", "Generator"]):
            off_fixed_i = c.df[
                (c.df.index.str.contains(filter[c.name])) & (c.df.build_year != year)
            ].index
            off_i = c.df[
                (c.df.index.str.contains(filter[c.name])) & (c.df.build_year == year)
            ].index

            off_capacity = c.df.loc[off_i, "p_nom"]
            off_potential = c.df.loc[off_i, "p_nom_max"]
            already_existing = (
                c.df.loc[off_fixed_i, "p_nom_opt"]
                .rename(lambda x: x.split("-2")[0] + f"-{year}")
                .groupby(level=0)
                .sum()
            )

            # account for the shared potential of hydrogen- and electricity-generating wind farms
            if c.name == "Generator":
                h2_gens = already_existing.loc[
                    already_existing.index.str.contains("h2")
                ]
                dc_gens = already_existing.loc[
                    already_existing.index.str.contains("dc.*oh")
                ]

                off_h2_gens = n.generators.loc[h2_gens.index]
                off_dc_gens = n.generators.loc[dc_gens.index]
                off_electrolysers = n.links.loc[
                    (n.links.index.str.contains("Offshore Electrolysis"))
                    & (n.links.build_year == year)
                ].set_index("bus1")
                # ToDo Account for time-varying efficiencies across planning horizons
                eff_h2 = (
                    off_electrolysers.loc[off_h2_gens.bus]
                    .set_index(h2_gens.index)
                    .efficiency
                )
                eff_dc = (
                    off_electrolysers.loc[off_dc_gens.bus + " H2"]
                    .set_index(dc_gens.index)
                    .efficiency
                )

                h2_to_dc = h2_gens.div(eff_h2).rename(
                    index=lambda x: x.replace("h2", "dc")
                )
                dc_to_h2 = dc_gens.mul(eff_dc).rename(
                    index=lambda x: x.replace("dc", "h2")
                )

                already_existing = (
                    pd.concat([already_existing, h2_to_dc, dc_to_h2])
                    .groupby(level=0)
                    .sum()
                )

            # values should be non-negative; clipping applied to handle rounding errors
            remaining_capacity = (
                off_capacity
                - already_existing.reindex(index=off_capacity.index).fillna(0)
            ).clip(lower=0)
            remaining_potential = (
                off_potential
                - already_existing.reindex(index=off_capacity.index).fillna(0)
            ).clip(lower=0)
            c.df.loc[off_i, ["p_nom_min", "p_nom"]] = remaining_capacity
            c.df.loc[off_i, "p_nom_max"] = remaining_potential

    # deal with gas network
    if h2_retrofit:
        # subtract the already retrofitted from the maximum capacity
        h2_retrofitted_fixed_i = n.links[
            (n.links.carrier == "H2 pipeline retrofitted")
            & (n.links.build_year != year)
        ].index
        h2_retrofitted = n.links[
            (n.links.carrier == "H2 pipeline retrofitted")
            & (n.links.build_year == year)
        ].index

        # pipe capacity always set in prepare_sector_network to todays gas grid capacity * H2_per_CH4
        # and is therefore constant up to this point
        pipe_capacity = n.links.loc[h2_retrofitted, "p_nom_max"]
        # already retrofitted capacity from gas -> H2
        already_retrofitted = (
            n.links.loc[h2_retrofitted_fixed_i, "p_nom"]
            .rename(lambda x: x.split("-2")[0] + f"-{year}")
            .groupby(level=0)
            .sum()
        )
        remaining_capacity = pipe_capacity - already_retrofitted.reindex(
            index=pipe_capacity.index
        ).fillna(0)
        n.links.loc[h2_retrofitted, "p_nom_max"] = remaining_capacity

        # reduce gas network capacity
        gas_pipes_i = n.links[n.links.carrier == "gas pipeline"].index
        if not gas_pipes_i.empty:
            # subtract the already retrofitted from today's gas grid capacity
            pipe_capacity = n.links.loc[gas_pipes_i, "p_nom"]
            fr = "H2 pipeline retrofitted"
            to = "gas pipeline"
            CH4_per_H2 = 1 / h2_retrofit_capacity_per_ch4
            already_retrofitted.index = already_retrofitted.index.str.replace(fr, to)
            remaining_capacity = (
                pipe_capacity
                - CH4_per_H2
                * already_retrofitted.reindex(index=pipe_capacity.index).fillna(0)
            )
            n.links.loc[gas_pipes_i, "p_nom"] = remaining_capacity
            n.links.loc[gas_pipes_i, "p_nom_max"] = remaining_capacity


def disable_grid_expansion_if_limit_hit(n):
    """
    Check if transmission expansion limit is already reached; then turn off.

    In particular, this function checks if the total transmission
    capital cost or volume implied by s_nom_min and p_nom_min are
    numerically close to the respective global limit set in
    n.global_constraints. If so, the nominal capacities are set to the
    minimum and extendable is turned off; the corresponding global
    constraint is then dropped.
    """
    types = {"expansion_cost": "capital_cost", "volume_expansion": "length"}
    for limit_type in types:
        glcs = n.global_constraints.query(f"type == 'transmission_{limit_type}_limit'")

        for name, glc in glcs.iterrows():
            total_expansion = (
                (
                    n.lines.query("s_nom_extendable")
                    .eval(f"s_nom_min * {types[limit_type]}")
                    .sum()
                )
                + (
                    n.links.query("carrier == 'DC' and p_nom_extendable")
                    .eval(f"p_nom_min * {types[limit_type]}")
                    .sum()
                )
            ).sum()

            # Allow small numerical differences
            if np.abs(glc.constant - total_expansion) / glc.constant < 1e-6:
                logger.info(
                    f"Transmission expansion {limit_type} is already reached, disabling expansion and limit"
                )
                extendable_acs = n.lines.query("s_nom_extendable").index
                n.lines.loc[extendable_acs, "s_nom_extendable"] = False
                n.lines.loc[extendable_acs, "s_nom"] = n.lines.loc[
                    extendable_acs, "s_nom_min"
                ]

                extendable_dcs = n.links.query(
                    "carrier == 'DC' and p_nom_extendable"
                ).index
                n.links.loc[extendable_dcs, "p_nom_extendable"] = False
                n.links.loc[extendable_dcs, "p_nom"] = n.links.loc[
                    extendable_dcs, "p_nom_min"
                ]

                n.global_constraints.drop(name, inplace=True)


def adjust_renewable_profiles(
    n, input_profiles, params, year, tyndp_renewable_carriers
):
    """
    Adjusts renewable profiles according to the renewable technology specified,
    using the latest year below or equal to the selected year.
    """

    # temporal clustering
    dr = get_snapshots(params["snapshots"], params["drop_leap_day"])
    snapshotmaps = (
        pd.Series(dr, index=dr).where(lambda x: x.isin(n.snapshots), pd.NA).ffill()
    )

<<<<<<< HEAD
    fn_map = {i: i for i in params["carriers"]}
    if params["carriers_pecd"].get("enable", False):
        fn_map.update(
            {
                vi: k
                for k, v in params["carriers_pecd"]["technologies"].items()
                for vi in v
            }
        )

    for carrier in set(params["carriers"]):
=======
    # TODO: hotfix remove filter for tyndp_renewable_carriers after tyndp generators are added
    if len(tyndp_renewable_carriers) > 0:
        logger.info(
            f"Hotfix until TYNDP renewable carriers are added. Skipping renewable carriers '{', '.join(tyndp_renewable_carriers)}'."
        )
    for carrier in set(params["carriers"]) - set(tyndp_renewable_carriers):
>>>>>>> dbccb1b1
        if carrier == "hydro":
            continue

        with xr.open_dataset(
            getattr(input_profiles, "profile_" + fn_map[carrier])
        ) as ds:
            if ds.indexes["bus"].empty or "year" not in ds.indexes:
                continue

            ds = ds.stack(bus_bin=["bus", "bin"])

            closest_year = max(
                (y for y in ds.year.values if y <= year), default=min(ds.year.values)
            )

            p_max_pu = ds["profile"].sel(year=closest_year).to_pandas()
            p_max_pu.columns = p_max_pu.columns.map(flatten) + f" {carrier}"

            # temporal_clustering
            p_max_pu = p_max_pu.groupby(snapshotmaps).mean()

            # replace renewable time series
            idx = n.generators[n.generators.carrier == carrier].index
            n.generators_t.p_max_pu.loc[:, p_max_pu[idx].columns] = p_max_pu[idx]


def update_heat_pump_efficiency(n: pypsa.Network, n_p: pypsa.Network, year: int):
    """
    Update the efficiency of heat pumps from previous years to current year
    (e.g. 2030 heat pumps receive 2040 heat pump COPs in 2030).

    Parameters
    ----------
    n : pypsa.Network
        The original network.
    n_p : pypsa.Network
        The network with the updated parameters.
    year : int
        The year for which the efficiency is being updated.

    Returns
    -------
    None
        This function updates the efficiency in place and does not return a value.
    """

    # get names of heat pumps in previous iteration that cannot be replaced by direct utilisation in this iteration
    heat_pump_idx_previous_iteration = n_p.links.index[
        n_p.links.index.str.contains("heat pump")
        & n_p.links.index.str[:-4].isin(
            n.links_t.efficiency.columns.str.rstrip(  # sources that can be directly used are no longer represented by heat pumps in the dynamic efficiency dataframe
                str(year)
            )
        )
    ]
    # construct names of same-technology heat pumps in the current iteration
    corresponding_idx_this_iteration = heat_pump_idx_previous_iteration.str[:-4] + str(
        year
    )
    # update efficiency of heat pumps in previous iteration in-place to efficiency in this iteration
    n_p.links_t["efficiency"].loc[:, heat_pump_idx_previous_iteration] = (
        n.links_t["efficiency"].loc[:, corresponding_idx_this_iteration].values
    )

    # Change efficiency2 for heat pumps that use an explicitly modelled heat source
    previous_iteration_columns = heat_pump_idx_previous_iteration.intersection(
        n_p.links_t["efficiency2"].columns
    )
    current_iteration_columns = corresponding_idx_this_iteration.intersection(
        n.links_t["efficiency2"].columns
    )
    n_p.links_t["efficiency2"].loc[:, previous_iteration_columns] = (
        n.links_t["efficiency2"].loc[:, current_iteration_columns].values
    )


def update_dynamic_ptes_capacity(
    n: pypsa.Network, n_p: pypsa.Network, year: int
) -> None:
    """
    Updates dynamic pit storage capacity based on district heating temperature changes.

    Parameters
    ----------
    n : pypsa.Network
        Original network.
    n_p : pypsa.Network
        Network with updated parameters.
    year : int
        Target year for capacity update.

    Returns
    -------
    None
        Updates capacity in-place.
    """
    # pit storages in previous iteration
    dynamic_ptes_idx_previous_iteration = n_p.stores.index[
        n_p.stores.index.str.contains("water pits")
    ]
    # construct names of same-technology dynamic pit storage in the current iteration
    corresponding_idx_this_iteration = dynamic_ptes_idx_previous_iteration.str[
        :-4
    ] + str(year)
    # update pit storage capacity in previous iteration in-place to capacity in this iteration
    n_p.stores_t.e_max_pu[dynamic_ptes_idx_previous_iteration] = n.stores_t.e_max_pu[
        corresponding_idx_this_iteration
    ].values


if __name__ == "__main__":
    if "snakemake" not in globals():
        from scripts._helpers import mock_snakemake

        snakemake = mock_snakemake(
            "add_brownfield",
            clusters="39",
            opts="",
            sector_opts="",
            planning_horizons=2050,
        )

    configure_logging(snakemake)  # pylint: disable=E0606
    set_scenario_config(snakemake)

    update_config_from_wildcards(snakemake.config, snakemake.wildcards)

    logger.info(f"Preparing brownfield from the file {snakemake.input.network_p}")

    year = int(snakemake.wildcards.planning_horizons)

    n = pypsa.Network(snakemake.input.network)

    tyndp_renewable_carriers = get_tyndp_res_carriers(
        snakemake.params.pecd_renewable_profiles
    )

    adjust_renewable_profiles(
        n, snakemake.input, snakemake.params, year, tyndp_renewable_carriers
    )

    add_build_year_to_new_assets(n, year)

    n_p = pypsa.Network(snakemake.input.network_p)

    update_heat_pump_efficiency(n, n_p, year)

    if snakemake.params.tes and snakemake.params.dynamic_ptes_capacity:
        update_dynamic_ptes_capacity(n, n_p, year)

    add_brownfield(
        n,
        n_p,
        year,
        h2_retrofit=snakemake.params.H2_retrofit,
        h2_retrofit_capacity_per_ch4=snakemake.params.H2_retrofit_capacity_per_CH4,
        capacity_threshold=snakemake.params.threshold_capacity,
        offshore_hubs_tyndp=snakemake.params.offshore_hubs_tyndp,
    )

    disable_grid_expansion_if_limit_hit(n)

    n.meta = dict(snakemake.config, **dict(wildcards=dict(snakemake.wildcards)))

    sanitize_custom_columns(n)
    sanitize_carriers(n, snakemake.config)
    n.export_to_netcdf(snakemake.output[0])<|MERGE_RESOLUTION|>--- conflicted
+++ resolved
@@ -285,9 +285,7 @@
                 n.global_constraints.drop(name, inplace=True)
 
 
-def adjust_renewable_profiles(
-    n, input_profiles, params, year, tyndp_renewable_carriers
-):
+def adjust_renewable_profiles(n, input_profiles, params, year):
     """
     Adjusts renewable profiles according to the renewable technology specified,
     using the latest year below or equal to the selected year.
@@ -299,7 +297,6 @@
         pd.Series(dr, index=dr).where(lambda x: x.isin(n.snapshots), pd.NA).ffill()
     )
 
-<<<<<<< HEAD
     fn_map = {i: i for i in params["carriers"]}
     if params["carriers_pecd"].get("enable", False):
         fn_map.update(
@@ -311,14 +308,6 @@
         )
 
     for carrier in set(params["carriers"]):
-=======
-    # TODO: hotfix remove filter for tyndp_renewable_carriers after tyndp generators are added
-    if len(tyndp_renewable_carriers) > 0:
-        logger.info(
-            f"Hotfix until TYNDP renewable carriers are added. Skipping renewable carriers '{', '.join(tyndp_renewable_carriers)}'."
-        )
-    for carrier in set(params["carriers"]) - set(tyndp_renewable_carriers):
->>>>>>> dbccb1b1
         if carrier == "hydro":
             continue
 
