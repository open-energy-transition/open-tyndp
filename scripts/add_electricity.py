--- conflicted
+++ resolved
@@ -1237,29 +1237,6 @@
         params.link_length_factor,
     )
 
-<<<<<<< HEAD
-    tyndp_renewable_carriers = (
-        [
-            subcarrier
-            for carrier in params.electricity["pecd_renewable_profiles"][
-                "technologies"
-            ].values()
-            for subcarrier in carrier
-        ]
-        if params.electricity["pecd_renewable_profiles"]["enable"]
-        else []
-    )
-    if len(tyndp_renewable_carriers) > 0:
-        logger.info(
-            f"Skipping renewable carriers '{', '.join(tyndp_renewable_carriers)}'. They will be attached later on with TYNDP data."
-        )
-    renewable_carriers = set(
-        [
-            carrier
-            for carrier in params.electricity["renewable_carriers"]
-            if carrier not in tyndp_renewable_carriers
-        ]
-=======
     tyndp_renewable_carriers = get_tyndp_res_carriers(
         params.electricity["pecd_renewable_profiles"]
     )
@@ -1269,7 +1246,6 @@
         )
     renewable_carriers = set(params.electricity["renewable_carriers"]).difference(
         tyndp_renewable_carriers
->>>>>>> dbccb1b1
     )
     extendable_carriers = params.electricity["extendable_carriers"]
     conventional_carriers = params.electricity["conventional_carriers"]
