--- conflicted
+++ resolved
@@ -1240,25 +1240,12 @@
         params.link_length_factor,
     )
 
-<<<<<<< HEAD
-    tyndp_renewable_carriers = get_tyndp_res_carriers(
-        params.electricity["pecd_renewable_profiles"]
-    )
-    if len(tyndp_renewable_carriers) > 0:
-        logger.info(
-            f"Skipping renewable carriers - they will be attached later with TYNDP data: {', '.join(tyndp_renewable_carriers)}"
-        )
-    renewable_carriers = set(params.electricity["renewable_carriers"]).difference(
-        tyndp_renewable_carriers
-    )
-=======
     tyndp_renewable_carriers = params.electricity["tyndp_renewable_carriers"]
     if len(tyndp_renewable_carriers) > 0:
         logger.info(
             f"Skipping TYNDP renewable carriers - they will be attached later with TYNDP data: {', '.join(tyndp_renewable_carriers)}"
         )
     renewable_carriers = params.electricity["renewable_carriers"]
->>>>>>> 2f132080
     extendable_carriers = params.electricity["extendable_carriers"]
     conventional_carriers = params.electricity["conventional_carriers"]
     conventional_inputs = {
@@ -1325,11 +1312,7 @@
             tech_map = {
                 key: value
                 for key, value in estimate_renewable_caps["technology_mapping"].items()
-<<<<<<< HEAD
-                if value not in tyndp_renewable_carriers
-=======
                 if key in estimate_renewable_caps["technologies"]
->>>>>>> 2f132080
             }
             expansion_limit = estimate_renewable_caps["expansion_limit"]
             year = estimate_renewable_caps["year"]
