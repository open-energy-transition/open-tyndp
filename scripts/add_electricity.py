--- conflicted
+++ resolved
@@ -507,17 +507,13 @@
             else:
                 capital_cost = costs.at[car, "capital_cost"]
 
-<<<<<<< HEAD
-            n.add(
-=======
             if not ppl.query("carrier == @car").empty:
                 caps = ppl.query("carrier == @car").groupby("bus").p_nom.sum()
                 caps = pd.Series(data = caps, index = ds.indexes["bus"]).fillna(0)
             else:
                 caps = pd.Series(index = ds.indexes["bus"]).fillna(0)
 
-            n.madd(
->>>>>>> 4810f906
+            n.add(
                 "Generator",
                 ds.indexes["bus"],
                 " " + car,
