--- conflicted
+++ resolved
@@ -384,24 +384,10 @@
         loss_factors=loss_factors,
     )
 
-<<<<<<< HEAD
-    # Hotfix - Bug with pypsa>1.0.0 https://github.com/PyPSA/PyPSA/issues/1420
-    if PYPSA_V1:
-        for table in tqdm(options["tables"]):
-            compute_benchmark(
-                n, table, options, eu27, tyndp_renewable_carriers, loss_factors
-            )
-    else:
-        with mp.Pool(processes=snakemake.threads) as pool:
-            benchmarks = list(
-                tqdm(pool.imap(func, options["tables"].keys()), **tqdm_kwargs)
-            )
-=======
     with mp.Pool(processes=snakemake.threads) as pool:
         benchmarks = list(
             tqdm(pool.imap(func, options["tables"].keys()), **tqdm_kwargs)
         )
->>>>>>> 8418c768
 
     # Combine all benchmark data
     benchmarks_combined = pd.concat(benchmarks, ignore_index=True).assign(
