# SPDX-FileCopyrightText: Open Energy Transition gGmbH and contributors to PyPSA-Eur <https://github.com/pypsa/pypsa-eur>
#
# SPDX-License-Identifier: MIT
"""
Adds existing power and heat generation capacities for initial planning
horizon.
"""

import logging
import re
from types import SimpleNamespace

import country_converter as coco
import numpy as np
import pandas as pd
import powerplantmatching as pm
import pypsa
import xarray as xr

from scripts._helpers import (
    configure_logging,
    sanitize_custom_columns,
    set_scenario_config,
    update_config_from_wildcards,
)
from scripts.add_electricity import (
<<<<<<< HEAD
    get_tyndp_res_carriers,
=======
>>>>>>> 2f132080
    load_costs,
    sanitize_carriers,
)
from scripts.build_energy_totals import cartesian
from scripts.definitions.heat_system import HeatSystem
from scripts.prepare_sector_network import cluster_heat_buses, define_spatial

logger = logging.getLogger(__name__)
cc = coco.CountryConverter()
idx = pd.IndexSlice
spatial = SimpleNamespace()


def add_build_year_to_new_assets(n: pypsa.Network, baseyear: int) -> None:
    """
    Add build year to new assets in the network.

    Parameters
    ----------
    n : pypsa.Network
        Network to modify
    baseyear : int
        Year in which optimized assets are built
    """
    # Give assets with lifetimes and no build year the build year baseyear
    for c in n.iterate_components(["Link", "Generator", "Store"]):
        assets = c.df.index[(c.df.lifetime != np.inf) & (c.df.build_year == 0)]
        c.df.loc[assets, "build_year"] = baseyear

        # add -baseyear to name
        rename = pd.Series(c.df.index, c.df.index)
        rename[assets] += f"-{str(baseyear)}"
        c.df.rename(index=rename, inplace=True)

        # rename time-dependent
        selection = n.component_attrs[c.name].type.str.contains(
            "series"
        ) & n.component_attrs[c.name].status.str.contains("Input")
        for attr in n.component_attrs[c.name].index[selection]:
            c.pnl[attr] = c.pnl[attr].rename(columns=rename)


def add_existing_renewables(
    n: pypsa.Network,
    costs: pd.DataFrame,
    df_agg: pd.DataFrame,
    countries: list[str],
    renewable_carriers: list[str],
<<<<<<< HEAD
=======
    tyndp_renewable_carriers: list[str],
>>>>>>> 2f132080
) -> None:
    """
    Add existing renewable capacities to conventional power plant data.

    Parameters
    ----------
    df_agg : pd.DataFrame
        DataFrame containing conventional power plant data
    costs : pd.DataFrame
        Technology cost data with 'lifetime' column indexed by technology
    n : pypsa.Network
        Network containing topology and generator data
    countries : list
        List of country codes to consider
    renewable_carriers: list
        List of renewable carriers in the network
<<<<<<< HEAD
=======
    tyndp_renewable_carriers: list
        List of renewable technologies from TYNDP
>>>>>>> 2f132080

    Returns
    -------
    None
        Modifies df_agg in-place
    """
    tech_map = {"solar": "PV", "onwind": "Onshore", "offwind-ac": "Offshore"}
    # TODO: remove when TYNDP renewable generators are added
    if len(tyndp_renewable_carriers) > 0:
        logger.info(
            f"Hotfix until TYNDP renewable carriers are added. Skipping renewable carriers '{', '.join(tyndp_renewable_carriers)}'."
        )
        renewable_carriers = set(renewable_carriers) - set(tyndp_renewable_carriers)

    irena = pm.data.IRENASTAT().powerplant.convert_country_to_alpha2()
    irena = irena.query("Country in @countries")
    irena = irena.groupby(["Technology", "Country", "Year"]).Capacity.sum()

    irena = irena.unstack().reset_index()

    for carrier, tech in tech_map.items():
        if carrier not in renewable_carriers:
            continue
        df = (
            irena[irena.Technology.str.contains(tech)]
            .drop(columns=["Technology"])
            .set_index("Country")
        )
        df.columns = df.columns.astype(int)

        # calculate yearly differences
        df.insert(loc=0, value=0.0, column="1999")
        df = df.diff(axis=1).drop("1999", axis=1).clip(lower=0)

        # distribute capacities among generators potential (p_nom_max)
        gen_i = n.generators.query("carrier == @carrier").index
        carrier_gens = n.generators.loc[gen_i]
        res_capacities = []
        for country, group in carrier_gens.groupby(
            carrier_gens.bus.map(n.buses.country)
        ):
            fraction = group.p_nom_max / group.p_nom_max.sum()
            res_capacities.append(cartesian(df.loc[country], fraction))
        res_capacities = pd.concat(res_capacities, axis=1).T

        for year in res_capacities.columns:
            for gen in res_capacities.index:
                bus_bin = re.sub(f" {carrier}.*", "", gen)
                bus, bin_id = bus_bin.rsplit(" ", maxsplit=1)
                name = f"{bus_bin} {carrier}-{year}"
                capacity = res_capacities.loc[gen, year]
                if capacity > 0.0:
                    cost_key = carrier.split("-", maxsplit=1)[0]
                    df_agg.at[name, "Fueltype"] = carrier
                    df_agg.at[name, "Capacity"] = capacity
                    df_agg.at[name, "DateIn"] = year
                    df_agg.at[name, "lifetime"] = costs.at[cost_key, "lifetime"]
                    df_agg.at[name, "DateOut"] = (
                        year + costs.at[cost_key, "lifetime"] - 1
                    )
                    df_agg.at[name, "bus"] = bus
                    df_agg.at[name, "resource_class"] = bin_id

    df_agg["resource_class"] = df_agg["resource_class"].fillna(0)


def add_power_capacities_installed_before_baseyear(
    n: pypsa.Network,
    costs: pd.DataFrame,
    grouping_years: list[int],
    baseyear: int,
    powerplants_file: str,
    countries: list[str],
    capacity_threshold: float,
    lifetime_values: dict[str, float],
    renewable_carriers: list[str],
<<<<<<< HEAD
=======
    tyndp_renewable_carriers: list[str],
>>>>>>> 2f132080
) -> None:
    """
    Add power generation capacities installed before base year.

    Parameters
    ----------
    n : pypsa.Network
        Network to modify
    costs : pd.DataFrame
        Technology costs
    grouping_years : list
        Intervals to group existing capacities
    baseyear : int
        Base year for analysis
    powerplants_file : str
        Path to powerplants CSV file
    countries : list
        List of countries to consider
    capacity_threshold : float
        Minimum capacity threshold
    lifetime_values : dict
        Default values for missing data
    renewable_carriers: list
        List of renewable carriers in the network
<<<<<<< HEAD
=======
    tyndp_renewable_carriers: list
        List of renewable technologies from TYNDP
>>>>>>> 2f132080
    """
    logger.debug(f"Adding power capacities installed before {baseyear}")

    df_agg = pd.read_csv(powerplants_file, index_col=0)

    rename_fuel = {
        "Hard Coal": "coal",
        "Lignite": "lignite",
        "Nuclear": "nuclear",
        "Oil": "oil",
        "OCGT": "OCGT",
        "CCGT": "CCGT",
        "Bioenergy": "urban central solid biomass CHP",
    }

    # Replace Fueltype "Natural Gas" with the respective technology (OCGT or CCGT)
    df_agg.loc[df_agg["Fueltype"] == "Natural Gas", "Fueltype"] = df_agg.loc[
        df_agg["Fueltype"] == "Natural Gas", "Technology"
    ]

    fueltype_to_drop = [
        "Hydro",
        "Wind",
        "Solar",
        "Geothermal",
        "Waste",
        "Other",
        "CCGT, Thermal",
    ]

    technology_to_drop = ["Pv", "Storage Technologies"]

    # drop unused fueltypes and technologies
    df_agg.drop(df_agg.index[df_agg.Fueltype.isin(fueltype_to_drop)], inplace=True)
    df_agg.drop(df_agg.index[df_agg.Technology.isin(technology_to_drop)], inplace=True)
    df_agg.Fueltype = df_agg.Fueltype.map(rename_fuel)

    # Intermediate fix for DateIn & DateOut
    # Fill missing DateIn
    biomass_i = df_agg.loc[df_agg.Fueltype == "urban central solid biomass CHP"].index
    mean = df_agg.loc[biomass_i, "DateIn"].mean()
    df_agg.loc[biomass_i, "DateIn"] = df_agg.loc[biomass_i, "DateIn"].fillna(int(mean))
    # Fill missing DateOut
    dateout = df_agg.loc[biomass_i, "DateIn"] + lifetime_values["lifetime"]
    df_agg.loc[biomass_i, "DateOut"] = df_agg.loc[biomass_i, "DateOut"].fillna(dateout)

    # include renewables in df_agg
    add_existing_renewables(
        df_agg=df_agg,
        costs=costs,
        n=n,
        countries=countries,
        renewable_carriers=renewable_carriers,
<<<<<<< HEAD
=======
        tyndp_renewable_carriers=tyndp_renewable_carriers,
>>>>>>> 2f132080
    )
    # drop assets which are already phased out / decommissioned
    phased_out = df_agg[df_agg["DateOut"] < baseyear].index
    df_agg.drop(phased_out, inplace=True)

    newer_assets = (df_agg.DateIn > max(grouping_years)).sum()
    if newer_assets:
        logger.warning(
            f"There are {newer_assets} assets with build year "
            f"after last power grouping year {max(grouping_years)}. "
            "These assets are dropped and not considered."
            "Consider to redefine the grouping years to keep them."
        )
        to_drop = df_agg[df_agg.DateIn > max(grouping_years)].index
        df_agg.drop(to_drop, inplace=True)

    df_agg["grouping_year"] = np.take(
        grouping_years, np.digitize(df_agg.DateIn, grouping_years, right=True)
    )

    # calculate (adjusted) remaining lifetime before phase-out (+1 because assuming
    # phase out date at the end of the year)
    df_agg["lifetime"] = df_agg.DateOut - df_agg["grouping_year"] + 1

    df = df_agg.pivot_table(
        index=["grouping_year", "Fueltype", "resource_class"],
        columns="bus",
        values="Capacity",
        aggfunc="sum",
    )

    lifetime = df_agg.pivot_table(
        index=["grouping_year", "Fueltype", "resource_class"],
        columns="bus",
        values="lifetime",
        aggfunc="mean",  # currently taken mean for clustering lifetimes
    )

    carrier = {
        "OCGT": "gas",
        "CCGT": "gas",
        "coal": "coal",
        "oil": "oil",
        "lignite": "lignite",
        "nuclear": "uranium",
        "urban central solid biomass CHP": "biomass",
    }

    for grouping_year, generator, resource_class in df.index:
        # capacity is the capacity in MW at each node for this
        capacity = df.loc[grouping_year, generator, resource_class]
        capacity = capacity[~capacity.isna()]
        capacity = capacity[capacity > capacity_threshold]
        suffix = "-ac" if generator == "offwind" else ""
        name_suffix = f" {generator}{suffix}-{grouping_year}"
        asset_i = capacity.index + name_suffix
        if generator in ["solar", "onwind", "offwind-ac"]:
            asset_i = capacity.index + " " + resource_class + name_suffix
            name_suffix = " " + resource_class + name_suffix
            cost_key = generator.split("-")[0]
            # to consider electricity grid connection costs or a split between
            # solar utility and rooftop as well, rather take cost assumptions
            # from existing network than from the cost database
            capital_cost = n.generators.loc[
                n.generators.carrier == generator + suffix, "capital_cost"
            ].mean()
            marginal_cost = n.generators.loc[
                n.generators.carrier == generator + suffix, "marginal_cost"
            ].mean()
            # check if assets are already in network (e.g. for 2020)
            already_build = n.generators.index.intersection(asset_i)
            new_build = asset_i.difference(n.generators.index)

            # this is for the year 2020
            if not already_build.empty:
                n.generators.loc[already_build, "p_nom"] = n.generators.loc[
                    already_build, "p_nom_min"
                ] = capacity.loc[already_build.str.replace(name_suffix, "")].values
            new_capacity = capacity.loc[new_build.str.replace(name_suffix, "")]

            name_suffix_by = f" {resource_class} {generator}{suffix}-{baseyear}"
            p_max_pu = n.generators_t.p_max_pu[capacity.index + name_suffix_by]

            if not new_build.empty:
                n.add(
                    "Generator",
                    new_capacity.index,
                    suffix=name_suffix,
                    bus=new_capacity.index,
                    carrier=generator,
                    p_nom=new_capacity,
                    marginal_cost=marginal_cost,
                    capital_cost=capital_cost,
                    efficiency=costs.at[cost_key, "efficiency"],
                    p_max_pu=p_max_pu.rename(columns=n.generators.bus),
                    build_year=grouping_year,
                    lifetime=costs.at[cost_key, "lifetime"],
                )

        else:
            bus0 = vars(spatial)[carrier[generator]].nodes
            if "EU" not in vars(spatial)[carrier[generator]].locations:
                bus0 = bus0.intersection(capacity.index + " " + carrier[generator])

            # check for missing bus
            missing_bus = pd.Index(bus0).difference(n.buses.index)
            if not missing_bus.empty:
                logger.info(f"add buses {bus0}")
                n.add(
                    "Bus",
                    bus0,
                    carrier=generator,
                    location=vars(spatial)[carrier[generator]].locations,
                    unit="MWh_el",
                )

            already_build = n.links.index.intersection(asset_i)
            new_build = asset_i.difference(n.links.index)
            lifetime_assets = lifetime.loc[
                grouping_year, generator, resource_class
            ].dropna()

            # this is for the year 2020
            if not already_build.empty:
                n.links.loc[already_build, "p_nom_min"] = capacity.loc[
                    already_build.str.replace(name_suffix, "")
                ].values

            if not new_build.empty:
                new_capacity = capacity.loc[new_build.str.replace(name_suffix, "")]

                if generator != "urban central solid biomass CHP":
                    n.add(
                        "Link",
                        new_capacity.index,
                        suffix=name_suffix,
                        bus0=bus0,
                        bus1=new_capacity.index,
                        bus2="co2 atmosphere",
                        carrier=generator,
                        marginal_cost=costs.at[generator, "efficiency"]
                        * costs.at[generator, "VOM"],  # NB: VOM is per MWel
                        capital_cost=costs.at[generator, "efficiency"]
                        * costs.at[
                            generator, "capital_cost"
                        ],  # NB: fixed cost is per MWel
                        p_nom=new_capacity / costs.at[generator, "efficiency"],
                        efficiency=costs.at[generator, "efficiency"],
                        efficiency2=costs.at[carrier[generator], "CO2 intensity"],
                        build_year=grouping_year,
                        lifetime=lifetime_assets.loc[new_capacity.index],
                    )
                else:
                    key = "central solid biomass CHP"
                    central_heat = n.buses.query(
                        "carrier == 'urban central heat'"
                    ).location.unique()
                    heat_buses = new_capacity.index.map(
                        lambda i: i + " urban central heat" if i in central_heat else ""
                    )

                    n.add(
                        "Link",
                        new_capacity.index,
                        suffix=name_suffix,
                        bus0=spatial.biomass.df.loc[new_capacity.index]["nodes"].values,
                        bus1=new_capacity.index,
                        bus2=heat_buses,
                        carrier=generator,
                        p_nom=new_capacity / costs.at[key, "efficiency"],
                        capital_cost=costs.at[key, "capital_cost"]
                        * costs.at[key, "efficiency"],
                        marginal_cost=costs.at[key, "VOM"],
                        efficiency=costs.at[key, "efficiency"],
                        build_year=grouping_year,
                        efficiency2=costs.at[key, "efficiency-heat"],
                        lifetime=lifetime_assets.loc[new_capacity.index],
                    )
        # check if existing capacities are larger than technical potential
        existing_large = n.generators[
            n.generators["p_nom_min"] > n.generators["p_nom_max"]
        ].index
        if len(existing_large):
            logger.warning(
                f"Existing capacities larger than technical potential for {existing_large},\
                           adjust technical potential to existing capacities"
            )
            n.generators.loc[existing_large, "p_nom_max"] = n.generators.loc[
                existing_large, "p_nom_min"
            ]


def get_efficiency(
    heat_system: HeatSystem,
    carrier: str,
    nodes: pd.Index,
    efficiencies: dict[str, float],
    costs: pd.DataFrame,
) -> pd.Series | float:
    """
    Computes the heating system efficiency based on the sector and carrier
    type.

    Parameters
    ----------
    heat_system : object
    carrier : str
        The type of fuel or energy carrier (e.g., 'gas', 'oil').
    nodes : pandas.Series
        A pandas Series containing node information used to match the heating efficiency data.
    efficiencies : dict
        A dictionary containing efficiency values for different carriers and sectors.
    costs : pandas.DataFrame
        A DataFrame containing boiler cost and efficiency data for different heating systems.

    Returns
    -------
    efficiency : pandas.Series or float
        A pandas Series mapping the efficiencies based on nodes for residential and services sectors, or a single
        efficiency value for other heating systems (e.g., urban central).

    Notes
    -----
    - For residential and services sectors, efficiency is mapped based on the nodes.
    - For other sectors, the default boiler efficiency is retrieved from the `costs` database.
    """

    if heat_system.value == "urban central":
        boiler_costs_name = getattr(heat_system, f"{carrier}_boiler_costs_name")
        efficiency = costs.at[boiler_costs_name, "efficiency"]
    elif heat_system.sector.value == "residential":
        key = f"{carrier} residential space efficiency"
        efficiency = nodes.str[:2].map(efficiencies[key])
    elif heat_system.sector.value == "services":
        key = f"{carrier} services space efficiency"
        efficiency = nodes.str[:2].map(efficiencies[key])
    else:
        raise ValueError(f"Heat system {heat_system} not defined.")

    return efficiency


def add_heating_capacities_installed_before_baseyear(
    n: pypsa.Network,
    costs: pd.DataFrame,
    baseyear: int,
    grouping_years: list[int],
    existing_capacities: pd.DataFrame,
    heat_pump_cop: xr.DataArray,
    heat_pump_source_types: dict[str, list[str]],
    efficiency_file: str,
    use_time_dependent_cop: bool,
    default_lifetime: int,
    energy_totals_year: int,
    capacity_threshold: float,
    use_electricity_distribution_grid: bool,
    load_source: str = "opsd",
) -> None:
    """
    Add heating capacities installed before base year.

    Parameters
    ----------
    n : pypsa.Network
        Network to modify
    costs : pd.DataFrame
        Technology costs
    baseyear : int
        Base year for analysis
    grouping_years : list
        Intervals to group capacities
    heat_pump_cop : xr.DataArray
        Heat pump coefficients of performance
    use_time_dependent_cop : bool
        Use time-dependent COPs
    heating_default_lifetime : int
        Default lifetime for heating systems
    existing_capacities : pd.DataFrame
        Existing heating capacity distribution
    heat_pump_source_types : dict
        Heat pump sources by system type
    efficiency_file : str
        Path to heating efficiencies file
    energy_totals_year : int
        Year for energy totals
    capacity_threshold : float
        Minimum capacity threshold
    use_electricity_distribution_grid : bool
        Whether to use electricity distribution grid
    load_source : str, optional
        Source of the electrical load, default is "opsd"
    """
    logger.debug(f"Adding heating capacities installed before {baseyear}")

    # Load heating efficiencies
    heating_efficiencies = pd.read_csv(efficiency_file, index_col=[1, 0]).loc[
        energy_totals_year
    ]

    ratios = []
    valid_grouping_years = []

    heat_systems = (
        existing_capacities.columns.get_level_values(0).unique()
        if load_source != "tyndp"
        else []
    )
    for heat_system in heat_systems:
        heat_system = HeatSystem(heat_system)

        nodes = pd.Index(
            n.buses.location[n.buses.index.str.contains(f"{heat_system} heat")]
        )

        if (
            not heat_system == HeatSystem.URBAN_CENTRAL
        ) and use_electricity_distribution_grid:
            nodes_elec = nodes + " low voltage"
        else:
            nodes_elec = nodes

            too_large_grouping_years = [
                gy for gy in grouping_years if gy >= int(baseyear)
            ]
            if too_large_grouping_years:
                logger.warning(
                    f"Grouping years >= baseyear are ignored. Dropping {too_large_grouping_years}."
                )
            valid_grouping_years = pd.Series(
                [
                    int(grouping_year)
                    for grouping_year in grouping_years
                    if int(grouping_year) + default_lifetime > int(baseyear)
                    and int(grouping_year) < int(baseyear)
                ]
            )

            assert valid_grouping_years.is_monotonic_increasing

            if len(valid_grouping_years) == 0:
                logger.warning(
                    f"No valid grouping years found for {heat_system}. "
                    "No existing capacities will be added."
                )
                ratios = []
            else:
                # get number of years of each interval
                _years = valid_grouping_years.diff()
                # Fill NA from .diff() with value for the first interval
                _years[0] = valid_grouping_years[0] - baseyear + default_lifetime
                # Installation is assumed to be linear for the past
                ratios = _years / _years.sum()

        for ratio, grouping_year in zip(ratios, valid_grouping_years):
            # Add heat pumps
            for heat_source in heat_pump_source_types[heat_system.system_type.value]:
                costs_name = heat_system.heat_pump_costs_name(heat_source)

                efficiency = (
                    heat_pump_cop.sel(
                        heat_system=heat_system.system_type.value,
                        heat_source=heat_source,
                        name=nodes,
                    )
                    .to_pandas()
                    .reindex(index=n.snapshots)
                    if use_time_dependent_cop
                    else costs.at[costs_name, "efficiency"]
                )

                n.add(
                    "Link",
                    nodes,
                    suffix=f" {heat_system} {heat_source} heat pump-{grouping_year}",
                    bus0=nodes_elec,
                    bus1=nodes + " " + heat_system.value + " heat",
                    carrier=f"{heat_system} {heat_source} heat pump",
                    efficiency=efficiency,
                    capital_cost=costs.at[costs_name, "efficiency"]
                    * costs.at[costs_name, "capital_cost"],
                    p_nom=existing_capacities.loc[
                        nodes, (heat_system.value, f"{heat_source} heat pump")
                    ]
                    * ratio
                    / costs.at[costs_name, "efficiency"],
                    build_year=int(grouping_year),
                    lifetime=costs.at[costs_name, "lifetime"],
                )

            # add resistive heater, gas boilers and oil boilers
            n.add(
                "Link",
                nodes,
                suffix=f" {heat_system} resistive heater-{grouping_year}",
                bus0=nodes_elec,
                bus1=nodes + " " + heat_system.value + " heat",
                carrier=heat_system.value + " resistive heater",
                efficiency=costs.at[
                    heat_system.resistive_heater_costs_name, "efficiency"
                ],
                capital_cost=(
                    costs.at[heat_system.resistive_heater_costs_name, "efficiency"]
                    * costs.at[heat_system.resistive_heater_costs_name, "capital_cost"]
                ),
                p_nom=(
                    existing_capacities.loc[
                        nodes, (heat_system.value, "resistive heater")
                    ]
                    * ratio
                    / costs.at[heat_system.resistive_heater_costs_name, "efficiency"]
                ),
                build_year=int(grouping_year),
                lifetime=costs.at[heat_system.resistive_heater_costs_name, "lifetime"],
            )

            efficiency = get_efficiency(
                heat_system, "gas", nodes, heating_efficiencies, costs
            )

            n.add(
                "Link",
                nodes,
                suffix=f" {heat_system} gas boiler-{grouping_year}",
                bus0="EU gas" if "EU gas" in spatial.gas.nodes else nodes + " gas",
                bus1=nodes + " " + heat_system.value + " heat",
                bus2="co2 atmosphere",
                carrier=heat_system.value + " gas boiler",
                efficiency=efficiency,
                efficiency2=costs.at["gas", "CO2 intensity"],
                capital_cost=(
                    costs.at[heat_system.gas_boiler_costs_name, "efficiency"]
                    * costs.at[heat_system.gas_boiler_costs_name, "capital_cost"]
                ),
                p_nom=(
                    existing_capacities.loc[nodes, (heat_system.value, "gas boiler")]
                    * ratio
                    / costs.at[heat_system.gas_boiler_costs_name, "efficiency"]
                ),
                build_year=int(grouping_year),
                lifetime=costs.at[heat_system.gas_boiler_costs_name, "lifetime"],
            )

            efficiency = get_efficiency(
                heat_system, "oil", nodes, heating_efficiencies, costs
            )

            n.add(
                "Link",
                nodes,
                suffix=f" {heat_system} oil boiler-{grouping_year}",
                bus0=spatial.oil.nodes,
                bus1=nodes + " " + heat_system.value + " heat",
                bus2="co2 atmosphere",
                carrier=heat_system.value + " oil boiler",
                efficiency=efficiency,
                efficiency2=costs.at["oil", "CO2 intensity"],
                capital_cost=costs.at[heat_system.oil_boiler_costs_name, "efficiency"]
                * costs.at[heat_system.oil_boiler_costs_name, "capital_cost"],
                p_nom=(
                    existing_capacities.loc[nodes, (heat_system.value, "oil boiler")]
                    * ratio
                    / costs.at[heat_system.oil_boiler_costs_name, "efficiency"]
                ),
                build_year=int(grouping_year),
                lifetime=costs.at[
                    f"{heat_system.central_or_decentral} gas boiler", "lifetime"
                ],
            )

            # delete links with p_nom=nan corresponding to extra nodes in country
            n.remove(
                "Link",
                [
                    index
                    for index in n.links.index.to_list()
                    if str(grouping_year) in index and np.isnan(n.links.p_nom[index])
                ],
            )

            # delete links with capacities below threshold
            n.remove(
                "Link",
                [
                    index
                    for index in n.links.index.to_list()
                    if str(grouping_year) in index
                    and n.links.p_nom[index] < capacity_threshold
                ],
            )


if __name__ == "__main__":
    if "snakemake" not in globals():
        from scripts._helpers import mock_snakemake

        snakemake = mock_snakemake(
            "add_existing_baseyear",
            configfiles="config/test/config.myopic.yaml",
            clusters="5",
            opts="",
            sector_opts="",
            planning_horizons=2030,
        )

    configure_logging(snakemake)  # pylint: disable=E0606
    set_scenario_config(snakemake)

    update_config_from_wildcards(snakemake.config, snakemake.wildcards)

    options = snakemake.params.sector

    renewable_carriers = snakemake.params.carriers
<<<<<<< HEAD
    tyndp_renewable_carriers = get_tyndp_res_carriers(
        snakemake.params.pecd_renewable_profiles
    )
=======
    tyndp_renewable_carriers = snakemake.params.tyndp_renewable_carriers
>>>>>>> 2f132080

    baseyear = snakemake.params.baseyear

    n = pypsa.Network(snakemake.input.network)

    # define spatial resolution of carriers
    spatial = define_spatial(n.buses[n.buses.carrier == "AC"].index, options)
    add_build_year_to_new_assets(n, baseyear)

    Nyears = n.snapshot_weightings.generators.sum() / 8760.0
    costs = load_costs(
        snakemake.input.costs,
        snakemake.params.costs,
        nyears=Nyears,
    )

    grouping_years_power = snakemake.params.existing_capacities["grouping_years_power"]
    grouping_years_heat = snakemake.params.existing_capacities["grouping_years_heat"]
    add_power_capacities_installed_before_baseyear(
        n=n,
        costs=costs,
        grouping_years=grouping_years_power,
        baseyear=baseyear,
        powerplants_file=snakemake.input.powerplants,
        countries=snakemake.config["countries"],
        capacity_threshold=snakemake.params.existing_capacities["threshold_capacity"],
        lifetime_values=snakemake.params.costs["fill_values"],
        renewable_carriers=renewable_carriers,
<<<<<<< HEAD
=======
        tyndp_renewable_carriers=tyndp_renewable_carriers,
>>>>>>> 2f132080
    )

    if options["heating"]:
        # one could use baseyear here instead (but dangerous if no data)
        fn = snakemake.input.heating_efficiencies
        year = int(snakemake.params["energy_totals_year"])
        heating_efficiencies = pd.read_csv(fn, index_col=[1, 0]).loc[year]

        add_heating_capacities_installed_before_baseyear(
            n=n,
            costs=costs,
            baseyear=baseyear,
            grouping_years=grouping_years_heat,
            heat_pump_cop=xr.open_dataarray(snakemake.input.cop_profiles),
            use_time_dependent_cop=options["time_dep_hp_cop"],
            default_lifetime=snakemake.params.existing_capacities[
                "default_heating_lifetime"
            ],
            existing_capacities=pd.read_csv(
                snakemake.input.existing_heating_distribution,
                header=[0, 1],
                index_col=0,
            ),
            heat_pump_source_types=snakemake.params.heat_pump_sources,
            efficiency_file=snakemake.input.heating_efficiencies,
            energy_totals_year=snakemake.params["energy_totals_year"],
            capacity_threshold=snakemake.params.existing_capacities[
                "threshold_capacity"
            ],
            use_electricity_distribution_grid=options["electricity_distribution_grid"],
            load_source=snakemake.params["load_source"],
        )

    # Set defaults for missing missing values

    if options.get("cluster_heat_buses", False):
        cluster_heat_buses(n)

    n.meta = dict(snakemake.config, **dict(wildcards=dict(snakemake.wildcards)))

    sanitize_custom_columns(n)
    sanitize_carriers(n, snakemake.config)
    n.export_to_netcdf(snakemake.output[0])<|MERGE_RESOLUTION|>--- conflicted
+++ resolved
@@ -24,10 +24,6 @@
     update_config_from_wildcards,
 )
 from scripts.add_electricity import (
-<<<<<<< HEAD
-    get_tyndp_res_carriers,
-=======
->>>>>>> 2f132080
     load_costs,
     sanitize_carriers,
 )
@@ -76,10 +72,7 @@
     df_agg: pd.DataFrame,
     countries: list[str],
     renewable_carriers: list[str],
-<<<<<<< HEAD
-=======
     tyndp_renewable_carriers: list[str],
->>>>>>> 2f132080
 ) -> None:
     """
     Add existing renewable capacities to conventional power plant data.
@@ -96,11 +89,8 @@
         List of country codes to consider
     renewable_carriers: list
         List of renewable carriers in the network
-<<<<<<< HEAD
-=======
     tyndp_renewable_carriers: list
         List of renewable technologies from TYNDP
->>>>>>> 2f132080
 
     Returns
     -------
@@ -177,10 +167,7 @@
     capacity_threshold: float,
     lifetime_values: dict[str, float],
     renewable_carriers: list[str],
-<<<<<<< HEAD
-=======
     tyndp_renewable_carriers: list[str],
->>>>>>> 2f132080
 ) -> None:
     """
     Add power generation capacities installed before base year.
@@ -205,11 +192,8 @@
         Default values for missing data
     renewable_carriers: list
         List of renewable carriers in the network
-<<<<<<< HEAD
-=======
     tyndp_renewable_carriers: list
         List of renewable technologies from TYNDP
->>>>>>> 2f132080
     """
     logger.debug(f"Adding power capacities installed before {baseyear}")
 
@@ -263,10 +247,7 @@
         n=n,
         countries=countries,
         renewable_carriers=renewable_carriers,
-<<<<<<< HEAD
-=======
         tyndp_renewable_carriers=tyndp_renewable_carriers,
->>>>>>> 2f132080
     )
     # drop assets which are already phased out / decommissioned
     phased_out = df_agg[df_agg["DateOut"] < baseyear].index
@@ -779,13 +760,7 @@
     options = snakemake.params.sector
 
     renewable_carriers = snakemake.params.carriers
-<<<<<<< HEAD
-    tyndp_renewable_carriers = get_tyndp_res_carriers(
-        snakemake.params.pecd_renewable_profiles
-    )
-=======
     tyndp_renewable_carriers = snakemake.params.tyndp_renewable_carriers
->>>>>>> 2f132080
 
     baseyear = snakemake.params.baseyear
 
@@ -814,10 +789,7 @@
         capacity_threshold=snakemake.params.existing_capacities["threshold_capacity"],
         lifetime_values=snakemake.params.costs["fill_values"],
         renewable_carriers=renewable_carriers,
-<<<<<<< HEAD
-=======
         tyndp_renewable_carriers=tyndp_renewable_carriers,
->>>>>>> 2f132080
     )
 
     if options["heating"]:
