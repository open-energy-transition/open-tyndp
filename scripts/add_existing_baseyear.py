# SPDX-FileCopyrightText: Contributors to PyPSA-Eur <https://github.com/pypsa/pypsa-eur>
#
# SPDX-License-Identifier: MIT
"""
Adds existing power and heat generation capacities for initial planning
horizon.
"""

import logging
import re
from types import SimpleNamespace

import country_converter as coco
import numpy as np
import pandas as pd
import powerplantmatching as pm
import pypsa
import xarray as xr
from _helpers import (
    configure_logging,
    sanitize_custom_columns,
    set_scenario_config,
    update_config_from_wildcards,
)
from add_electricity import load_costs, sanitize_carriers
from build_energy_totals import cartesian
from definitions.heat_system import HeatSystem
from prepare_sector_network import cluster_heat_buses, define_spatial

logger = logging.getLogger(__name__)
cc = coco.CountryConverter()
idx = pd.IndexSlice
spatial = SimpleNamespace()


def add_build_year_to_new_assets(n: pypsa.Network, baseyear: int) -> None:
    """
    Add build year to new assets in the network.

    Parameters
    ----------
    n : pypsa.Network
        Network to modify
    baseyear : int
        Year in which optimized assets are built
    """
    # Give assets with lifetimes and no build year the build year baseyear
    for c in n.iterate_components(["Link", "Generator", "Store"]):
        assets = c.df.index[(c.df.lifetime != np.inf) & (c.df.build_year == 0)]
        c.df.loc[assets, "build_year"] = baseyear

        # add -baseyear to name
        rename = pd.Series(c.df.index, c.df.index)
        rename[assets] += f"-{str(baseyear)}"
        c.df.rename(index=rename, inplace=True)

        # rename time-dependent
        selection = n.component_attrs[c.name].type.str.contains(
            "series"
        ) & n.component_attrs[c.name].status.str.contains("Input")
        for attr in n.component_attrs[c.name].index[selection]:
            c.pnl[attr] = c.pnl[attr].rename(columns=rename)


def add_existing_renewables(
    n: pypsa.Network,
    costs: pd.DataFrame,
    df_agg: pd.DataFrame,
    countries: list[str],
) -> None:
    """
    Add existing renewable capacities to conventional power plant data.

    Parameters
    ----------
    df_agg : pd.DataFrame
        DataFrame containing conventional power plant data
    costs : pd.DataFrame
        Technology cost data with 'lifetime' column indexed by technology
    n : pypsa.Network
        Network containing topology and generator data
    countries : list
        List of country codes to consider

    Returns
    -------
    None
        Modifies df_agg in-place
    """
    tech_map = {"solar": "PV", "onwind": "Onshore", "offwind-ac": "Offshore"}

    irena = pm.data.IRENASTAT().powerplant.convert_country_to_alpha2()
    irena = irena.query("Country in @countries")
    irena = irena.groupby(["Technology", "Country", "Year"]).Capacity.sum()

    irena = irena.unstack().reset_index()

    for carrier, tech in tech_map.items():
        df = (
            irena[irena.Technology.str.contains(tech)]
            .drop(columns=["Technology"])
            .set_index("Country")
        )
        df.columns = df.columns.astype(int)

        # calculate yearly differences
        df.insert(loc=0, value=0.0, column="1999")
        df = df.diff(axis=1).drop("1999", axis=1).clip(lower=0)

        # distribute capacities among generators potential (p_nom_max)
        gen_i = n.generators.query("carrier == @carrier").index
        carrier_gens = n.generators.loc[gen_i]
        res_capacities = []
        for country, group in carrier_gens.groupby(
            carrier_gens.bus.map(n.buses.country)
        ):
            fraction = group.p_nom_max / group.p_nom_max.sum()
            res_capacities.append(cartesian(df.loc[country], fraction))
        res_capacities = pd.concat(res_capacities, axis=1).T

        for year in res_capacities.columns:
            for gen in res_capacities.index:
                bus_bin = re.sub(f" {carrier}.*", "", gen)
                bus, bin_id = bus_bin.rsplit(" ", maxsplit=1)
                name = f"{bus_bin} {carrier}-{year}"
                capacity = res_capacities.loc[gen, year]
                if capacity > 0.0:
                    cost_key = carrier.split("-", maxsplit=1)[0]
                    df_agg.at[name, "Fueltype"] = carrier
                    df_agg.at[name, "Capacity"] = capacity
                    df_agg.at[name, "DateIn"] = year
                    df_agg.at[name, "lifetime"] = costs.at[cost_key, "lifetime"]
                    df_agg.at[name, "DateOut"] = (
                        year + costs.at[cost_key, "lifetime"] - 1
                    )
                    df_agg.at[name, "bus"] = bus
                    df_agg.at[name, "resource_class"] = bin_id

    df_agg["resource_class"] = df_agg["resource_class"].fillna(0)


def add_power_capacities_installed_before_baseyear(
    n: pypsa.Network,
    costs: pd.DataFrame,
    grouping_years: list[int],
    baseyear: int,
    powerplants_file: str,
    countries: list[str],
    capacity_threshold: float,
    lifetime_values: dict[str, float],
) -> None:
    """
    Add power generation capacities installed before base year.

    Parameters
    ----------
    n : pypsa.Network
        Network to modify
    costs : pd.DataFrame
        Technology costs
    grouping_years : list
        Intervals to group existing capacities
    baseyear : int
        Base year for analysis
    powerplants_file : str
        Path to powerplants CSV file
    countries : list
        List of countries to consider
    capacity_threshold : float
        Minimum capacity threshold
    lifetime_values : dict
        Default values for missing data
    """
    logger.debug(f"Adding power capacities installed before {baseyear}")

    df_agg = pd.read_csv(powerplants_file, index_col=0)

    rename_fuel = {
        "Hard Coal": "coal",
        "Lignite": "lignite",
        "Nuclear": "nuclear",
        "Oil": "oil",
        "OCGT": "OCGT",
        "CCGT": "CCGT",
        "Bioenergy": "urban central solid biomass CHP",
    }

    # Replace Fueltype "Natural Gas" with the respective technology (OCGT or CCGT)
    df_agg.loc[df_agg["Fueltype"] == "Natural Gas", "Fueltype"] = df_agg.loc[
        df_agg["Fueltype"] == "Natural Gas", "Technology"
    ]

    fueltype_to_drop = [
        "Hydro",
        "Wind",
        "Solar",
        "Geothermal",
        "Waste",
        "Other",
        "CCGT, Thermal",
    ]

    technology_to_drop = ["Pv", "Storage Technologies"]

    # drop unused fueltypes and technologies
    df_agg.drop(df_agg.index[df_agg.Fueltype.isin(fueltype_to_drop)], inplace=True)
    df_agg.drop(df_agg.index[df_agg.Technology.isin(technology_to_drop)], inplace=True)
    df_agg.Fueltype = df_agg.Fueltype.map(rename_fuel)

    # Intermediate fix for DateIn & DateOut
    # Fill missing DateIn
    biomass_i = df_agg.loc[df_agg.Fueltype == "urban central solid biomass CHP"].index
    mean = df_agg.loc[biomass_i, "DateIn"].mean()
    df_agg.loc[biomass_i, "DateIn"] = df_agg.loc[biomass_i, "DateIn"].fillna(int(mean))
    # Fill missing DateOut
    dateout = df_agg.loc[biomass_i, "DateIn"] + lifetime_values["lifetime"]
    df_agg.loc[biomass_i, "DateOut"] = df_agg.loc[biomass_i, "DateOut"].fillna(dateout)

    # include renewables in df_agg
    add_existing_renewables(
        df_agg=df_agg,
        costs=costs,
        n=n,
        countries=countries,
    )
    # drop assets which are already phased out / decommissioned
    phased_out = df_agg[df_agg["DateOut"] < baseyear].index
    df_agg.drop(phased_out, inplace=True)

    newer_assets = (df_agg.DateIn > max(grouping_years)).sum()
    if newer_assets:
        logger.warning(
            f"There are {newer_assets} assets with build year "
            f"after last power grouping year {max(grouping_years)}. "
            "These assets are dropped and not considered."
            "Consider to redefine the grouping years to keep them."
        )
        to_drop = df_agg[df_agg.DateIn > max(grouping_years)].index
        df_agg.drop(to_drop, inplace=True)

    df_agg["grouping_year"] = np.take(
        grouping_years, np.digitize(df_agg.DateIn, grouping_years, right=True)
    )

    # calculate (adjusted) remaining lifetime before phase-out (+1 because assuming
    # phase out date at the end of the year)
    df_agg["lifetime"] = df_agg.DateOut - df_agg["grouping_year"] + 1

    df = df_agg.pivot_table(
        index=["grouping_year", "Fueltype", "resource_class"],
        columns="bus",
        values="Capacity",
        aggfunc="sum",
    )

    lifetime = df_agg.pivot_table(
        index=["grouping_year", "Fueltype", "resource_class"],
        columns="bus",
        values="lifetime",
        aggfunc="mean",  # currently taken mean for clustering lifetimes
    )

    carrier = {
        "OCGT": "gas",
        "CCGT": "gas",
        "coal": "coal",
        "oil": "oil",
        "lignite": "lignite",
        "nuclear": "uranium",
        "urban central solid biomass CHP": "biomass",
    }

    for grouping_year, generator, resource_class in df.index:
        # capacity is the capacity in MW at each node for this
        capacity = df.loc[grouping_year, generator, resource_class]
        capacity = capacity[~capacity.isna()]
        capacity = capacity[capacity > capacity_threshold]
        suffix = "-ac" if generator == "offwind" else ""
        name_suffix = f" {generator}{suffix}-{grouping_year}"
        asset_i = capacity.index + name_suffix
        if generator in ["solar", "onwind", "offwind-ac"]:
            asset_i = capacity.index + " " + resource_class + name_suffix
            name_suffix = " " + resource_class + name_suffix
            cost_key = generator.split("-")[0]
            # to consider electricity grid connection costs or a split between
            # solar utility and rooftop as well, rather take cost assumptions
            # from existing network than from the cost database
            capital_cost = n.generators.loc[
                n.generators.carrier == generator + suffix, "capital_cost"
            ].mean()
            marginal_cost = n.generators.loc[
                n.generators.carrier == generator + suffix, "marginal_cost"
            ].mean()
            # check if assets are already in network (e.g. for 2020)
            already_build = n.generators.index.intersection(asset_i)
            new_build = asset_i.difference(n.generators.index)

            # this is for the year 2020
            if not already_build.empty:
                n.generators.loc[already_build, "p_nom"] = n.generators.loc[
                    already_build, "p_nom_min"
                ] = capacity.loc[already_build.str.replace(name_suffix, "")].values
            new_capacity = capacity.loc[new_build.str.replace(name_suffix, "")]

            name_suffix_by = f" {resource_class} {generator}{suffix}-{baseyear}"
            p_max_pu = n.generators_t.p_max_pu[capacity.index + name_suffix_by]

            if not new_build.empty:
                n.add(
                    "Generator",
                    new_capacity.index,
                    suffix=name_suffix,
                    bus=new_capacity.index,
                    carrier=generator,
                    p_nom=new_capacity,
                    marginal_cost=marginal_cost,
                    capital_cost=capital_cost,
                    efficiency=costs.at[cost_key, "efficiency"],
                    p_max_pu=p_max_pu.rename(columns=n.generators.bus),
                    build_year=grouping_year,
                    lifetime=costs.at[cost_key, "lifetime"],
                )

        else:
            bus0 = vars(spatial)[carrier[generator]].nodes
            if "EU" not in vars(spatial)[carrier[generator]].locations:
                bus0 = bus0.intersection(capacity.index + " " + carrier[generator])

            # check for missing bus
            missing_bus = pd.Index(bus0).difference(n.buses.index)
            if not missing_bus.empty:
                logger.info(f"add buses {bus0}")
                n.add(
                    "Bus",
                    bus0,
                    carrier=generator,
                    location=vars(spatial)[carrier[generator]].locations,
                    unit="MWh_el",
                )

            already_build = n.links.index.intersection(asset_i)
            new_build = asset_i.difference(n.links.index)
            lifetime_assets = lifetime.loc[
                grouping_year, generator, resource_class
            ].dropna()

            # this is for the year 2020
            if not already_build.empty:
                n.links.loc[already_build, "p_nom_min"] = capacity.loc[
                    already_build.str.replace(name_suffix, "")
                ].values

            if not new_build.empty:
                new_capacity = capacity.loc[new_build.str.replace(name_suffix, "")]

                if generator != "urban central solid biomass CHP":
                    n.add(
                        "Link",
                        new_capacity.index,
                        suffix=name_suffix,
                        bus0=bus0,
                        bus1=new_capacity.index,
                        bus2="co2 atmosphere",
                        carrier=generator,
                        marginal_cost=costs.at[generator, "efficiency"]
                        * costs.at[generator, "VOM"],  # NB: VOM is per MWel
                        capital_cost=costs.at[generator, "efficiency"]
                        * costs.at[
                            generator, "capital_cost"
                        ],  # NB: fixed cost is per MWel
                        p_nom=new_capacity / costs.at[generator, "efficiency"],
                        efficiency=costs.at[generator, "efficiency"],
                        efficiency2=costs.at[carrier[generator], "CO2 intensity"],
                        build_year=grouping_year,
                        lifetime=lifetime_assets.loc[new_capacity.index],
                    )
                else:
                    key = "central solid biomass CHP"
                    central_heat = n.buses.query(
                        "carrier == 'urban central heat'"
                    ).location.unique()
                    heat_buses = new_capacity.index.map(
                        lambda i: i + " urban central heat" if i in central_heat else ""
                    )

                    n.add(
                        "Link",
                        new_capacity.index,
                        suffix=name_suffix,
                        bus0=spatial.biomass.df.loc[new_capacity.index]["nodes"].values,
                        bus1=new_capacity.index,
                        bus2=heat_buses,
                        carrier=generator,
                        p_nom=new_capacity / costs.at[key, "efficiency"],
                        capital_cost=costs.at[key, "capital_cost"]
                        * costs.at[key, "efficiency"],
                        marginal_cost=costs.at[key, "VOM"],
                        efficiency=costs.at[key, "efficiency"],
                        build_year=grouping_year,
                        efficiency2=costs.at[key, "efficiency-heat"],
                        lifetime=lifetime_assets.loc[new_capacity.index],
                    )
        # check if existing capacities are larger than technical potential
        existing_large = n.generators[
            n.generators["p_nom_min"] > n.generators["p_nom_max"]
        ].index
        if len(existing_large):
            logger.warning(
                f"Existing capacities larger than technical potential for {existing_large},\
                           adjust technical potential to existing capacities"
            )
            n.generators.loc[existing_large, "p_nom_max"] = n.generators.loc[
                existing_large, "p_nom_min"
            ]


def get_efficiency(
    heat_system: HeatSystem,
    carrier: str,
    nodes: pd.Index,
    efficiencies: dict[str, float],
    costs: pd.DataFrame,
) -> pd.Series | float:
    """
    Computes the heating system efficiency based on the sector and carrier
    type.

    Parameters
    ----------
    heat_system : object
    carrier : str
        The type of fuel or energy carrier (e.g., 'gas', 'oil').
    nodes : pandas.Series
        A pandas Series containing node information used to match the heating efficiency data.
    efficiencies : dict
        A dictionary containing efficiency values for different carriers and sectors.
    costs : pandas.DataFrame
        A DataFrame containing boiler cost and efficiency data for different heating systems.

    Returns
    -------
    efficiency : pandas.Series or float
        A pandas Series mapping the efficiencies based on nodes for residential and services sectors, or a single
        efficiency value for other heating systems (e.g., urban central).

    Notes
    -----
    - For residential and services sectors, efficiency is mapped based on the nodes.
    - For other sectors, the default boiler efficiency is retrieved from the `costs` database.
    """

    if heat_system.value == "urban central":
        boiler_costs_name = getattr(heat_system, f"{carrier}_boiler_costs_name")
        efficiency = costs.at[boiler_costs_name, "efficiency"]
    elif heat_system.sector.value == "residential":
        key = f"{carrier} residential space efficiency"
        efficiency = nodes.str[:2].map(efficiencies[key])
    elif heat_system.sector.value == "services":
        key = f"{carrier} services space efficiency"
        efficiency = nodes.str[:2].map(efficiencies[key])
    else:
        raise ValueError(f"Heat system {heat_system} not defined.")

    return efficiency


def add_heating_capacities_installed_before_baseyear(
    n: pypsa.Network,
    costs: pd.DataFrame,
    baseyear: int,
    grouping_years: list[int],
    existing_capacities: pd.DataFrame,
    heat_pump_cop: xr.DataArray,
    heat_pump_source_types: dict[str, list[str]],
    efficiency_file: str,
    use_time_dependent_cop: bool,
    default_lifetime: int,
    energy_totals_year: int,
    capacity_threshold: float,
    use_electricity_distribution_grid: bool,
) -> None:
    """
    Add heating capacities installed before base year.

    Parameters
    ----------
    n : pypsa.Network
        Network to modify
    costs : pd.DataFrame
        Technology costs
    baseyear : int
        Base year for analysis
    grouping_years : list
        Intervals to group capacities
    heat_pump_cop : xr.DataArray
        Heat pump coefficients of performance
    use_time_dependent_cop : bool
        Use time-dependent COPs
    heating_default_lifetime : int
        Default lifetime for heating systems
    existing_capacities : pd.DataFrame
        Existing heating capacity distribution
    heat_pump_source_types : dict
        Heat pump sources by system type
    efficiency_file : str
        Path to heating efficiencies file
    energy_totals_year : int
        Year for energy totals
    capacity_threshold : float
        Minimum capacity threshold
    use_electricity_distribution_grid : bool
        Whether to use electricity distribution grid
    """
    logger.debug(f"Adding heating capacities installed before {baseyear}")

<<<<<<< HEAD
    heat_systems = existing_heating.columns.get_level_values(0).unique() if False else []
    for heat_system in heat_systems:
=======
    # Load heating efficiencies
    heating_efficiencies = pd.read_csv(efficiency_file, index_col=[1, 0]).loc[
        energy_totals_year
    ]

    ratios = []
    valid_grouping_years = []

    for heat_system in existing_capacities.columns.get_level_values(0).unique():
>>>>>>> 8ef03a40
        heat_system = HeatSystem(heat_system)

        nodes = pd.Index(
            n.buses.location[n.buses.index.str.contains(f"{heat_system} heat")]
        )

        if (
            not heat_system == HeatSystem.URBAN_CENTRAL
        ) and use_electricity_distribution_grid:
            nodes_elec = nodes + " low voltage"
        else:
            nodes_elec = nodes

            too_large_grouping_years = [
                gy for gy in grouping_years if gy >= int(baseyear)
            ]
            if too_large_grouping_years:
                logger.warning(
                    f"Grouping years >= baseyear are ignored. Dropping {too_large_grouping_years}."
                )
            valid_grouping_years = pd.Series(
                [
                    int(grouping_year)
                    for grouping_year in grouping_years
                    if int(grouping_year) + default_lifetime > int(baseyear)
                    and int(grouping_year) < int(baseyear)
                ]
            )

            assert valid_grouping_years.is_monotonic_increasing

            # get number of years of each interval
            _years = valid_grouping_years.diff()
            # Fill NA from .diff() with value for the first interval
            _years[0] = valid_grouping_years[0] - baseyear + default_lifetime
            # Installation is assumed to be linear for the past
            ratios = _years / _years.sum()

        for ratio, grouping_year in zip(ratios, valid_grouping_years):
            # Add heat pumps
            for heat_source in heat_pump_source_types[heat_system.system_type.value]:
                costs_name = heat_system.heat_pump_costs_name(heat_source)

                efficiency = (
                    heat_pump_cop.sel(
                        heat_system=heat_system.system_type.value,
                        heat_source=heat_source,
                        name=nodes,
                    )
                    .to_pandas()
                    .reindex(index=n.snapshots)
                    if use_time_dependent_cop
                    else costs.at[costs_name, "efficiency"]
                )

                n.add(
                    "Link",
                    nodes,
                    suffix=f" {heat_system} {heat_source} heat pump-{grouping_year}",
                    bus0=nodes_elec,
                    bus1=nodes + " " + heat_system.value + " heat",
                    carrier=f"{heat_system} {heat_source} heat pump",
                    efficiency=efficiency,
                    capital_cost=costs.at[costs_name, "efficiency"]
                    * costs.at[costs_name, "capital_cost"],
                    p_nom=existing_capacities.loc[
                        nodes, (heat_system.value, f"{heat_source} heat pump")
                    ]
                    * ratio
                    / costs.at[costs_name, "efficiency"],
                    build_year=int(grouping_year),
                    lifetime=costs.at[costs_name, "lifetime"],
                )

            # add resistive heater, gas boilers and oil boilers
            n.add(
                "Link",
                nodes,
                suffix=f" {heat_system} resistive heater-{grouping_year}",
                bus0=nodes_elec,
                bus1=nodes + " " + heat_system.value + " heat",
                carrier=heat_system.value + " resistive heater",
                efficiency=costs.at[
                    heat_system.resistive_heater_costs_name, "efficiency"
                ],
                capital_cost=(
                    costs.at[heat_system.resistive_heater_costs_name, "efficiency"]
                    * costs.at[heat_system.resistive_heater_costs_name, "capital_cost"]
                ),
                p_nom=(
                    existing_capacities.loc[
                        nodes, (heat_system.value, "resistive heater")
                    ]
                    * ratio
                    / costs.at[heat_system.resistive_heater_costs_name, "efficiency"]
                ),
                build_year=int(grouping_year),
                lifetime=costs.at[heat_system.resistive_heater_costs_name, "lifetime"],
            )

            efficiency = get_efficiency(
                heat_system, "gas", nodes, heating_efficiencies, costs
            )

            n.add(
                "Link",
                nodes,
                suffix=f" {heat_system} gas boiler-{grouping_year}",
                bus0="EU gas" if "EU gas" in spatial.gas.nodes else nodes + " gas",
                bus1=nodes + " " + heat_system.value + " heat",
                bus2="co2 atmosphere",
                carrier=heat_system.value + " gas boiler",
                efficiency=efficiency,
                efficiency2=costs.at["gas", "CO2 intensity"],
                capital_cost=(
                    costs.at[heat_system.gas_boiler_costs_name, "efficiency"]
                    * costs.at[heat_system.gas_boiler_costs_name, "capital_cost"]
                ),
                p_nom=(
                    existing_capacities.loc[nodes, (heat_system.value, "gas boiler")]
                    * ratio
                    / costs.at[heat_system.gas_boiler_costs_name, "efficiency"]
                ),
                build_year=int(grouping_year),
                lifetime=costs.at[heat_system.gas_boiler_costs_name, "lifetime"],
            )

            efficiency = get_efficiency(
                heat_system, "oil", nodes, heating_efficiencies, costs
            )

            n.add(
                "Link",
                nodes,
                suffix=f" {heat_system} oil boiler-{grouping_year}",
                bus0=spatial.oil.nodes,
                bus1=nodes + " " + heat_system.value + " heat",
                bus2="co2 atmosphere",
                carrier=heat_system.value + " oil boiler",
                efficiency=efficiency,
                efficiency2=costs.at["oil", "CO2 intensity"],
                capital_cost=costs.at[heat_system.oil_boiler_costs_name, "efficiency"]
                * costs.at[heat_system.oil_boiler_costs_name, "capital_cost"],
                p_nom=(
                    existing_capacities.loc[nodes, (heat_system.value, "oil boiler")]
                    * ratio
                    / costs.at[heat_system.oil_boiler_costs_name, "efficiency"]
                ),
                build_year=int(grouping_year),
                lifetime=costs.at[
                    f"{heat_system.central_or_decentral} gas boiler", "lifetime"
                ],
            )

            # delete links with p_nom=nan corresponding to extra nodes in country
            n.remove(
                "Link",
                [
                    index
                    for index in n.links.index.to_list()
                    if str(grouping_year) in index and np.isnan(n.links.p_nom[index])
                ],
            )

            # delete links with capacities below threshold
            n.remove(
                "Link",
                [
                    index
                    for index in n.links.index.to_list()
                    if str(grouping_year) in index
                    and n.links.p_nom[index] < capacity_threshold
                ],
            )


if __name__ == "__main__":
    if "snakemake" not in globals():
        from _helpers import mock_snakemake

        snakemake = mock_snakemake(
            "add_existing_baseyear",
            configfiles="config/test/config.myopic.yaml",
            clusters="5",
            opts="",
            sector_opts="",
            planning_horizons=2030,
        )

    configure_logging(snakemake)  # pylint: disable=E0606
    set_scenario_config(snakemake)

    update_config_from_wildcards(snakemake.config, snakemake.wildcards)

    options = snakemake.params.sector

    baseyear = snakemake.params.baseyear

    n = pypsa.Network(snakemake.input.network)

    # define spatial resolution of carriers
    spatial = define_spatial(n.buses[n.buses.carrier == "AC"].index, options)
    add_build_year_to_new_assets(n, baseyear)

    Nyears = n.snapshot_weightings.generators.sum() / 8760.0
    costs = load_costs(
        snakemake.input.costs,
        snakemake.params.costs,
        nyears=Nyears,
    )

    grouping_years_power = snakemake.params.existing_capacities["grouping_years_power"]
    grouping_years_heat = snakemake.params.existing_capacities["grouping_years_heat"]
    add_power_capacities_installed_before_baseyear(
        n=n,
        costs=costs,
        grouping_years=grouping_years_power,
        baseyear=baseyear,
        powerplants_file=snakemake.input.powerplants,
        countries=snakemake.config["countries"],
        capacity_threshold=snakemake.params.existing_capacities["threshold_capacity"],
        lifetime_values=snakemake.params.costs["fill_values"],
    )

    if options["heating"]:
        # one could use baseyear here instead (but dangerous if no data)
        fn = snakemake.input.heating_efficiencies
        year = int(snakemake.params["energy_totals_year"])
        heating_efficiencies = pd.read_csv(fn, index_col=[1, 0]).loc[year]

        add_heating_capacities_installed_before_baseyear(
            n=n,
            costs=costs,
            baseyear=baseyear,
            grouping_years=grouping_years_heat,
            heat_pump_cop=xr.open_dataarray(snakemake.input.cop_profiles),
            use_time_dependent_cop=options["time_dep_hp_cop"],
            default_lifetime=snakemake.params.existing_capacities[
                "default_heating_lifetime"
            ],
            existing_capacities=pd.read_csv(
                snakemake.input.existing_heating_distribution,
                header=[0, 1],
                index_col=0,
            ),
            heat_pump_source_types=snakemake.params.heat_pump_sources,
            efficiency_file=snakemake.input.heating_efficiencies,
            energy_totals_year=snakemake.params["energy_totals_year"],
            capacity_threshold=snakemake.params.existing_capacities[
                "threshold_capacity"
            ],
            use_electricity_distribution_grid=options["electricity_distribution_grid"],
        )

    # Set defaults for missing missing values

    if options.get("cluster_heat_buses", False):
        cluster_heat_buses(n)

    n.meta = dict(snakemake.config, **dict(wildcards=dict(snakemake.wildcards)))

    sanitize_custom_columns(n)
    sanitize_carriers(n, snakemake.config)
    n.export_to_netcdf(snakemake.output[0])<|MERGE_RESOLUTION|>--- conflicted
+++ resolved
@@ -513,10 +513,6 @@
     """
     logger.debug(f"Adding heating capacities installed before {baseyear}")
 
-<<<<<<< HEAD
-    heat_systems = existing_heating.columns.get_level_values(0).unique() if False else []
-    for heat_system in heat_systems:
-=======
     # Load heating efficiencies
     heating_efficiencies = pd.read_csv(efficiency_file, index_col=[1, 0]).loc[
         energy_totals_year
@@ -525,8 +521,10 @@
     ratios = []
     valid_grouping_years = []
 
-    for heat_system in existing_capacities.columns.get_level_values(0).unique():
->>>>>>> 8ef03a40
+    heat_systems = (
+        existing_capacities.columns.get_level_values(0).unique() if False else []
+    )
+    for heat_system in heat_systems:
         heat_system = HeatSystem(heat_system)
 
         nodes = pd.Index(
