# SPDX-FileCopyrightText: Contributors to PyPSA-Eur <https://github.com/pypsa/pypsa-eur>
#
# SPDX-License-Identifier: MIT

from pathlib import Path
import yaml
from os.path import normpath, exists, join
from shutil import copyfile, move, rmtree
from snakemake.utils import min_version

min_version("8.11")

from scripts._helpers import (
    path_provider,
    copy_default_files,
    get_scenarios,
    get_rdir,
    get_shadow,
)


copy_default_files(workflow)


configfile: "config/config.default.yaml"
configfile: "config/config.tyndp.yaml"


run = config["run"]
scenarios = get_scenarios(run)
RDIR = get_rdir(run)
shadow_config = get_shadow(run)

shared_resources = run["shared_resources"]["policy"]
exclude_from_shared = run["shared_resources"]["exclude"]
logs = path_provider("logs/", RDIR, shared_resources, exclude_from_shared)
benchmarks = path_provider("benchmarks/", RDIR, shared_resources, exclude_from_shared)
resources = path_provider("resources/", RDIR, shared_resources, exclude_from_shared)

cutout_dir = config["atlite"]["cutout_directory"]
CDIR = join(cutout_dir, ("" if run["shared_cutouts"] else RDIR))
RESULTS = "results/" + RDIR


localrules:
    purge,


wildcard_constraints:
    clusters="[0-9]+(m|c)?|all|adm",
    ll=r"(v|c)([0-9\.]+|opt)",
    opts=r"[-+a-zA-Z0-9\.]*",
    sector_opts=r"[-+a-zA-Z0-9\.\s]*",
    planning_horizons=r"[0-9]{4}",


include: "rules/common.smk"
include: "rules/collect.smk"
include: "rules/retrieve.smk"
include: "rules/build_electricity.smk"
include: "rules/build_sector.smk"
include: "rules/solve_electricity.smk"
include: "rules/postprocess.smk"
include: "rules/validate.smk"
include: "rules/development.smk"
include: "rules/report.smk"


if config["foresight"] == "overnight":

    include: "rules/solve_overnight.smk"


if config["foresight"] == "myopic":

    include: "rules/solve_myopic.smk"


if config["foresight"] == "perfect":

    include: "rules/solve_perfect.smk"


rule all:
    input:
        expand(RESULTS + "graphs/costs.svg", run=config["run"]["name"]),
    default_target: True


rule create_scenarios:
    output:
        config["run"]["scenarios"]["file"],
    conda:
        "envs/environment.yaml"
    script:
        "config/create_scenarios.py"


rule purge:
    run:
        import builtins

        do_purge = builtins.input(
            "Do you really want to delete all generated resources, \nresults and docs (downloads are kept)? [y/N] "
        )
        if do_purge == "y":
            rmtree("resources/", ignore_errors=True)
            rmtree("results/", ignore_errors=True)
            rmtree("doc/_build", ignore_errors=True)
            print("Purging generated resources, results and docs. Downloads are kept.")
        else:
            raise Exception(f"Input {do_purge}. Aborting purge.")


rule rulegraph:
    message:
        "Creating RULEGRAPH dag of workflow."
    output:
        dot=resources("dag_rulegraph.dot"),
        pdf=resources("dag_rulegraph.pdf"),
        png=resources("dag_rulegraph.png"),
    conda:
        "envs/environment.yaml"
    shell:
        r"""
        snakemake --rulegraph all | sed -n "/digraph/,\$p" > {output.dot}
        dot -Tpdf -o {output.pdf} {output.dot}
        dot -Tpng -o {output.png} {output.dot}
        """


rule filegraph:
    message:
<<<<<<< HEAD
        "Creating FILEGRAPH of workflow."
    output:
        dot=resources("filegraph.dot"),
        pdf=resources("filegraph.pdf"),
        png=resources("filegraph.png"),
=======
        "Creating FILEGRAPH dag of workflow."
    output:
        dot=resources("dag_filegraph.dot"),
        pdf=resources("dag_filegraph.pdf"),
        png=resources("dag_filegraph.png"),
>>>>>>> 62665f58
    conda:
        "envs/environment.yaml"
    shell:
        r"""
        snakemake --filegraph all | sed -n "/digraph/,\$p" > {output.dot}
        dot -Tpdf -o {output.pdf} {output.dot}
        dot -Tpng -o {output.png} {output.dot}
        """


rule doc:
    message:
        "Build documentation."
    output:
        directory("doc/_build"),
    shell:
        "make -C doc html"


rule sync:
    params:
        cluster=f"{config['remote']['ssh']}:{config['remote']['path']}",
    shell:
        """
        rsync -uvarh --ignore-missing-args --files-from=.sync-send . {params.cluster}
        rsync -uvarh --no-g {params.cluster}/resources . || echo "No resources directory, skipping rsync"
        rsync -uvarh --no-g {params.cluster}/results . || echo "No results directory, skipping rsync"
        rsync -uvarh --no-g {params.cluster}/logs . || echo "No logs directory, skipping rsync"
        """


rule sync_dry:
    params:
        cluster=f"{config['remote']['ssh']}:{config['remote']['path']}",
    shell:
        """
        rsync -uvarh --ignore-missing-args --files-from=.sync-send . {params.cluster} -n
        rsync -uvarh --no-g {params.cluster}/resources . -n || echo "No resources directory, skipping rsync"
        rsync -uvarh --no-g {params.cluster}/results . -n || echo "No results directory, skipping rsync"
        rsync -uvarh --no-g {params.cluster}/logs . -n || echo "No logs directory, skipping rsync"
        """<|MERGE_RESOLUTION|>--- conflicted
+++ resolved
@@ -131,19 +131,11 @@
 
 rule filegraph:
     message:
-<<<<<<< HEAD
-        "Creating FILEGRAPH of workflow."
-    output:
-        dot=resources("filegraph.dot"),
-        pdf=resources("filegraph.pdf"),
-        png=resources("filegraph.png"),
-=======
         "Creating FILEGRAPH dag of workflow."
     output:
         dot=resources("dag_filegraph.dot"),
         pdf=resources("dag_filegraph.pdf"),
         png=resources("dag_filegraph.png"),
->>>>>>> 62665f58
     conda:
         "envs/environment.yaml"
     shell:
