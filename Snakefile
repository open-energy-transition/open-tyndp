# SPDX-FileCopyrightText: Open Energy Transition gGmbH and contributors to PyPSA-Eur <https://github.com/pypsa/pypsa-eur>
#
# SPDX-License-Identifier: MIT

from itertools import chain
from pathlib import Path
import yaml
from os.path import normpath, exists, join
from shutil import copyfile, move, rmtree
from snakemake.utils import min_version

min_version("8.11")

from scripts._helpers import (
    path_provider,
    get_scenarios,
    get_rdir,
    get_shadow,
)


configfile: "config/config.default.yaml"
configfile: "config/plotting.default.yaml"
configfile: "config/benchmarking.default.yaml"
configfile: "config/config.private.yaml"


if Path("config/config.yaml").exists():

    configfile: "config/config.yaml"


run = config["run"]
scenarios = get_scenarios(run)
RDIR = get_rdir(run)
shadow_config = get_shadow(run)

shared_resources = run["shared_resources"]["policy"]
exclude_from_shared = run["shared_resources"]["exclude"]
logs = path_provider("logs/", RDIR, shared_resources, exclude_from_shared)
benchmarks = path_provider("benchmarks/", RDIR, shared_resources, exclude_from_shared)
resources = path_provider("resources/", RDIR, shared_resources, exclude_from_shared)

cutout_dir = config["atlite"]["cutout_directory"]
CDIR = Path(cutout_dir).joinpath("" if run["shared_cutouts"] else RDIR)
RESULTS = "results/" + RDIR


localrules:
    purge,


wildcard_constraints:
    clusters="[0-9]+(m|c)?|all|adm",
    opts=r"[-+a-zA-Z0-9\.]*",
    sector_opts=r"[-+a-zA-Z0-9\.\s]*",
    planning_horizons=r"[0-9]{4}",


include: "rules/common.smk"
include: "rules/collect.smk"
include: "rules/retrieve.smk"
include: "rules/build_electricity.smk"
include: "rules/build_sector.smk"
include: "rules/solve_electricity.smk"
include: "rules/postprocess.smk"
include: "rules/development.smk"
include: "rules/report.smk"


if config["foresight"] == "overnight":

    include: "rules/solve_overnight.smk"


if config["foresight"] == "myopic":

    include: "rules/solve_myopic.smk"


if config["foresight"] == "perfect":

    include: "rules/solve_perfect.smk"


<<<<<<< HEAD
if config["benchmarking"]["enable"]:

    include: "rules/benchmarking.smk"
=======
def input_all_tyndp(w):
    files = []
    if config_provider("sector", "H2_network")(w):
        files.extend(
            expand(
                (
                    resources(
                        "maps/base_h2_network_{clusters}_{opts}_{sector_opts}_{planning_horizons}.pdf"
                    )
                ),
                run=config["run"]["name"],
                **config["scenario"],
            )
        )
    if config_provider("sector", "offshore_hubs_tyndp", "enable")(w):
        files.extend(
            expand(
                (
                    resources(
                        "maps/base_offshore_network_{clusters}_{opts}_{sector_opts}_{planning_horizons}_{carrier}.pdf"
                    )
                ),
                run=config["run"]["name"],
                **config["scenario"],
                carrier=config_provider("plotting", "offshore_maps", "bus_carriers")(w),
            )
        )
        files.extend(
            expand(
                (
                    RESULTS
                    + "maps/base_s_{clusters}_{opts}_{sector_opts}_{planning_horizons}-offshore_network_{carrier}.pdf"
                ),
                run=config["run"]["name"],
                **config["scenario"],
                carrier=config_provider("plotting", "offshore_maps", "bus_carriers")(w),
            )
        )
    return files
>>>>>>> 967a19bb


rule all:
    input:
<<<<<<< HEAD
        # ToDo Use TYNDP input function
        lambda w: expand(
            RESULTS
            + "benchmarks/graphics/{table}_s_{clusters}_{opts}_{sector_opts}_{planning_horizons}.pdf",
            run=config["run"]["name"],
            **config["scenario"],
            table=config_provider("tables")(w),
        ),
=======
        input_all_tyndp,
>>>>>>> 967a19bb
        expand(RESULTS + "graphs/costs.svg", run=config["run"]["name"]),
        expand(resources("maps/power-network.pdf"), run=config["run"]["name"]),
        expand(
            resources("maps/power-network-s-{clusters}.pdf"),
            run=config["run"]["name"],
            **config["scenario"],
        ),
        expand(
            RESULTS
            + "maps/base_s_{clusters}_{opts}_{sector_opts}-costs-all_{planning_horizons}.pdf",
            run=config["run"]["name"],
            **config["scenario"],
        ),
        lambda w: expand(
            (
                RESULTS
                + "maps/base_s_{clusters}_{opts}_{sector_opts}-h2_network_{planning_horizons}.pdf"
                if config_provider("sector", "H2_network")(w)
                else []
            ),
            run=config["run"]["name"],
            **config["scenario"],
        ),
        lambda w: expand(
            (
                RESULTS
                + "maps/base_s_{clusters}_{opts}_{sector_opts}-ch4_network_{planning_horizons}.pdf"
                if config_provider("sector", "gas_network")(w)
                else []
            ),
            run=config["run"]["name"],
            **config["scenario"],
        ),
        lambda w: expand(
            (
                RESULTS + "csvs/cumulative_costs.csv"
                if config_provider("foresight")(w) == "myopic"
                else []
            ),
            run=config["run"]["name"],
        ),
        lambda w: expand(
            (
                RESULTS
                + "maps/base_s_{clusters}_{opts}_{sector_opts}_{planning_horizons}-balance_map_{carrier}.pdf"
            ),
            **config["scenario"],
            run=config["run"]["name"],
            carrier=config_provider("plotting", "balance_map", "bus_carriers")(w),
        ),
        directory(
            expand(
                RESULTS
                + "graphics/balance_timeseries/s_{clusters}_{opts}_{sector_opts}_{planning_horizons}",
                run=config["run"]["name"],
                **config["scenario"],
            ),
        ),
        directory(
            expand(
                RESULTS
                + "graphics/heatmap_timeseries/s_{clusters}_{opts}_{sector_opts}_{planning_horizons}",
                run=config["run"]["name"],
                **config["scenario"],
            ),
        ),
    default_target: True


rule create_scenarios:
    output:
        config["run"]["scenarios"]["file"],
    conda:
        "envs/environment.yaml"
    script:
        "config/create_scenarios.py"


rule purge:
    run:
        import builtins

        do_purge = builtins.input(
            "Do you really want to delete all generated resources, \nresults and docs (downloads are kept)? [y/N] "
        )
        if do_purge == "y":
            rmtree("resources/", ignore_errors=True)
            rmtree("results/", ignore_errors=True)
            rmtree("doc/_build", ignore_errors=True)
            print("Purging generated resources, results and docs. Downloads are kept.")
        else:
            raise Exception(f"Input {do_purge}. Aborting purge.")


rule dump_graph_config:
    """Dump the current Snakemake configuration to a YAML file for graph generation."""
    output:
        config_file=temp(resources("dag_final_config.yaml")),
    run:
        import yaml

        with open(output.config_file, "w") as f:
            yaml.dump(config, f)


rule rulegraph:
    """Generates Rule DAG in DOT, PDF, PNG, and SVG formats using the final configuration."""
    message:
        "Creating RULEGRAPH dag in multiple formats using the final configuration."
    input:
        config_file=rules.dump_graph_config.output.config_file,
    output:
        dot=resources("dag_rulegraph.dot"),
        pdf=resources("dag_rulegraph.pdf"),
        png=resources("dag_rulegraph.png"),
        svg=resources("dag_rulegraph.svg"),
    conda:
        "envs/environment.yaml"
    shell:
        r"""
        # Generate DOT file using nested snakemake with the dumped final config
        echo "[Rule rulegraph] Using final config file: {input.config_file}"
        snakemake --rulegraph --configfile {input.config_file} --quiet | sed -n "/digraph/,\$p" > {output.dot}

        # Generate visualizations from the DOT file
        if [ -s {output.dot} ]; then
            echo "[Rule rulegraph] Generating PDF from DOT"
            dot -Tpdf -o {output.pdf} {output.dot} || {{ echo "Error: Failed to generate PDF. Is graphviz installed?" >&2; exit 1; }}
            
            echo "[Rule rulegraph] Generating PNG from DOT"
            dot -Tpng -o {output.png} {output.dot} || {{ echo "Error: Failed to generate PNG. Is graphviz installed?" >&2; exit 1; }}
            
            echo "[Rule rulegraph] Generating SVG from DOT"
            dot -Tsvg -o {output.svg} {output.dot} || {{ echo "Error: Failed to generate SVG. Is graphviz installed?" >&2; exit 1; }}
            
            echo "[Rule rulegraph] Successfully generated all formats."
        else
            echo "[Rule rulegraph] Error: Failed to generate valid DOT content." >&2
            exit 1
        fi
        """


rule filegraph:
    """Generates File DAG in DOT, PDF, PNG, and SVG formats using the final configuration."""
    message:
        "Creating FILEGRAPH dag in multiple formats using the final configuration."
    input:
        config_file=rules.dump_graph_config.output.config_file,
    output:
        dot=resources("dag_filegraph.dot"),
        pdf=resources("dag_filegraph.pdf"),
        png=resources("dag_filegraph.png"),
        svg=resources("dag_filegraph.svg"),
    conda:
        "envs/environment.yaml"
    shell:
        r"""
        # Generate DOT file using nested snakemake with the dumped final config
        echo "[Rule filegraph] Using final config file: {input.config_file}"
        snakemake --filegraph all --configfile {input.config_file} --quiet | sed -n "/digraph/,\$p" > {output.dot}

        # Generate visualizations from the DOT file
        if [ -s {output.dot} ]; then
            echo "[Rule filegraph] Generating PDF from DOT"
            dot -Tpdf -o {output.pdf} {output.dot} || {{ echo "Error: Failed to generate PDF. Is graphviz installed?" >&2; exit 1; }}
            
            echo "[Rule filegraph] Generating PNG from DOT"
            dot -Tpng -o {output.png} {output.dot} || {{ echo "Error: Failed to generate PNG. Is graphviz installed?" >&2; exit 1; }}
            
            echo "[Rule filegraph] Generating SVG from DOT"
            dot -Tsvg -o {output.svg} {output.dot} || {{ echo "Error: Failed to generate SVG. Is graphviz installed?" >&2; exit 1; }}
            
            echo "[Rule filegraph] Successfully generated all formats."
        else
            echo "[Rule filegraph] Error: Failed to generate valid DOT content." >&2
            exit 1
        fi
        """


rule doc:
    message:
        "Build documentation."
    output:
        directory("doc/_build"),
    shell:
        "make -C doc html"


rule sync:
    params:
        cluster=f"{config['remote']['ssh']}:{config['remote']['path']}",
    shell:
        """
        rsync -uvarh --ignore-missing-args --files-from=.sync-send . {params.cluster}
        rsync -uvarh --no-g {params.cluster}/resources . || echo "No resources directory, skipping rsync"
        rsync -uvarh --no-g {params.cluster}/results . || echo "No results directory, skipping rsync"
        rsync -uvarh --no-g {params.cluster}/logs . || echo "No logs directory, skipping rsync"
        """


rule sync_dry:
    params:
        cluster=f"{config['remote']['ssh']}:{config['remote']['path']}",
    shell:
        """
        rsync -uvarh --ignore-missing-args --files-from=.sync-send . {params.cluster} -n
        rsync -uvarh --no-g {params.cluster}/resources . -n || echo "No resources directory, skipping rsync"
        rsync -uvarh --no-g {params.cluster}/results . -n || echo "No results directory, skipping rsync"
        rsync -uvarh --no-g {params.cluster}/logs . -n || echo "No logs directory, skipping rsync"
        """<|MERGE_RESOLUTION|>--- conflicted
+++ resolved
@@ -83,11 +83,11 @@
     include: "rules/solve_perfect.smk"
 
 
-<<<<<<< HEAD
 if config["benchmarking"]["enable"]:
 
     include: "rules/benchmarking.smk"
-=======
+
+
 def input_all_tyndp(w):
     files = []
     if config_provider("sector", "H2_network")(w):
@@ -126,24 +126,21 @@
                 carrier=config_provider("plotting", "offshore_maps", "bus_carriers")(w),
             )
         )
+        files.extend(
+            lambda w: expand(
+                RESULTS
+                + "benchmarks/graphics/{table}_s_{clusters}_{opts}_{sector_opts}_{planning_horizons}.pdf",
+                run=config["run"]["name"],
+                **config["scenario"],
+                table=config_provider("tables")(w),
+            )
+        )
     return files
->>>>>>> 967a19bb
 
 
 rule all:
     input:
-<<<<<<< HEAD
-        # ToDo Use TYNDP input function
-        lambda w: expand(
-            RESULTS
-            + "benchmarks/graphics/{table}_s_{clusters}_{opts}_{sector_opts}_{planning_horizons}.pdf",
-            run=config["run"]["name"],
-            **config["scenario"],
-            table=config_provider("tables")(w),
-        ),
-=======
         input_all_tyndp,
->>>>>>> 967a19bb
         expand(RESULTS + "graphs/costs.svg", run=config["run"]["name"]),
         expand(resources("maps/power-network.pdf"), run=config["run"]["name"]),
         expand(
