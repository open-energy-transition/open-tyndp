,Unit,Values,Description
transport,--,"{true, false}",Flag to include transport sector.
heating,--,"{true, false}",Flag to include heating sector.
biomass,--,"{true, false}",Flag to include biomass sector.
industry,--,"{true, false}",Flag to include industry sector.
shipping,--,"{true, false}",Flag to include shipping sector.
aviation,--,"{true, false}",Flag to include aviation sector.
agriculture,--,"{true, false}",Flag to include agriculture sector.
fossil_fuels,--,"{true, false}",Flag to include imports of fossil fuels.
district_heating,--,,
-- potential,--,Dictionary with country codes as keys or float.,"Maximum fraction of urban demand which can be supplied by district heating. If given as dictionary, specify one value per country modeled or provide a default value with key `default` to fill values for all unspecified countries."
-- progress,--,Dictionary with planning horizons as keys.,Increase of today's district heating demand to potential maximum district heating share. Progress = 0 means today's district heating share. Progress = 1 means maximum fraction of urban demand is supplied by district heating
-- district_heating_loss,--,float,Share increase in district heat demand in urban central due to heat losses
-- supply_temperature_approximation,,,
-- -- max_forward_temperature_baseyear,C,Dictionary with country codes as keys. One key must be 'default'., Max. forward temperature in district heating in baseyear (if ambient temperature lower-or-equal `lower_threshold_ambient_temperature`)
-- -- min_forward_temperature_baseyear,C,Dictionary with country codes as keys. One key must be 'default'., Min. forward temperature in district heating in baseyear (if ambient temperature higher-or-equal `upper_threshold_ambient_temperature`)
-- -- return_temperature_baseyear,C,Dictionary with country codes as keys. One key must be 'default'.,Return temperature in district heating in baseyear . Must be lower than forward temperature
-- -- lower_threshold_ambient_temperature,C,float, Assume `max_forward_temperature` if ambient temperature is below this threshold
-- -- upper_threshold_ambient_temperature,C,float, Assume `min_forward_temperature` if ambient temperature is above this threshold
-- -- rolling_window_ambient_temperature, h, int, Rolling window size for averaging ambient temperature when approximating supply temperature
-- -- relative_annual_temperature_reduction,, float, Relative annual reduction of district heating forward and return temperature - defaults to 0.01 (1%)
-- ptes,,,
-- -- dynamic_capacity,--,"{true, false}",Add option for dynamic temperature-dependent energy capacity of pit storage in district heating
-- -- supplemental_heating,,,
-- -- -- enable,--,"{true, false}",Add option to enable supplemental heating of pit storage in district heating
-- -- -- booster_heat_pump: true,--,"{true, false}",Add option to enable a booster heat pump for supplemental heating of pit storage in district heating
-- -- max_top_temperature,C,float,The maximum top temperature of the pit storage according to DEA technology catalogue (2018)
-- -- min_bottom_temperature,C,float,The minimum bottom temperature of the pit storage according to DEA technology catalogue (2018)
-- ates,,,
-- -- enable,--,"{true, false}",Enable investments in aquifer thermal energy pit storage in district heating
-- -- suitable_aquifer_types,--,List of aquifer types assumed suitable for ATES. Must be subset of [Highly productive porous aquifers',
       'Low and moderately productive porous aquifers',,,
       'Highly productive fissured aquifers (including karstified rocks)',,,
       'Low and moderately productive fissured aquifers (including karstified rocks)',,,
       'Locally aquiferous rocks, porous or fissured',,
       'Practically non-aquiferous rocks, porous or fissured',,
       'Inland water', 'Snow field / ice field'],,
-- -- aquifer_volumetric_heat_capacity, kJ/m³/K,float,The volumetric heat capacity of the aquifer water
-- -- fraction_of_aquifer_area_available,,float,The fraction of the aquifer area available for ATES
-- -- effective_screen_length,m,float,The effective screen length of the aquifer well. Used to estimate its thermal radius.
-- -- dh_area_buffer,m,float,Suitable aquifers must be within this distance to district heating areas. 
-- -- capex_as_fraction_of_geothermal_heat_source,,float,The capital expenditure of ATES chargers/dischargers as a fraction of the geothermal heat source per-MWh CAPEX.
-- -- recovery_factor,,float,The recovery factor of the aquifer (1- yearly_losses).
-- heat_source_cooling,K,float,Cooling of heat source for heat pumps
-- heat_pump_cop_approximation,,,
-- -- refrigerant,--,"{ammonia, isobutane}",Heat pump refrigerant assumed for COP approximation
-- -- heat_exchanger_pinch_point_temperature_difference,K,float,Heat pump pinch point temperature difference in heat exchangers assumed for approximation.
-- -- isentropic_compressor_efficiency,--,float,Isentropic efficiency of heat pump compressor assumed for approximation. Must be between 0 and 1.
-- -- heat_loss,--,float,Heat pump heat loss assumed for approximation. Must be between 0 and 1.
-- -- min_delta_t_lift,--,float,"Minimum feasible temperature lift for heat pumps, used to approximate technical limits in heat pump operation. This value accounts for practical constraints in heat pump design."
-- -- min_delta_t_lift,--,float,"Minimum feasible temperature lift for heat pumps, used to approximate technical limits in heat pump operation. This value accounts for practical constraints in heat pump design."
-- limited_heat_sources,--,,Dictionary with names of limited heat sources (not air). Must be `river_water` / `geothermal` or another heat source in `Manz et al. 2024 <https://www.sciencedirect.com/science/article/pii/S0960148124001769>`__)
,,,
-- -- river_water,-,Name of the heat source. Must be the same as in ``heat_pump_sources``,
-- -- -- constant_temperature_celsius,°C,heat source temperature,
-- -- -- ignore_missing_regions,--,Boolean,Ignore missing regions in the data and fill with zeros or raise an error 
-- direct_utilisation_heat_sources,--,List of heat sources for direct heat utilisation in district heating. Must be in the keys of `heat_utilisation_potentials` (e.g. ``geothermal``),
-- temperature_limited_stores,,Dictionary with names for stores used as limited heat sources,
-- -- ptes,-,Name of the heat source. Must be the same as in ``heat_pump_sources``,
-- dh_area_buffer,m,float,The buffer by which dh_area shapes from Manz et al. are increased
-- heat_pump_sources,--,,
-- -- urban central,--,"List of heat sources for heat pumps in urban central heating. Must be one of [air, river_water, sea_water, geothermal]",
-- -- urban decentral,--,List of heat sources for heat pumps in urban decentral heating. Must be one of [air],
-- -- rural,--,"List of heat sources for heat pumps in rural heating. Must be one of [air, ground]",
,,,
cluster_heat_buses,--,"{true, false}",Cluster residential and service heat buses in `prepare_sector_network.py <https://github.com/PyPSA/pypsa-eur-sec/blob/master/scripts/prepare_sector_network.py>`_  to one to save memory.
bev_dsm_restriction _value,--,float,Adds a lower state of charge (SOC) limit for battery electric vehicles (BEV) to manage its own energy demand (DSM). Located in `build_transport_demand.py <https://github.com/PyPSA/pypsa-eur-sec/blob/master/scripts/build_transport_demand.py>`_. Set to 0 for no restriction on BEV DSM
bev_dsm_restriction _time,--,float,Time at which SOC of BEV has to be dsm_restriction_value
transport_heating _deadband_upper,C,float,"The maximum temperature in the vehicle. At higher temperatures, the energy required for cooling in the vehicle increases."
transport_heating _deadband_lower,C,float,"The minimum temperature in the vehicle. At lower temperatures, the energy required for heating in the vehicle increases."
ICE_lower_degree_factor,--,float,Share increase in energy demand in internal combustion engine (ICE) for each degree difference between the cold environment and the minimum temperature.
ICE_upper_degree_factor,--,float,Share increase in energy demand in internal combustion engine (ICE) for each degree difference between the hot environment and the maximum temperature.
EV_lower_degree_factor,--,float,Share increase in energy demand in electric vehicles (EV) for each degree difference between the cold environment and the minimum temperature.
EV_upper_degree_factor,--,float,Share increase in energy demand in electric vehicles (EV) for each degree difference between the hot environment and the maximum temperature.
bev_dsm,--,"{true, false}",Add the option for battery electric vehicles (BEV) to participate in demand-side management (DSM)
bev_dsm_availability,--,float,The share for battery electric vehicles (BEV) that are able to do demand side management (DSM)
bev_energy,--,float,The average size of battery electric vehicles (BEV) in MWh
bev_charge_efficiency,--,float,Battery electric vehicles (BEV) charge and discharge efficiency
bev_charge_rate,MWh,float,The power consumption for one electric vehicle (EV) in MWh. Value derived from 3-phase charger with 11 kW.
bev_avail_max,--,float,The maximum share plugged-in availability for passenger electric vehicles.
bev_avail_mean,--,float,The average share plugged-in availability for passenger electric vehicles.
v2g,--,"{true, false}","Allows feed-in to grid from EV battery. This is only enabled if BEV demand-side management is enabled, and the share of vehicles participating is V2G is given by `bev_dsm_availability`."
land_transport_fuel_cell _share,--,Dictionary with planning horizons as keys.,The share of vehicles that uses fuel cells in a given year
land_transport_electric _share,--,Dictionary with planning horizons as keys.,The share of vehicles that uses electric vehicles (EV) in a given year
land_transport_ice _share,--,Dictionary with planning horizons as keys.,The share of vehicles that uses internal combustion engines (ICE) in a given year. What is not EV or FCEV is oil-fuelled ICE.
transport_electric_efficiency,MWh/100km,float,The conversion efficiencies of electric vehicles in transport
transport_fuel_cell_efficiency,MWh/100km,float,The H2 conversion efficiencies of fuel cells in transport
transport_ice_efficiency,MWh/100km,float,The oil conversion efficiencies of internal combustion engine (ICE) in transport
agriculture_machinery _electric_share,--,float,The share for agricultural machinery that uses electricity
agriculture_machinery _oil_share,--,float,The share for agricultural machinery that uses oil
agriculture_machinery _fuel_efficiency,--,float,The efficiency of electric-powered machinery in the conversion of electricity to meet agricultural needs.
agriculture_machinery _electric_efficiency,--,float,The efficiency of oil-powered machinery in the conversion of oil to meet agricultural needs.
Mwh_MeOH_per_MWh_H2,LHV,float,"The energy amount of the produced methanol per energy amount of hydrogen. From `DECHEMA (2017) <https://dechema.de/dechema_media/Downloads/Positionspapiere/Technology_study_Low_carbon_energy_and_feedstock_for_the_European_chemical_industry-p-20002750.pdf>`_, page 64."
MWh_MeOH_per_tCO2,LHV,float,"The energy amount of the produced methanol per ton of CO2. From `DECHEMA (2017) <https://dechema.de/dechema_media/Downloads/Positionspapiere/Technology_study_Low_carbon_energy_and_feedstock_for_the_European_chemical_industry-p-20002750.pdf>`_, page 66."
MWh_MeOH_per_MWh_e,LHV,float,"The energy amount of the produced methanol per energy amount of electricity. From `DECHEMA (2017) <https://dechema.de/dechema_media/Downloads/Positionspapiere/Technology_study_Low_carbon_energy_and_feedstock_for_the_European_chemical_industry-p-20002750.pdf>`_, page 64."
shipping_hydrogen _liquefaction,--,"{true, false}",Whether to include liquefaction costs for hydrogen demand in shipping.
shipping_hydrogen_share,--,Dictionary with planning horizons as keys.,The share of ships powered by hydrogen in a given year
shipping_methanol_share,--,Dictionary with planning horizons as keys.,The share of ships powered by methanol in a given year
shipping_oil_share,--,Dictionary with planning horizons as keys.,The share of ships powered by oil in a given year
shipping_methanol _efficiency,--,float,The efficiency of methanol-powered ships in the conversion of methanol to meet shipping needs (propulsion). The efficiency increase from oil can be 10-15% higher according to the `IEA <https://www.iea-amf.org/app/webroot/files/file/Annex%20Reports/AMF_Annex_56.pdf>`_
shipping_oil_efficiency,--,float,The efficiency of oil-powered ships in the conversion of oil to meet shipping needs (propulsion). Base value derived from 2011
aviation_demand_factor,--,float,The proportion of demand for aviation compared to today's consumption
HVC_demand_factor,--,float,The proportion of demand for high-value chemicals compared to today's consumption
time_dep_hp_cop,--,"{true, false}",Consider the time dependent coefficient of performance (COP) of the heat pump
heat_pump_sink_T,°C,float,The temperature heat sink used in heat pumps based on DTU / large area radiators. The value is conservatively high to cover hot water and space heating in poorly-insulated buildings
reduce_space_heat _exogenously,--,"{true, false}",Influence on space heating demand by a certain factor (applied before losses in district heating).
reduce_space_heat _exogenously_factor,--,Dictionary with planning horizons as keys.,"A positive factor can mean renovation or demolition of a building. If the factor is negative, it can mean an increase in floor area, increased thermal comfort, population growth. The default factors are determined by the `Eurocalc Homes and buildings decarbonization scenario <http://tool.european-calculator.eu/app/buildings/building-types-area/?levers=1ddd4444421213bdbbbddd44444ffffff11f411111221111211l212221>`_"
retrofitting,,,
-- retro_endogen,--,"{true, false}",Add retrofitting as an endogenous system which co-optimise space heat savings.
-- cost_factor,--,float,Weight costs for building renovation
-- interest_rate,--,float,The interest rate for investment in building components
-- annualise_cost,--,"{true, false}",Annualise the investment costs of retrofitting
-- tax_weighting,--,"{true, false}",Weight the costs of retrofitting depending on taxes in countries
-- construction_index,--,"{true, false}",Weight the costs of retrofitting depending on labour/material costs per country
tes,--,"{true, false}",Add option for storing thermal energy in large water pits associated with district heating systems and individual thermal energy storage (TES)
boilers,--,"{true, false}",Add option for transforming gas into heat using gas boilers
resistive_heaters,--,"{true, false}",Add option for transforming electricity into heat using resistive heaters (independently from gas boilers)
oil_boilers,--,"{true, false}",Add option for transforming oil into heat using boilers
biomass_boiler,--,"{true, false}",Add option for transforming biomass into heat using boilers
overdimension_heat_generators,,,Add option for overdimensioning heating systems by a certain factor. This allows them to cover heat demand peaks e.g. 10% higher than those in the data with a setting of 1.1.
-- decentral,--,float,The factor for overdimensioning (increasing CAPEX) decentral heating systems
-- central,--,float,The factor for overdimensioning (increasing CAPEX) central heating systems
chp,--,,
-- enable,--,"{true, false}",Add option for using Combined Heat and Power (CHP)
-- fuel,--,list of fuels,"Possible options are all fuels which have an existing bus and their CO2 intensity is given in the technology data. Currently possible are ""gas"", ""oil"", ""methanol"", ""lignite"", ""coal"" as well as ""solid biomass"". For all fuels except solid biomass, the techno-economic data from gas CHP is used. For the special case of solid biomass fuel, both CHP plants with and without carbon capture are added."
-- micro_chp,--,"{true, false}",Add option for using gas-fired Combined Heat and Power (CHP) for decentral areas.
solar_thermal,--,"{true, false}",Add option for using solar thermal to generate heat.
solar_cf_correction,--,float,The correction factor for the value provided by the solar thermal profile calculations
marginal_cost_heat_vent,currency/MWh ,float,The marginal cost of heat-venting in all heating systems
methanation,--,"{true, false}",Add option for transforming hydrogen and CO2 into methane using methanation.
coal_cc,--,"{true, false}",Add option for coal CHPs with carbon capture
dac,--,"{true, false}",Add option for Direct Air Capture (DAC)
co2_vent,--,"{true, false}",Add option for vent out CO2 from storages to the atmosphere.
heat_vent,--,--,--
-- urban central, --,"{true, false}",Allow heat-venting in central heating.
-- urban decentral, --,"{true, false}",Allow heat-venting in urban decentral heating.
-- rural, --,"{true, false}",Allow heat-venting in rural heating.
allam_cycle_gas,--,"{true, false}",Add option to include `Allam cycle gas power plants <https://en.wikipedia.org/wiki/Allam_power_cycle>`_
hydrogen_fuel_cell,--,"{true, false}",Add option to include hydrogen fuel cell for re-electrification. Assuming OCGT technology costs
hydrogen_turbine,--,"{true, false}",Add option to include hydrogen turbine for re-electrification. Assuming OCGT technology costs
SMR,--,"{true, false}",Add option for transforming natural gas into hydrogen and CO2 using Steam Methane Reforming (SMR)
SMR CC,--,"{true, false}",Add option for transforming natural gas into hydrogen and CO2 using Steam Methane Reforming (SMR) and Carbon Capture (CC)
ATR,--,"{true, false}",Add option for transforming methanol into hydrogen and CO2 using Autothermal Reforming of Methanol (ATR)
regional_oil_demand,--,"{true, false}",Spatially resolve oil demand. Set to true if regional CO2 constraints needed.
regional_co2 _sequestration_potential,,,
-- enable,--,"{true, false}",Add option for regionally-resolved geological carbon dioxide sequestration potentials based on `CO2StoP <https://setis.ec.europa.eu/european-co2-storage-database_en>`_.
-- attribute,--,string or list,Name (or list of names) of the attribute(s) for the sequestration potential
-- include_onshore,--,"{true, false}",Add options for including onshore sequestration potentials
-- min_size,Gt ,float,Any sites with lower potential than this value will be excluded
-- max_size,Gt ,float,The maximum sequestration potential for any one site.
-- years_of_storage,years,float,The years until potential exhausted at optimised annual rate
co2_sequestration_potential,--,Dictionary with planning horizons as keys.,The potential of sequestering CO2 in Europe per year and investment period
co2_sequestration_cost,currency/tCO2,float,The cost of sequestering a ton of CO2
co2_sequestration_lifetime,years,int,The lifetime of a CO2 sequestration site
co2_spatial,--,"{true, false}","Add option to spatially resolve carrier representing stored carbon dioxide. This allows for more detailed modelling of CCUTS, e.g. regarding the capturing of industrial process emissions, usage as feedstock for electrofuels, transport of carbon dioxide, and geological sequestration sites."
co2_network,--,"{true, false}",Add option for planning a new carbon dioxide transmission network
co2_network_cost_factor,p.u.,float,The cost factor for the capital cost of the carbon dioxide transmission network
cc_fraction,--,float,The default fraction of CO2 captured with post-combustion capture
hydrogen_underground _storage,--,"{true, false}",Add options for storing hydrogen underground. Storage potential depends regionally.
hydrogen_underground _storage_locations,,"{onshore, nearshore, offshore}","The location where hydrogen underground storage can be located. Onshore, nearshore, offshore means it must be located more than 50 km away from the sea, within 50 km of the sea, or within the sea itself respectively."
methanol,--,--,Add methanol as carrrier and add enabled methnol technologies
-- regional_methanol_demand,--,"{true, false}",Spatially resolve methanol demand. Set to true if regional CO2 constraints needed.
-- methanol_reforming,--,"{true, false}", Add methanol reforming
-- methanol_reforming_cc,--,"{true, false}", Add methanol reforming with carbon capture
-- methanol_to_kerosene,--,"{true, false}", Add methanol to kerosene
-- methanol_to_power,--,--, Add different methanol to power technologies
-- -- ccgt,--,"{true, false}", Add combined cycle gas turbine (CCGT) using methanol
-- -- ccgt_cc,--,"{true, false}", Add combined cycle gas turbine (CCGT) with carbon capture using methanol
-- -- ocgt,--,"{true, false}", Add open cycle gas turbine (OCGT) using methanol
-- -- allam,--,"{true, false}", Add Allam cycle gas power plants using methanol
-- -- biomass_to_methanol,--,"{true, false}", Add biomass to methanol
-- -- biomass_to_methanol_cc,--,"{true, false}", Add biomass to methanol with carbon capture
ammonia,--,"{true, false, regional}","Add ammonia as a carrrier. It can be either true (copperplated NH3), false (no NH3 carrier) or ""regional"" (regionalised NH3 without network)"
min_part_load_electrolysis,per unit of p_nom ,float,The minimum unit dispatch (``p_min_pu``) for electrolysis
min_part_load_fischer _tropsch,per unit of p_nom ,float,The minimum unit dispatch (``p_min_pu``) for the Fischer-Tropsch process
min_part_load _methanolisation,per unit of p_nom ,float,The minimum unit dispatch (``p_min_pu``) for the methanolisation process
use_fischer_tropsch _waste_heat,--,"{true, false}",Add option for using waste heat of Fischer Tropsch in district heating networks
use_fuel_cell_waste_heat,--,"{true, false}",Add option for using waste heat of fuel cells in district heating networks
use_electrolysis_waste _heat,--,"{true, false}",Add option for using waste heat of electrolysis in district heating networks
electricity_transmission _grid,--,"{true, false}",Switch for enabling/disabling the electricity transmission grid.
electricity_distribution _grid,--,"{true, false}",Add a simplified representation of the exchange capacity between transmission and distribution grid level through a link.
electricity_distribution _grid_cost_factor,,,Multiplies the investment cost of the electricity distribution grid
electricity_grid _connection,--,"{true, false}",Add the cost of electricity grid connection for onshore wind and solar
transmission_efficiency,,,Section to specify transmission losses or compression energy demands of bidirectional links. Splits them into two capacity-linked unidirectional links.
-- enable,--,list,Switch to select the carriers for which transmission efficiency is to be added. Carriers not listed assume lossless transmission.
-- {carrier},--,str,The carrier of the link.
-- -- efficiency_static,p.u.,float,Length-independent transmission efficiency.
-- -- efficiency_per_1000km,p.u. per 1000 km,float,Length-dependent transmission efficiency ($\eta^{\text{length}}$)
-- -- compression_per_1000km,p.u. per 1000 km,float,Length-dependent electricity demand for compression ($\eta \cdot \text{length}$) implemented as multi-link to local electricity bus.
H2_network,--,"{true, false}",Add option for new hydrogen pipelines
<<<<<<< HEAD
h2_topology_tyndp,--,"{true, false}",Add option to use TYNDP H2 topology
h2_zones_tyndp,--,"{true, false}","Add option to split TYNDP H2 nodes into two zones (Z1, Z1), currently only available for DE/GA scenarios"
=======
h2_topology_tyndp,--,"{true, false}",Add option to use TYNDP h2 topology
>>>>>>> ebffd741
gas_network,--,"{true, false}","Add existing natural gas infrastructure, incl. LNG terminals, production and entry-points. The existing gas network is added with a lossless transport model. A length-weighted `k-edge augmentation algorithm   <https://networkx.org/documentation/stable/reference/algorithms/generated/networkx.algorithms.connectivity.edge_augmentation.k_edge_augmentation.html#networkx.algorithms.connectivity.edge_augmentation.k_edge_augmentation>`_   can be run to add new candidate gas pipelines such that all regions of the model can be connected to the gas network. When activated, all the gas demands are regionally disaggregated as well."
gas_demand_exogenously,--,"{true, false}",Add exogenous methane demand from the TYNDP 2024.
H2_retrofit,--,"{true, false}",Add option for retrofiting existing pipelines to transport hydrogen.
H2_retrofit_capacity _per_CH4,--,float,"The ratio for H2 capacity per original CH4 capacity of retrofitted pipelines. The `European Hydrogen Backbone (April, 2020) p.15 <https://gasforclimate2050.eu/wp-content/uploads/2020/07/2020_European-Hydrogen-Backbone_Report.pdf>`_ 60% of original natural gas capacity could be used in cost-optimal case as H2 capacity."
gas_network_connectivity _upgrade ,--,float,The number of desired edge connectivity (k) in the length-weighted `k-edge augmentation algorithm <https://networkx.org/documentation/stable/reference/algorithms/generated/networkx.algorithms.connectivity.edge_augmentation.k_edge_augmentation.html#networkx.algorithms.connectivity.edge_augmentation.k_edge_augmentation>`_ used for the gas network
gas_distribution_grid,--,"{true, false}",Add a gas distribution grid
gas_distribution_grid _cost_factor,,,Multiplier for the investment cost of the gas distribution grid
biomass_spatial,--,"{true, false}",Add option for resolving biomass demand regionally
biomass_transport,--,"{true, false}",Add option for transporting solid biomass between nodes
biogas_upgrading_cc,--,"{true, false}",Add option to capture CO2 from biomass upgrading
conventional_generation,,,Add a more detailed description of conventional carriers. Any power generation requires the consumption of fuel from nodes representing that fuel.
keep_existing_capacities,--,"{true, false}",Keep existing conventional carriers from the power model. Defaults to false.
biomass_to_liquid,--,"{true, false}",Add option for transforming solid biomass into liquid fuel with the same properties as oil
biomass_to_liquid_cc,--,"{true, false}",Add option for transforming solid biomass into liquid fuel with the same properties as oil with carbon capture
<<<<<<< HEAD
=======
biomass_final_demand,Twh/a,Dictionary with planning horizons as keys.,Add final energy demand for solid biomass
force_biomass_potential,--,"{true, false}",Add option to force all solid biomass potential to be used
force_biogas_potential,--,"{true, false}",Add option to force all biogas potential to be used
>>>>>>> ebffd741
biosng,--,"{true, false}",Add option for transforming solid biomass into synthesis gas with the same properties as natural gas
biosng_cc,--,"{true, false}",Add option for transforming solid biomass into synthesis gas with the same properties as natural gas with carbon capture
bioH2,--,"{true, false}",Add option for transforming solid biomass into hydrogen with carbon capture
municipal_solid_waste,--,"{true, false}",Add option for municipal solid waste
limit_max_growth,,,
-- enable,--,"{true, false}",Add option to limit the maximum growth of a carrier
-- factor,p.u.,float,The maximum growth factor of a carrier (e.g. 1.3 allows  30% larger than max historic growth)
-- max_growth,,,
-- -- {carrier},GW,float,The historic maximum growth of a carrier
-- max_relative_growth,,,
-- -- {carrier},p.u.,float,The historic maximum relative growth of a carrier
enhanced_geothermal,,,
-- enable,--,"{true, false}",Add option to include Enhanced Geothermal Systems
-- flexible,--,"{true, false}",Add option for flexible operation (see Ricks et al. 2024)
-- max_hours,--,int,The maximum hours the reservoir can be charged under flexible operation
-- max_boost,--,float,The maximum boost in power output under flexible operation
-- var_cf,--,"{true, false}",Add option for variable capacity factor (see Ricks et al. 2024)
-- sustainability_factor,--,float,Share of sourced heat that is replenished by the earth's core (see details in `build_egs_potentials.py <https://github.com/PyPSA/pypsa-eur-sec/blob/master/scripts/build_egs_potentials.py>`_)
solid_biomass_import,,,
-- enable,--,"{true, false}",Add option to include solid biomass imports
-- price,currency/MWh,float,Price for importing solid biomass
-- max_amount,Twh,float,Maximum solid biomass import potential
-- upstream_emissions_factor,p.u.,float,Upstream emissions of solid biomass imports
imports,,,
-- enable,--,"{true, false}",Add option to include renewable energy imports
-- carriers,--,list,Select the carriers for which import option is to be added. Carriers listed must also be in the price list below.
-- limit,TWh,float,Maximum allowed renewable energy imports
-- limit_sense,--,"{==, <=, >=}",Sense of the limit
-- price,,"{H2, NH3, methanol, gas, oil}",
-- -- {carrier},currency/MWh,float,Price for importing renewable energy of carrier
offshore_hubs_tyndp,--,"{true, false}",Add options for TYNDP offshore hubs
-- enable,--,"{true, false}",Add option to include TYNDP offshore hubs
-- max_capacity,,,
-- -- {carrier},GW,float,Maximum transmission capacity between two offshore hubs of a carrier<|MERGE_RESOLUTION|>--- conflicted
+++ resolved
@@ -188,12 +188,8 @@
 -- -- efficiency_per_1000km,p.u. per 1000 km,float,Length-dependent transmission efficiency ($\eta^{\text{length}}$)
 -- -- compression_per_1000km,p.u. per 1000 km,float,Length-dependent electricity demand for compression ($\eta \cdot \text{length}$) implemented as multi-link to local electricity bus.
 H2_network,--,"{true, false}",Add option for new hydrogen pipelines
-<<<<<<< HEAD
 h2_topology_tyndp,--,"{true, false}",Add option to use TYNDP H2 topology
 h2_zones_tyndp,--,"{true, false}","Add option to split TYNDP H2 nodes into two zones (Z1, Z1), currently only available for DE/GA scenarios"
-=======
-h2_topology_tyndp,--,"{true, false}",Add option to use TYNDP h2 topology
->>>>>>> ebffd741
 gas_network,--,"{true, false}","Add existing natural gas infrastructure, incl. LNG terminals, production and entry-points. The existing gas network is added with a lossless transport model. A length-weighted `k-edge augmentation algorithm   <https://networkx.org/documentation/stable/reference/algorithms/generated/networkx.algorithms.connectivity.edge_augmentation.k_edge_augmentation.html#networkx.algorithms.connectivity.edge_augmentation.k_edge_augmentation>`_   can be run to add new candidate gas pipelines such that all regions of the model can be connected to the gas network. When activated, all the gas demands are regionally disaggregated as well."
 gas_demand_exogenously,--,"{true, false}",Add exogenous methane demand from the TYNDP 2024.
 H2_retrofit,--,"{true, false}",Add option for retrofiting existing pipelines to transport hydrogen.
@@ -208,12 +204,9 @@
 keep_existing_capacities,--,"{true, false}",Keep existing conventional carriers from the power model. Defaults to false.
 biomass_to_liquid,--,"{true, false}",Add option for transforming solid biomass into liquid fuel with the same properties as oil
 biomass_to_liquid_cc,--,"{true, false}",Add option for transforming solid biomass into liquid fuel with the same properties as oil with carbon capture
-<<<<<<< HEAD
-=======
 biomass_final_demand,Twh/a,Dictionary with planning horizons as keys.,Add final energy demand for solid biomass
 force_biomass_potential,--,"{true, false}",Add option to force all solid biomass potential to be used
 force_biogas_potential,--,"{true, false}",Add option to force all biogas potential to be used
->>>>>>> ebffd741
 biosng,--,"{true, false}",Add option for transforming solid biomass into synthesis gas with the same properties as natural gas
 biosng_cc,--,"{true, false}",Add option for transforming solid biomass into synthesis gas with the same properties as natural gas with carbon capture
 bioH2,--,"{true, false}",Add option for transforming solid biomass into hydrogen with carbon capture
