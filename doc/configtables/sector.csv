,Unit,Values,Description
transport,--,"{true, false}",Flag to include transport sector.
heating,--,"{true, false}",Flag to include heating sector.
biomass,--,"{true, false}",Flag to include biomass sector.
industry,--,"{true, false}",Flag to include industry sector.
shipping,--,"{true, false}",Flag to include shipping sector.
aviation,--,"{true, false}",Flag to include aviation sector.
agriculture,--,"{true, false}",Flag to include agriculture sector.
fossil_fuels,--,"{true, false}",Flag to include imports of fossil fuels.
district_heating,--,,
-- potential,--,Dictionary with country codes as keys or float.,"Maximum fraction of urban demand which can be supplied by district heating. If given as dictionary, specify one value per country modeled or provide a default value with key `default` to fill values for all unspecified countries."
-- progress,--,Dictionary with planning horizons as keys.,Increase of today's district heating demand to potential maximum district heating share. Progress = 0 means today's district heating share. Progress = 1 means maximum fraction of urban demand is supplied by district heating
-- district_heating_loss,--,float,Share increase in district heat demand in urban central due to heat losses
-- supply_temperature_approximation,,,
-- -- max_forward_temperature_baseyear,C,Dictionary with country codes as keys. One key must be 'default'., Max. forward temperature in district heating in baseyear (if ambient temperature lower-or-equal `lower_threshold_ambient_temperature`)
-- -- min_forward_temperature_baseyear,C,Dictionary with country codes as keys. One key must be 'default'., Min. forward temperature in district heating in baseyear (if ambient temperature higher-or-equal `upper_threshold_ambient_temperature`)
-- -- return_temperature_baseyear,C,Dictionary with country codes as keys. One key must be 'default'.,Return temperature in district heating in baseyear . Must be lower than forward temperature
-- -- lower_threshold_ambient_temperature,C,float, Assume `max_forward_temperature` if ambient temperature is below this threshold
-- -- upper_threshold_ambient_temperature,C,float, Assume `min_forward_temperature` if ambient temperature is above this threshold
-- -- rolling_window_ambient_temperature, h, int, Rolling window size for averaging ambient temperature when approximating supply temperature
-- -- relative_annual_temperature_reduction,, float, Relative annual reduction of district heating forward and return temperature - defaults to 0.01 (1%)
-- ptes,,,
-- -- dynamic_capacity,--,"{true, false}",Add option for dynamic temperature-dependent energy capacity of pit storage in district heating
-- -- supplemental_heating,,,
-- -- -- enable,--,"{true, false}",Add option to enable supplemental heating of pit storage in district heating
-- -- -- booster_heat_pump: true,--,"{true, false}",Add option to enable a booster heat pump for supplemental heating of pit storage in district heating
-- -- max_top_temperature,C,float,The maximum top temperature of the pit storage according to DEA technology catalogue (2018)
-- -- min_bottom_temperature,C,float,The minimum bottom temperature of the pit storage according to DEA technology catalogue (2018)
-- ates,,,
-- -- enable,--,"{true, false}",Enable investments in aquifer thermal energy pit storage in district heating
-- -- suitable_aquifer_types,--,List of aquifer types assumed suitable for ATES. Must be subset of [Highly productive porous aquifers',
       'Low and moderately productive porous aquifers',,,
       'Highly productive fissured aquifers (including karstified rocks)',,,
       'Low and moderately productive fissured aquifers (including karstified rocks)',,,
       'Locally aquiferous rocks, porous or fissured',,
       'Practically non-aquiferous rocks, porous or fissured',,
       'Inland water', 'Snow field / ice field'],,
-- -- aquifer_volumetric_heat_capacity, kJ/m³/K,float,The volumetric heat capacity of the aquifer water
-- -- fraction_of_aquifer_area_available,,float,The fraction of the aquifer area available for ATES
-- -- effective_screen_length,m,float,The effective screen length of the aquifer well. Used to estimate its thermal radius.
-- -- dh_area_buffer,m,float,Suitable aquifers must be within this distance to district heating areas. 
-- -- capex_as_fraction_of_geothermal_heat_source,,float,The capital expenditure of ATES chargers/dischargers as a fraction of the geothermal heat source per-MWh CAPEX.
-- -- recovery_factor,,float,The recovery factor of the aquifer (1- yearly_losses).
-- heat_source_cooling,K,float,Cooling of heat source for heat pumps
-- heat_pump_cop_approximation,,,
-- -- refrigerant,--,"{ammonia, isobutane}",Heat pump refrigerant assumed for COP approximation
-- -- heat_exchanger_pinch_point_temperature_difference,K,float,Heat pump pinch point temperature difference in heat exchangers assumed for approximation.
-- -- isentropic_compressor_efficiency,--,float,Isentropic efficiency of heat pump compressor assumed for approximation. Must be between 0 and 1.
-- -- heat_loss,--,float,Heat pump heat loss assumed for approximation. Must be between 0 and 1.
-- -- min_delta_t_lift,--,float,"Minimum feasible temperature lift for heat pumps, used to approximate technical limits in heat pump operation. This value accounts for practical constraints in heat pump design."
-- -- min_delta_t_lift,--,float,"Minimum feasible temperature lift for heat pumps, used to approximate technical limits in heat pump operation. This value accounts for practical constraints in heat pump design."
-- limited_heat_sources,--,,Dictionary with names of limited heat sources (not air). Must be `river_water` / `geothermal` or another heat source in `Manz et al. 2024 <https://www.sciencedirect.com/science/article/pii/S0960148124001769>`__)
,,,
-- -- river_water,-,Name of the heat source. Must be the same as in ``heat_pump_sources``,
-- -- -- constant_temperature_celsius,°C,heat source temperature,
-- -- -- ignore_missing_regions,--,Boolean,Ignore missing regions in the data and fill with zeros or raise an error 
-- direct_utilisation_heat_sources,--,List of heat sources for direct heat utilisation in district heating. Must be in the keys of `heat_utilisation_potentials` (e.g. ``geothermal``),
-- temperature_limited_stores,,Dictionary with names for stores used as limited heat sources,
-- -- ptes,-,Name of the heat source. Must be the same as in ``heat_pump_sources``,
-- dh_area_buffer,m,float,The buffer by which dh_area shapes from Manz et al. are increased
-- heat_pump_sources,--,,
-- -- urban central,--,"List of heat sources for heat pumps in urban central heating. Must be one of [air, river_water, sea_water, geothermal]",
-- -- urban decentral,--,List of heat sources for heat pumps in urban decentral heating. Must be one of [air],
-- -- rural,--,"List of heat sources for heat pumps in rural heating. Must be one of [air, ground]",
,,,
cluster_heat_buses,--,"{true, false}",Cluster residential and service heat buses in `prepare_sector_network.py <https://github.com/PyPSA/pypsa-eur-sec/blob/master/scripts/prepare_sector_network.py>`_  to one to save memory.
bev_dsm_restriction _value,--,float,Adds a lower state of charge (SOC) limit for battery electric vehicles (BEV) to manage its own energy demand (DSM). Located in `build_transport_demand.py <https://github.com/PyPSA/pypsa-eur-sec/blob/master/scripts/build_transport_demand.py>`_. Set to 0 for no restriction on BEV DSM
bev_dsm_restriction _time,--,float,Time at which SOC of BEV has to be dsm_restriction_value
transport_heating _deadband_upper,C,float,"The maximum temperature in the vehicle. At higher temperatures, the energy required for cooling in the vehicle increases."
transport_heating _deadband_lower,C,float,"The minimum temperature in the vehicle. At lower temperatures, the energy required for heating in the vehicle increases."
ICE_lower_degree_factor,--,float,Share increase in energy demand in internal combustion engine (ICE) for each degree difference between the cold environment and the minimum temperature.
ICE_upper_degree_factor,--,float,Share increase in energy demand in internal combustion engine (ICE) for each degree difference between the hot environment and the maximum temperature.
EV_lower_degree_factor,--,float,Share increase in energy demand in electric vehicles (EV) for each degree difference between the cold environment and the minimum temperature.
EV_upper_degree_factor,--,float,Share increase in energy demand in electric vehicles (EV) for each degree difference between the hot environment and the maximum temperature.
bev_dsm,--,"{true, false}",Add the option for battery electric vehicles (BEV) to participate in demand-side management (DSM)
bev_dsm_availability,--,float,The share for battery electric vehicles (BEV) that are able to do demand side management (DSM)
bev_energy,--,float,The average size of battery electric vehicles (BEV) in MWh
bev_charge_efficiency,--,float,Battery electric vehicles (BEV) charge and discharge efficiency
bev_charge_rate,MWh,float,The power consumption for one electric vehicle (EV) in MWh. Value derived from 3-phase charger with 11 kW.
bev_avail_max,--,float,The maximum share plugged-in availability for passenger electric vehicles.
bev_avail_mean,--,float,The average share plugged-in availability for passenger electric vehicles.
v2g,--,"{true, false}","Allows feed-in to grid from EV battery. This is only enabled if BEV demand-side management is enabled, and the share of vehicles participating is V2G is given by `bev_dsm_availability`."
land_transport_fuel_cell _share,--,Dictionary with planning horizons as keys.,The share of vehicles that uses fuel cells in a given year
land_transport_electric _share,--,Dictionary with planning horizons as keys.,The share of vehicles that uses electric vehicles (EV) in a given year
land_transport_ice _share,--,Dictionary with planning horizons as keys.,The share of vehicles that uses internal combustion engines (ICE) in a given year. What is not EV or FCEV is oil-fuelled ICE.
transport_electric_efficiency,MWh/100km,float,The conversion efficiencies of electric vehicles in transport
transport_fuel_cell_efficiency,MWh/100km,float,The H2 conversion efficiencies of fuel cells in transport
transport_ice_efficiency,MWh/100km,float,The oil conversion efficiencies of internal combustion engine (ICE) in transport
agriculture_machinery _electric_share,--,float,The share for agricultural machinery that uses electricity
agriculture_machinery _oil_share,--,float,The share for agricultural machinery that uses oil
agriculture_machinery _fuel_efficiency,--,float,The efficiency of electric-powered machinery in the conversion of electricity to meet agricultural needs.
agriculture_machinery _electric_efficiency,--,float,The efficiency of oil-powered machinery in the conversion of oil to meet agricultural needs.
Mwh_MeOH_per_MWh_H2,LHV,float,"The energy amount of the produced methanol per energy amount of hydrogen. From `DECHEMA (2017) <https://dechema.de/dechema_media/Downloads/Positionspapiere/Technology_study_Low_carbon_energy_and_feedstock_for_the_European_chemical_industry-p-20002750.pdf>`_, page 64."
MWh_MeOH_per_tCO2,LHV,float,"The energy amount of the produced methanol per ton of CO2. From `DECHEMA (2017) <https://dechema.de/dechema_media/Downloads/Positionspapiere/Technology_study_Low_carbon_energy_and_feedstock_for_the_European_chemical_industry-p-20002750.pdf>`_, page 66."
MWh_MeOH_per_MWh_e,LHV,float,"The energy amount of the produced methanol per energy amount of electricity. From `DECHEMA (2017) <https://dechema.de/dechema_media/Downloads/Positionspapiere/Technology_study_Low_carbon_energy_and_feedstock_for_the_European_chemical_industry-p-20002750.pdf>`_, page 64."
shipping_hydrogen _liquefaction,--,"{true, false}",Whether to include liquefaction costs for hydrogen demand in shipping.
shipping_hydrogen_share,--,Dictionary with planning horizons as keys.,The share of ships powered by hydrogen in a given year
shipping_methanol_share,--,Dictionary with planning horizons as keys.,The share of ships powered by methanol in a given year
shipping_oil_share,--,Dictionary with planning horizons as keys.,The share of ships powered by oil in a given year
shipping_methanol _efficiency,--,float,The efficiency of methanol-powered ships in the conversion of methanol to meet shipping needs (propulsion). The efficiency increase from oil can be 10-15% higher according to the `IEA <https://www.iea-amf.org/app/webroot/files/file/Annex%20Reports/AMF_Annex_56.pdf>`_
shipping_oil_efficiency,--,float,The efficiency of oil-powered ships in the conversion of oil to meet shipping needs (propulsion). Base value derived from 2011
aviation_demand_factor,--,float,The proportion of demand for aviation compared to today's consumption
HVC_demand_factor,--,float,The proportion of demand for high-value chemicals compared to today's consumption
time_dep_hp_cop,--,"{true, false}",Consider the time dependent coefficient of performance (COP) of the heat pump
heat_pump_sink_T,°C,float,The temperature heat sink used in heat pumps based on DTU / large area radiators. The value is conservatively high to cover hot water and space heating in poorly-insulated buildings
reduce_space_heat _exogenously,--,"{true, false}",Influence on space heating demand by a certain factor (applied before losses in district heating).
reduce_space_heat _exogenously_factor,--,Dictionary with planning horizons as keys.,"A positive factor can mean renovation or demolition of a building. If the factor is negative, it can mean an increase in floor area, increased thermal comfort, population growth. The default factors are determined by the `Eurocalc Homes and buildings decarbonization scenario <http://tool.european-calculator.eu/app/buildings/building-types-area/?levers=1ddd4444421213bdbbbddd44444ffffff11f411111221111211l212221>`_"
retrofitting,,,
-- retro_endogen,--,"{true, false}",Add retrofitting as an endogenous system which co-optimise space heat savings.
-- cost_factor,--,float,Weight costs for building renovation
-- interest_rate,--,float,The interest rate for investment in building components
-- annualise_cost,--,"{true, false}",Annualise the investment costs of retrofitting
-- tax_weighting,--,"{true, false}",Weight the costs of retrofitting depending on taxes in countries
-- construction_index,--,"{true, false}",Weight the costs of retrofitting depending on labour/material costs per country
tes,--,"{true, false}",Add option for storing thermal energy in large water pits associated with district heating systems and individual thermal energy storage (TES)
boilers,--,"{true, false}",Add option for transforming gas into heat using gas boilers
resistive_heaters,--,"{true, false}",Add option for transforming electricity into heat using resistive heaters (independently from gas boilers)
oil_boilers,--,"{true, false}",Add option for transforming oil into heat using boilers
biomass_boiler,--,"{true, false}",Add option for transforming biomass into heat using boilers
overdimension_heat_generators,,,Add option for overdimensioning heating systems by a certain factor. This allows them to cover heat demand peaks e.g. 10% higher than those in the data with a setting of 1.1.
-- decentral,--,float,The factor for overdimensioning (increasing CAPEX) decentral heating systems
-- central,--,float,The factor for overdimensioning (increasing CAPEX) central heating systems
chp,--,,
-- enable,--,"{true, false}",Add option for using Combined Heat and Power (CHP)
-- fuel,--,list of fuels,"Possible options are all fuels which have an existing bus and their CO2 intensity is given in the technology data. Currently possible are ""gas"", ""oil"", ""methanol"", ""lignite"", ""coal"" as well as ""solid biomass"". For all fuels except solid biomass, the techno-economic data from gas CHP is used. For the special case of solid biomass fuel, both CHP plants with and without carbon capture are added."
-- micro_chp,--,"{true, false}",Add option for using gas-fired Combined Heat and Power (CHP) for decentral areas.
solar_thermal,--,"{true, false}",Add option for using solar thermal to generate heat.
solar_cf_correction,--,float,The correction factor for the value provided by the solar thermal profile calculations
marginal_cost_heat_vent,currency/MWh ,float,The marginal cost of heat-venting in all heating systems
methanation,--,"{true, false}",Add option for transforming hydrogen and CO2 into methane using methanation.
coal_cc,--,"{true, false}",Add option for coal CHPs with carbon capture
dac,--,"{true, false}",Add option for Direct Air Capture (DAC)
co2_vent,--,"{true, false}",Add option for vent out CO2 from storages to the atmosphere.
heat_vent,--,--,--
-- urban central, --,"{true, false}",Allow heat-venting in central heating.
-- urban decentral, --,"{true, false}",Allow heat-venting in urban decentral heating.
-- rural, --,"{true, false}",Allow heat-venting in rural heating.
allam_cycle_gas,--,"{true, false}",Add option to include `Allam cycle gas power plants <https://en.wikipedia.org/wiki/Allam_power_cycle>`_
hydrogen_fuel_cell,--,"{true, false}",Add option to include hydrogen fuel cell for re-electrification. Assuming OCGT technology costs
hydrogen_turbine,--,"{true, false}",Add option to include hydrogen turbine for re-electrification. Assuming OCGT technology costs
SMR,--,"{true, false}",Add option for transforming natural gas into hydrogen and CO2 using Steam Methane Reforming (SMR)
SMR CC,--,"{true, false}",Add option for transforming natural gas into hydrogen and CO2 using Steam Methane Reforming (SMR) and Carbon Capture (CC)
ATR,--,"{true, false}",Add option for transforming methanol into hydrogen and CO2 using Autothermal Reforming of Methanol (ATR)
regional_oil_demand,--,"{true, false}",Spatially resolve oil demand. Set to true if regional CO2 constraints needed.
regional_co2 _sequestration_potential,,,
-- enable,--,"{true, false}",Add option for regionally-resolved geological carbon dioxide sequestration potentials based on `CO2StoP <https://setis.ec.europa.eu/european-co2-storage-database_en>`_.
-- attribute,--,string or list,Name (or list of names) of the attribute(s) for the sequestration potential
-- include_onshore,--,"{true, false}",Add options for including onshore sequestration potentials
-- min_size,Gt ,float,Any sites with lower potential than this value will be excluded
-- max_size,Gt ,float,The maximum sequestration potential for any one site.
-- years_of_storage,years,float,The years until potential exhausted at optimised annual rate
co2_sequestration_potential,--,Dictionary with planning horizons as keys.,The potential of sequestering CO2 in Europe per year and investment period
co2_sequestration_cost,currency/tCO2,float,The cost of sequestering a ton of CO2
co2_sequestration_lifetime,years,int,The lifetime of a CO2 sequestration site
co2_spatial,--,"{true, false}","Add option to spatially resolve carrier representing stored carbon dioxide. This allows for more detailed modelling of CCUTS, e.g. regarding the capturing of industrial process emissions, usage as feedstock for electrofuels, transport of carbon dioxide, and geological sequestration sites."
co2_network,--,"{true, false}",Add option for planning a new carbon dioxide transmission network
co2_network_cost_factor,p.u.,float,The cost factor for the capital cost of the carbon dioxide transmission network
cc_fraction,--,float,The default fraction of CO2 captured with post-combustion capture
hydrogen_underground _storage,--,"{true, false}",Add options for storing hydrogen underground. Storage potential depends regionally.
hydrogen_underground _storage_locations,,"{onshore, nearshore, offshore}","The location where hydrogen underground storage can be located. Onshore, nearshore, offshore means it must be located more than 50 km away from the sea, within 50 km of the sea, or within the sea itself respectively."
methanol,--,--,Add methanol as carrrier and add enabled methnol technologies
-- regional_methanol_demand,--,"{true, false}",Spatially resolve methanol demand. Set to true if regional CO2 constraints needed.
-- methanol_reforming,--,"{true, false}", Add methanol reforming
-- methanol_reforming_cc,--,"{true, false}", Add methanol reforming with carbon capture
-- methanol_to_kerosene,--,"{true, false}", Add methanol to kerosene
-- methanol_to_power,--,--, Add different methanol to power technologies
-- -- ccgt,--,"{true, false}", Add combined cycle gas turbine (CCGT) using methanol
-- -- ccgt_cc,--,"{true, false}", Add combined cycle gas turbine (CCGT) with carbon capture using methanol
-- -- ocgt,--,"{true, false}", Add open cycle gas turbine (OCGT) using methanol
-- -- allam,--,"{true, false}", Add Allam cycle gas power plants using methanol
-- -- biomass_to_methanol,--,"{true, false}", Add biomass to methanol
-- -- biomass_to_methanol_cc,--,"{true, false}", Add biomass to methanol with carbon capture
ammonia,--,"{true, false, regional}","Add ammonia as a carrrier. It can be either true (copperplated NH3), false (no NH3 carrier) or ""regional"" (regionalised NH3 without network)"
min_part_load_electrolysis,per unit of p_nom ,float,The minimum unit dispatch (``p_min_pu``) for electrolysis
min_part_load_fischer _tropsch,per unit of p_nom ,float,The minimum unit dispatch (``p_min_pu``) for the Fischer-Tropsch process
min_part_load _methanolisation,per unit of p_nom ,float,The minimum unit dispatch (``p_min_pu``) for the methanolisation process
use_fischer_tropsch _waste_heat,--,"{true, false}",Add option for using waste heat of Fischer Tropsch in district heating networks
use_fuel_cell_waste_heat,--,"{true, false}",Add option for using waste heat of fuel cells in district heating networks
use_electrolysis_waste _heat,--,"{true, false}",Add option for using waste heat of electrolysis in district heating networks
electricity_transmission _grid,--,"{true, false}",Switch for enabling/disabling the electricity transmission grid.
electricity_distribution _grid,--,"{true, false}",Add a simplified representation of the exchange capacity between transmission and distribution grid level through a link.
electricity_distribution _grid_cost_factor,,,Multiplies the investment cost of the electricity distribution grid
electricity_grid _connection,--,"{true, false}",Add the cost of electricity grid connection for onshore wind and solar
transmission_efficiency,,,Section to specify transmission losses or compression energy demands of bidirectional links. Splits them into two capacity-linked unidirectional links.
-- enable,--,list,Switch to select the carriers for which transmission efficiency is to be added. Carriers not listed assume lossless transmission.
-- {carrier},--,str,The carrier of the link.
-- -- efficiency_static,p.u.,float,Length-independent transmission efficiency.
-- -- efficiency_per_1000km,p.u. per 1000 km,float,Length-dependent transmission efficiency ($\eta^{\text{length}}$)
-- -- compression_per_1000km,p.u. per 1000 km,float,Length-dependent electricity demand for compression ($\eta \cdot \text{length}$) implemented as multi-link to local electricity bus.
H2_network,--,"{true, false}",Add option for new hydrogen pipelines
h2_topology_tyndp,--,"{true, false}",Add option to use TYNDP H2 topology
h2_zones_tyndp,--,"{true, false}","Add option to split TYNDP H2 nodes into two zones (Z1, Z1), currently only available for DE/GA scenarios"
gas_network,--,"{true, false}","Add existing natural gas infrastructure, incl. LNG terminals, production and entry-points. The existing gas network is added with a lossless transport model. A length-weighted `k-edge augmentation algorithm   <https://networkx.org/documentation/stable/reference/algorithms/generated/networkx.algorithms.connectivity.edge_augmentation.k_edge_augmentation.html#networkx.algorithms.connectivity.edge_augmentation.k_edge_augmentation>`_   can be run to add new candidate gas pipelines such that all regions of the model can be connected to the gas network. When activated, all the gas demands are regionally disaggregated as well."
gas_demand_exogenously,--,"{true, false}",Add exogenous methane demand from the TYNDP 2024.
H2_retrofit,--,"{true, false}",Add option for retrofiting existing pipelines to transport hydrogen.
H2_retrofit_capacity _per_CH4,--,float,"The ratio for H2 capacity per original CH4 capacity of retrofitted pipelines. The `European Hydrogen Backbone (April, 2020) p.15 <https://gasforclimate2050.eu/wp-content/uploads/2020/07/2020_European-Hydrogen-Backbone_Report.pdf>`_ 60% of original natural gas capacity could be used in cost-optimal case as H2 capacity."
gas_network_connectivity _upgrade ,--,float,The number of desired edge connectivity (k) in the length-weighted `k-edge augmentation algorithm <https://networkx.org/documentation/stable/reference/algorithms/generated/networkx.algorithms.connectivity.edge_augmentation.k_edge_augmentation.html#networkx.algorithms.connectivity.edge_augmentation.k_edge_augmentation>`_ used for the gas network
gas_distribution_grid,--,"{true, false}",Add a gas distribution grid
gas_distribution_grid _cost_factor,,,Multiplier for the investment cost of the gas distribution grid
biomass_spatial,--,"{true, false}",Add option for resolving biomass demand regionally
biomass_transport,--,"{true, false}",Add option for transporting solid biomass between nodes
biogas_upgrading_cc,--,"{true, false}",Add option to capture CO2 from biomass upgrading
conventional_generation,,,Add a more detailed description of conventional carriers. Any power generation requires the consumption of fuel from nodes representing that fuel.
keep_existing_capacities,--,"{true, false}",Keep existing conventional carriers from the power model. Defaults to false.
biomass_to_liquid,--,"{true, false}",Add option for transforming solid biomass into liquid fuel with the same properties as oil
biomass_to_liquid_cc,--,"{true, false}",Add option for transforming solid biomass into liquid fuel with the same properties as oil with carbon capture
<<<<<<< HEAD
=======
biomass_final_demand,Twh/a,Dictionary with planning horizons as keys.,Add final energy demand for solid biomass
force_biomass_potential,--,"{true, false}",Add option to force all solid biomass potential to be used
force_biogas_potential,--,"{true, false}",Add option to force all biogas potential to be used
>>>>>>> e02a052a
biosng,--,"{true, false}",Add option for transforming solid biomass into synthesis gas with the same properties as natural gas
biosng_cc,--,"{true, false}",Add option for transforming solid biomass into synthesis gas with the same properties as natural gas with carbon capture
bioH2,--,"{true, false}",Add option for transforming solid biomass into hydrogen with carbon capture
municipal_solid_waste,--,"{true, false}",Add option for municipal solid waste
limit_max_growth,,,
-- enable,--,"{true, false}",Add option to limit the maximum growth of a carrier
-- factor,p.u.,float,The maximum growth factor of a carrier (e.g. 1.3 allows  30% larger than max historic growth)
-- max_growth,,,
-- -- {carrier},GW,float,The historic maximum growth of a carrier
-- max_relative_growth,,,
-- -- {carrier},p.u.,float,The historic maximum relative growth of a carrier
enhanced_geothermal,,,
-- enable,--,"{true, false}",Add option to include Enhanced Geothermal Systems
-- flexible,--,"{true, false}",Add option for flexible operation (see Ricks et al. 2024)
-- max_hours,--,int,The maximum hours the reservoir can be charged under flexible operation
-- max_boost,--,float,The maximum boost in power output under flexible operation
-- var_cf,--,"{true, false}",Add option for variable capacity factor (see Ricks et al. 2024)
-- sustainability_factor,--,float,Share of sourced heat that is replenished by the earth's core (see details in `build_egs_potentials.py <https://github.com/PyPSA/pypsa-eur-sec/blob/master/scripts/build_egs_potentials.py>`_)
solid_biomass_import,,,
-- enable,--,"{true, false}",Add option to include solid biomass imports
-- price,currency/MWh,float,Price for importing solid biomass
-- max_amount,Twh,float,Maximum solid biomass import potential
-- upstream_emissions_factor,p.u.,float,Upstream emissions of solid biomass imports
imports,,,
-- enable,--,"{true, false}",Add option to include renewable energy imports
-- carriers,--,list,Select the carriers for which import option is to be added. Carriers listed must also be in the price list below.
-- limit,TWh,float,Maximum allowed renewable energy imports
-- limit_sense,--,"{==, <=, >=}",Sense of the limit
-- price,,"{H2, NH3, methanol, gas, oil}",
-- -- {carrier},currency/MWh,float,Price for importing renewable energy of carrier
offshore_hubs_tyndp,--,"{true, false}",Add options for TYNDP offshore hubs
-- enable,--,"{true, false}",Add option to include TYNDP offshore hubs
-- max_capacity,,,
-- -- {carrier},GW,float,Maximum transmission capacity between two offshore hubs of a carrier<|MERGE_RESOLUTION|>--- conflicted
+++ resolved
@@ -204,12 +204,9 @@
 keep_existing_capacities,--,"{true, false}",Keep existing conventional carriers from the power model. Defaults to false.
 biomass_to_liquid,--,"{true, false}",Add option for transforming solid biomass into liquid fuel with the same properties as oil
 biomass_to_liquid_cc,--,"{true, false}",Add option for transforming solid biomass into liquid fuel with the same properties as oil with carbon capture
-<<<<<<< HEAD
-=======
 biomass_final_demand,Twh/a,Dictionary with planning horizons as keys.,Add final energy demand for solid biomass
 force_biomass_potential,--,"{true, false}",Add option to force all solid biomass potential to be used
 force_biogas_potential,--,"{true, false}",Add option to force all biogas potential to be used
->>>>>>> e02a052a
 biosng,--,"{true, false}",Add option for transforming solid biomass into synthesis gas with the same properties as natural gas
 biosng_cc,--,"{true, false}",Add option for transforming solid biomass into synthesis gas with the same properties as natural gas with carbon capture
 bioH2,--,"{true, false}",Add option for transforming solid biomass into hydrogen with carbon capture
