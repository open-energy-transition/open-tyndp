.. SPDX-FileCopyrightText: Contributors to Open-TYNDP <https://github.com/open-energy-transition/open-tyndp>
.. SPDX-FileCopyrightText: Contributors to PyPSA-Eur <https://github.com/pypsa/pypsa-eur>
..
.. SPDX-License-Identifier: CC-BY-4.0

#########################
Specific retrieval rules
#########################

Data in this section is retrieved and extracted in rules specified in ``rules/retrieve.smk``.


``data/bgr/``

- **Source:** Bundesanstalt für Geowissenschaften und Rohstoffe (BGR)
- **Link:** https://www.bgr.bund.de/DE/Themen/Wasser/Projekte/laufend/Beratung/Ihme1500/ihme1500_projektbeschr.html?nn=1546102
- **License:** `custom <https://www.bgr.bund.de/DE/Gemeinsames/Produkte/Produktcenter/faq_inhalt.html?nn=6951010#doc5914388bodyText5>` and `custom <https://www.bgr.bund.de/DE/Gemeinsames/Produkte/produkte_agb.html>`
- **Description:** Contains data on geothermal energy resources in Europe.

``data/heat_demand``
``data/fraunhofer_heat_source_utilisation_potentials`` and ``data/dh_areas.gpkg``

- **Source:** Fraunhofer Fordatis
- **Link:** https://fordatis.fraunhofer.de/handle/fordatis/341.3?mode=simple
- **License:** `CC BY 4.0 <https://creativecommons.org/licenses/by/4.0/>`__
- **Description:** Utilisation potentials for different heat sources across Europe and future district heating areas, based on Manz et al. 2024<https://doi.org/10.1016/j.renene.2024.120111>.


``data/nuts``

- **Source:** GISCO
- **Link:** https://gisco-services.ec.europa.eu/distribution/v2/nuts/download/
- **License:** `custom <https://ec.europa.eu/eurostat/web/gisco/geodata/reference-data/administrative-units-statistical-units>`__
- **Description:** Europe's NUTS administrative regions.

``data/ENSPRESO_BIOMASS.xlsx``

- **Source:** European Commission Joint Research Centre (JRC)
- **Link:** https://data.jrc.ec.europa.eu/dataset/74ed5a04-7d74-4807-9eab-b94774309d9f
- **License:** CC-BY 4.0
- **Description:** Contains biomass potentials for Europe.

``data/CO2JRC_OpenFormats``

- **Source:** SETIS
- **Link:** https://setis.ec.europa.eu/european-co2-storage-database_en
- **License:** `various <https://setis.ec.europa.eu/european-co2-storage-database_en>`__
- **Description:** European CO2 storage database CO2StoP.

``data/myb1-2022-nitro-ert.xlsx``

- **Source:** United States Geological Survey (USGS)
- **Link:** https://www.usgs.gov/centers/national-minerals-information-center/nitrogen-statistics-and-information
- **License:** CC0 (`reference <https://www.usgs.gov/information-policies-and-instructions/copyrights-and-credits>`__)
- **Description:** Statistics and information on the worldwide supply of, demand for, and flow of the mineral commodity nitrogen.

``data/Industrial_Database.csv``

- **Source:** Simon Pezzutto, Stefano Zambotti, Silvia Croce, Pietro Zambelli,
  Giulia Garegnani, Chiara Scaramuzzino, Ramón Pascual Pascuas, Alyona
  Zubaryeva, Franziska Haas, Dagmar Exner (EURAC), Andreas Mueller (e-think),
  Michael Hartner (TUW), Tobias Fleiter, Anna-Lena Klingler, Matthias Kuehnbach,
  Pia Manz, Simon Marwitz, Matthias Rehfeldt, Jan Steinbach, Eftim Popovski
  (Fraunhofer ISI) Reviewed by Lukas Kranzl, Sara Fritz (TUW)
  Hotmaps Project, D2.3 WP2 Report - Open Data Set for the EU28, 2018
  https://www.hotmaps-project.eu
- **Link:** https://gitlab.com/hotmaps/industrial_sites/industrial_sites_Industrial_Database
- **License:** CC-BY 4.0 (`reference <https://gitlab.com/hotmaps/industrial_sites/industrial_sites_Industrial_Database>`__)
- **Description:** Contains georeferenced industrial sites of energy-intensive
  industry sectors, together with GHG-emissions, production capacity, fuel
  demand and excess heat potentials calculated from emission and production
  data.

``data/eurostat/Balances-April2023``

- **Source:** Eurostat
- **Link:** https://ec.europa.eu/eurostat/documents/38154/4956218/Balances-April2023.zip
- **License:** CC-BY 4.0 (`reference <https://commission.europa.eu/legal-notice_en>`__)
- **Description:** Contains energy balances for Europe.

``data/eurostat/eurostat-household_energy_balances-february_2024.csv``

- **Source:** Eurostat
- **Link:** https://ec.europa.eu/eurostat/databrowser-backend/api/extraction/1.0/LIVE/false/sdmx/csv/nrg_d_hhq__custom_11480365?startPeriod=2013&endPeriod=2022&i&compressed=true
- **License:** CC-BY 4.0 (`reference <https://commission.europa.eu/legal-notice_en>`__)
- **Description:** Contains household energy balances for Europe.

``data/jrc-idees-2021``

- **Source:** Rózsai, M., Jaxa-Rozen, M., Salvucci, R., Sikora, P., Tattini, J.
  and Neuwahl, F., JRC-IDEES-2021: the Integrated Database of the European
  Energy System - Data update and technical documentation, Publications Office
  of the European Union, Luxembourg, 2024, doi:10.2760/614599, JRC137809.
- **Link:** https://jeodpp.jrc.ec.europa.eu/ftp/jrc-opendata/JRC-IDEES/JRC-IDEES-2021_v1
- **License:** CC-BY 4.0 (`reference <https://jeodpp.jrc.ec.europa.eu/ftp/jrc-opendata/JRC-IDEES/copyright.txt>`__)
- **Description:** Contains more granular energy balances for Europe.

``data/gas_network``

- **Source:** Jan Diettrich, Adam Pluta, & Wided Medjroubi. (2021). SciGRID_gas
  IGGIELGN (1.1.2) [Data set]. Zenodo. https://doi.org/10.5281/zenodo.4767098
- **Link:** https://zenodo.org/records/4767098
- **License:** CC-BY 4.0 (`reference <https://zenodo.org/record/4767098>`__)
- **Description:** Contains gas infrastructure data.

``data/electricity_demand_raw.csv``

- **Source:** Open Power System Data (OPSD) from ENTSO-E Transparency
- **Link:**
  https://data.open-power-system-data.org/time_series/2019-06-05/time_series_60min_singleindex.csv
  and https://data.open-power-system-data.org/time_series/2020-10-06/time_series_60min_singleindex.csv
- **License:** unknown
- **Description:** Contains country-level electricity demand time series.

``data/load_synthetic_raw.csv``

- **Source:** Frysztacki, M., van der Most, L., & Neumann, F. (2024).
  Interannual Electricity Demand Calculator [Data set]. Zenodo.
  https://doi.org/10.5281/zenodo.10820928
- **Link:** https://zenodo.org/records/10820928
- **License:** CC-BY 4.0
- **Description:** Contains synthetic country-level electricity demand time series.

``data/shipdensity_global.zip``

- **Source:** World Bank
- **Link:** https://datacatalog.worldbank.org/search/dataset/0037580/Global-Shipping-Traffic-Density
- **License:** CC-BY 4.0 (`reference <https://datacatalog.worldbank.org/search/dataset/0037580/Global-Shipping-Traffic-Density>`__)
- **Description:** Global shipping traffic density.

``data/Copernicus_LC100_global_v3.0.1_2019-nrt_Discrete-Classification-map_EPSG-4326.tif``

- **Source:** Marcel Buchhorn, Bruno Smets, Luc Bertels, Bert De Roo, Myroslava
  Lesiv, Nandin-Erdene Tsendbazar, Martin Herold, & Steffen Fritz. (2020).
  Copernicus Global Land Service: Land Cover 100m: collection 3: epoch 2019:
  Globe (V3.0.1) [Data set]. Zenodo. https://doi.org/10.5281/zenodo.3939050
- **Link:** https://zenodo.org/records/3939050
- **License:** CC-BY 4.0 (`reference <https://zenodo.org/record/3939050>`__)
- **Description:** Contains rastered land cover and land use data.

``data/LUISA_basemap_020321_50m.tif``

- **Source:** European Commission Joint Research Centre (JRC)
- **Link:** https://jeodpp.jrc.ec.europa.eu/ftp/jrc-opendata/LUISA/EUROPE/Basemaps/LandUse/2018/LATEST/
- **License:** CC-BY 4.0 (`reference <https://jeodpp.jrc.ec.europa.eu/ftp/jrc-opendata/LUISA/EUROPE/Basemaps/LandUse/2018/LATEST/>`__)
- **Description:** Contains rastered land cover and land use data.

``data/eez``

- **Source:** Marine Regions
- **Link:** https://www.marineregions.org/download_file.php
- **License:** CC-BY-NC-SA
- **Description:** Contains offshore exclusive economic zones.

``data/worldbank``

- **Source:** World Bank
- **Link:** https://data.worldbank.org/indicator/SP.URB.TOTL.IN.ZS
- **License:** CC-BY 4.0
- **Description:** Contains share of urban population by country.

``data/gem/Europe-Gas-Tracker-2024-05.xlsx``

- **Source:** Global Energy Monitor
- **Link:** https://globalenergymonitor.org/projects/global-steel-plant-tracker/
- **License:** CC-BY 4.0 (`reference <https://globalenergymonitor.org/projects/europe-gas-tracker/download-data/>`__)
- **Description:** Covers methane gas pipelines, LNG terminals, oil and gas-fired power plants, and methane gas extraction sites.

``data/gem/Global-Steel-Plant-Tracker-April-2024-Standard-Copy-V1.xlsx``

- **Source:** Global Energy Monitor
- **Link:** https://globalenergymonitor.org/projects/global-steel-plant-tracker/
- **License:** CC-BY 4.0 (`reference <https://globalenergymonitor.org/projects/global-steel-plant-tracker/download-data/>`__)
- **Description:** The Global Steel Plant Tracker (GSPT) provides information on
  global crude iron and steel production plants, and includes every plant
  currently operating with a capacity of five hundred thousand tonnes per year
  (ttpa) or more of crude iron or steel.

``data/WDPA.gpkg``

- **Source:** UNEP-WCMC and IUCN (2024), Protected Planet: The World Database on
  Protected Areas (WDPA) [Online], September 2024, Cambridge, UK: UNEP-WCMC and
  IUCN. Available at: www.protectedplanet.net.
- **Link:** https://www.protectedplanet.net/en/thematic-areas/wdpa
- **License:** `custom <https://www.protectedplanet.net/en/legal>`__
- **Description:** Contains global protected areas.

``data/WDPA_WDOECM_marine.gpkg``

- **Source:** UNEP-WCMC and IUCN (2024), Protected Planet: The World Database on
  Protected Areas (WDPA) and World Database on Other Effective Area-based
  Conservation Measures (WD-OECM) [Online], September 2024, Cambridge, UK:
  UNEP-WCMC and IUCN. Available at: www.protectedplanet.net.
- **Link:** https://www.protectedplanet.net/en/thematic-areas/marine-protected-areas
- **License:** `custom <https://www.protectedplanet.net/en/legal>`__
- **Description:** Contains global protected marine areas.

``data/osm-raw``

- **Source:** OpenStreetMap via Overpass API
- **Link:** https://overpass-api.de/api/interpreter
- **License:** ODbL
- **Description:** Data of high-voltage transmission grid in Europe from OpenStreetMap.

``cutouts``

- **Source:** `ERA5
  <https://cds-beta.climate.copernicus.eu/datasets/reanalysis-era5-single-levels?tab=overview>`__
  and `SARAH-3 <https://navigator.eumetsat.int/product/EO:EUM:DAT:0863>`__
- **Link:** https://zenodo.org/records/15349674
- **License:** CC-BY 4.0
- **Description:** Contains weather data cutouts for Europe to read in with ``atlite``.

``resources/costs_{year}.csv``

- **Source:** various, mostly compiled from Danish Energy Agency (DEA)
  `Technology Catalogues
  <https://ens.dk/en/our-services/technology-catalogues>`__.
- **Link:** https://github.com/PyPSA/technology-data
- **License:** GPL-3.0
- **Description:** Contains technology data for different years such as costs, efficiencies, and lifetimes.

``resources/powerplants.csv``

- **Source:** F. Gotzens, H. Heinrichs, J. Hörsch, and F. Hofmann, Performing
  energy modelling exercises in a transparent way - The issue of data quality in
  power plant databases, Energy Strategy Reviews, vol. 23, pp. 1-12, Jan. 2019.
  https://doi.org/10.1016/j.esr.2018.11.004
- **Link:** https://github.com/PyPSA/powerplantmatching
- **License:** GPL-3.0
- **Description:** Contains matched dataset of powerplants in Europe.

``data/busshapes/bidding_zones_electricitymaps.geojson``

- **Source:** Electricity Maps, https://github.com/electricitymaps/electricitymaps-contrib
- **Link:** https://raw.githubusercontent.com/electricitymaps/electricitymaps-contrib/v1.238.0/web/geo/world.geojson
- **License:** AGPLv3
- **Description:** Contains bidding zones shape files.

``data/busshapes/bidding_zones_entsoepy.geojson``

- **Source:** Pecinovsky, J., & Boerman, F. entsoe-py. https://github.com/EnergieID/entsoe-py
- **Link:** https://github.com/EnergieID/entsoe-py/tree/c03c604af36ef92e8ef6ee89dc57c56ca5e1dbac/entsoe/geo/geojson
- **License:** MIT License
- **Description:** Contains bidding zones shape files used to improve `data/busshapes/bidding_zones_electricitymaps.geojson` data.

``resources/countries_centroids.geojson``

- **Source:** Copyright (c) 2021 Gavin Rehkemper, https://github.com/gavinr/world-countries-centroids/tree/v1.0.0
- **Link:** https://cdn.jsdelivr.net/gh/gavinr/world-countries-centroids@v1.0.0/dist/countries.geojson
- **License:** MIT License
- **Description:** Contains centroids of world countries in GeoJson.

``data/tyndp_2024_bundle/PECD/PECD_{pecd_version}``

- **Source:** TYNDP 2024 Scenarios, https://2024.entsos-tyndp-scenarios.eu/download/
- **Link:** https://storage.googleapis.com/open-tyndp-data-store/PECD/PECD_{pecd_version}.zip
- **License:** CC-BY 4.0
- **Description:** Contains hourly PECD v3.1 capacity factor time series for Solar PV rooftop,
  Solar PV utility, Onshore Wind, Offshore Wind and Solar CSP.

``data/tyndp_2024_bundle/PECD/PECD_{pecd_prebuilt_version}``

- **Source:** TYNDP 2024 Scenarios, https://2024.entsos-tyndp-scenarios.eu/download/
- **Link:** https://storage.googleapis.com/open-tyndp-data-store/PECD/PECD_{pecd_prebuilt_version}.zip
- **License:** CC-BY 4.0
<<<<<<< HEAD
- **Description:** Contains already prepared hourly PECD v3.1 pre-built dataset of the specified PECD pre-built version for climate years 1995, 2008, and 2009.
=======
- **Description:** Contains pre-built hourly PECD v3.1 capacity factor time series for climate years 1995, 2008, and 2009, covering Solar PV rooftop, Solar PV utility, Onshore Wind, Offshore Wind and Solar CSP.
>>>>>>> 45412867

``data/tyndp_2024_bundle/PEMMDB2``

- **Source:** TYNDP 2024 Scenarios, https://2024.entsos-tyndp-scenarios.eu/download/
- **Link:** https://storage.googleapis.com/open-tyndp-data-store/PEMMDB.zip
- **License:** CC-BY 4.0
<<<<<<< HEAD
- **Description:** Contains PEMMDB v2.4 capacities and must-run and availability profiles for various PEMMDB technologies (thermal, RES, reserves, DSR, batteries and electrolysers).
=======
- **Description:** Contains PEMMDB v2.4 capacities, as well as must-run and availability profiles for various PEMMDB technologies (thermal, RES, reserves, DSR, batteries and electrolysers).
>>>>>>> 45412867

``data/tyndp_2024_bundle/TYNDP-2024-Scenarios-Package/TYNDP_2024-Scenario-Report-Data-Figures_240522.xlsx``

- **Source:** TYNDP 2024 Scenarios, https://2024.entsos-tyndp-scenarios.eu/download/
- **Link:** https://storage.googleapis.com/open-tyndp-data-store/TYNDP_2024-Scenario-Report-Data-Figures_240522.xlsx
- **License:** CC-BY 4.0
- **Description:** Contains the TYNDP Scenarios Report Data Figures data and calculation
    used to produce the figures in the Scenarios Report.

``data/tyndp_2024_bundle/TYNDP-2024-Visualisation-Platform``

- **Source:** TYNDP 2024 Visualisation Platform, https://2024.entsos-tyndp-scenarios.eu/visualisation-platform/
- **Link:** https://storage.googleapis.com/open-tyndp-data-store/250117-TYNDP-2024-Visualisation-Platform.zip
- **License:** CC-BY 4.0
- **Description:** Contains the TYNDP 2024 Visualisation Platform data for both electricity (supply mix, flexibility options, and electricity demand) and hydrogen (supply mix and hydrogen demand).<|MERGE_RESOLUTION|>--- conflicted
+++ resolved
@@ -264,22 +264,14 @@
 - **Source:** TYNDP 2024 Scenarios, https://2024.entsos-tyndp-scenarios.eu/download/
 - **Link:** https://storage.googleapis.com/open-tyndp-data-store/PECD/PECD_{pecd_prebuilt_version}.zip
 - **License:** CC-BY 4.0
-<<<<<<< HEAD
-- **Description:** Contains already prepared hourly PECD v3.1 pre-built dataset of the specified PECD pre-built version for climate years 1995, 2008, and 2009.
-=======
 - **Description:** Contains pre-built hourly PECD v3.1 capacity factor time series for climate years 1995, 2008, and 2009, covering Solar PV rooftop, Solar PV utility, Onshore Wind, Offshore Wind and Solar CSP.
->>>>>>> 45412867
 
 ``data/tyndp_2024_bundle/PEMMDB2``
 
 - **Source:** TYNDP 2024 Scenarios, https://2024.entsos-tyndp-scenarios.eu/download/
 - **Link:** https://storage.googleapis.com/open-tyndp-data-store/PEMMDB.zip
 - **License:** CC-BY 4.0
-<<<<<<< HEAD
-- **Description:** Contains PEMMDB v2.4 capacities and must-run and availability profiles for various PEMMDB technologies (thermal, RES, reserves, DSR, batteries and electrolysers).
-=======
 - **Description:** Contains PEMMDB v2.4 capacities, as well as must-run and availability profiles for various PEMMDB technologies (thermal, RES, reserves, DSR, batteries and electrolysers).
->>>>>>> 45412867
 
 ``data/tyndp_2024_bundle/TYNDP-2024-Scenarios-Package/TYNDP_2024-Scenario-Report-Data-Figures_240522.xlsx``
 
