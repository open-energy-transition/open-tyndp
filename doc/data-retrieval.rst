--- conflicted
+++ resolved
@@ -237,18 +237,16 @@
 - **License:** GPL-3.0
 - **Description:** Contains matched dataset of powerplants in Europe.
 
-<<<<<<< HEAD
+``data/tyndp_2024_bundle``
+
+- **Source:** European Network of Transmission System Operators for Electricity (ENTSO-E) and European Network of Transmission System Operators for Gas (ENTSOG)
+- **Link:** https://2024.entsos-tyndp-scenarios.eu/download/
+- **License:** CC-BY 4.0
+- **Description:** Contains the node list and the reference grids from the Ten-Year Network Development Plan (TYNDP) 2024.
+
 ``resources/countries_centroids.geojson``
 
 - **Source:** Copyright (c) 2021 Gavin Rehkemper, https://github.com/gavinr/world-countries-centroids/tree/v1.0.0
 - **Link:** https://cdn.jsdelivr.net/gh/gavinr/world-countries-centroids@v1.0.0/dist/countries.geojson
 - **License:** MIT License
-- **Description:** Contains centroids of world countries in GeoJson.
-=======
-``data/tyndp_2024_bundle``
-
-- **Source:** European Network of Transmission System Operators for Electricity (ENTSO-E) and European Network of Transmission System Operators for Gas (ENTSOG)
-- **Link:** https://2024.entsos-tyndp-scenarios.eu/download/
-- **License:** CC-BY 4.0
-- **Description:** Contains the node list and the reference grids from the Ten-Year Network Development Plan (TYNDP) 2024.
->>>>>>> 31b54bcd
+- **Description:** Contains centroids of world countries in GeoJson.