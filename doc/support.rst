<<<<<<< HEAD
.. SPDX-FileCopyrightText: Contributors to Open-TYNDP <https://github.com/open-energy-transition/open-tyndp>
.. SPDX-FileCopyrightText: Contributors to PyPSA-Eur <https://github.com/pypsa/pypsa-eur>
..
.. SPDX-License-Identifier: CC-BY-4.0
=======
..
  SPDX-FileCopyrightText: Contributors to Open-TYNDP <https://github.com/open-energy-transition/open-tyndp>
  SPDX-FileCopyrightText: Contributors to PyPSA-Eur <https://github.com/pypsa/pypsa-eur>

  SPDX-License-Identifier: CC-BY-4.0
>>>>>>> bbbe6a5f

##########################################
Support
##########################################

Please consider the following ways to reach out to the community and the contributors:

<<<<<<< HEAD
- To **discuss** with other PyPSA users, organise projects, share news, and get in touch with the community you can use the `Discord server <https://discord.gg/AnuJBk23FU>`__.
- For **bugs and feature requests**, please use the appropriate GitHub issues page. Issues specific to Open-TYNDP belong on the `Open-TYNDP Issues page <https://github.com/open-energy-transition/open-tyndp/issues>`__, while PyPSA-Eur issues should be submitted to the `PyPSA-Eur Github Issues page <https://github.com/PyPSA/pypsa-eur/issues>`__.
* We strongly welcome anyone interested in providing **contributions** to this project. If you have any ideas, suggestions or encounter problems, feel invited to file issues or make pull requests on `Github <https://github.com/open-energy-transition/open-tyndp>`__.
=======
* To **discuss** with other PyPSA users, organise projects, share news, and get in touch with the community you can use the `Discord server <https://discord.gg/AnuJBk23FU>`_. Open-TYNDP has its own dedicated channel `pypsa-open-tyndp <https://discord.com/channels/911692131440148490/1414977512089321564>`_ for project-specific discussions.

  * The `PyPSA mailing <https://groups.google.com/group/pypsa>`_ list previously was used for all kind of questions. Please use Discord server going forward, while the mailing list remains accessible as a knowledge archive.
  * For questions about Open-TYNDP or other queries, reach out via `tyndp@openenergytransition.org <mailto:tyndp@openenergytransition.org>`_.
  * Stay updated by signing up for the `project newsletter <https://openenergytransitionnewsletter.eo.page/tyndp-oet>`_.
* For **bugs and feature requests**, please use the relevant issue tracker. The `Open-TYNDP issues <https://github.com/open-energy-transition/open-tyndp/issues>`_ collects known topics we are working on. Since this project relies on a soft-fork strategy, upstream issues should be addressed in the `PyPSA-Eur repository <https://github.com/PyPSA/PyPSA-Eur/issues>`_. Package-related issues should be addressed in the `PyPSA repository <https://github.com/PyPSA/PyPSA/issues>`_.
* We strongly welcome anyone interested in providing **contributions** to this project. If you have any ideas, suggestions or encounter problems, feel invited to file issues or make pull requests on `Github <https://github.com/open-energy-transition/open-tyndp>`_ or directly on the `PyPSA-Eur Upstream <https://github.com/PyPSA/PyPSA-Eur>`_.
>>>>>>> bbbe6a5f
<|MERGE_RESOLUTION|>--- conflicted
+++ resolved
@@ -1,15 +1,7 @@
-<<<<<<< HEAD
 .. SPDX-FileCopyrightText: Contributors to Open-TYNDP <https://github.com/open-energy-transition/open-tyndp>
 .. SPDX-FileCopyrightText: Contributors to PyPSA-Eur <https://github.com/pypsa/pypsa-eur>
 ..
 .. SPDX-License-Identifier: CC-BY-4.0
-=======
-..
-  SPDX-FileCopyrightText: Contributors to Open-TYNDP <https://github.com/open-energy-transition/open-tyndp>
-  SPDX-FileCopyrightText: Contributors to PyPSA-Eur <https://github.com/pypsa/pypsa-eur>
-
-  SPDX-License-Identifier: CC-BY-4.0
->>>>>>> bbbe6a5f
 
 ##########################################
 Support
@@ -17,16 +9,10 @@
 
 Please consider the following ways to reach out to the community and the contributors:
 
-<<<<<<< HEAD
-- To **discuss** with other PyPSA users, organise projects, share news, and get in touch with the community you can use the `Discord server <https://discord.gg/AnuJBk23FU>`__.
-- For **bugs and feature requests**, please use the appropriate GitHub issues page. Issues specific to Open-TYNDP belong on the `Open-TYNDP Issues page <https://github.com/open-energy-transition/open-tyndp/issues>`__, while PyPSA-Eur issues should be submitted to the `PyPSA-Eur Github Issues page <https://github.com/PyPSA/pypsa-eur/issues>`__.
-* We strongly welcome anyone interested in providing **contributions** to this project. If you have any ideas, suggestions or encounter problems, feel invited to file issues or make pull requests on `Github <https://github.com/open-energy-transition/open-tyndp>`__.
-=======
 * To **discuss** with other PyPSA users, organise projects, share news, and get in touch with the community you can use the `Discord server <https://discord.gg/AnuJBk23FU>`_. Open-TYNDP has its own dedicated channel `pypsa-open-tyndp <https://discord.com/channels/911692131440148490/1414977512089321564>`_ for project-specific discussions.
 
   * The `PyPSA mailing <https://groups.google.com/group/pypsa>`_ list previously was used for all kind of questions. Please use Discord server going forward, while the mailing list remains accessible as a knowledge archive.
   * For questions about Open-TYNDP or other queries, reach out via `tyndp@openenergytransition.org <mailto:tyndp@openenergytransition.org>`_.
   * Stay updated by signing up for the `project newsletter <https://openenergytransitionnewsletter.eo.page/tyndp-oet>`_.
 * For **bugs and feature requests**, please use the relevant issue tracker. The `Open-TYNDP issues <https://github.com/open-energy-transition/open-tyndp/issues>`_ collects known topics we are working on. Since this project relies on a soft-fork strategy, upstream issues should be addressed in the `PyPSA-Eur repository <https://github.com/PyPSA/PyPSA-Eur/issues>`_. Package-related issues should be addressed in the `PyPSA repository <https://github.com/PyPSA/PyPSA/issues>`_.
-* We strongly welcome anyone interested in providing **contributions** to this project. If you have any ideas, suggestions or encounter problems, feel invited to file issues or make pull requests on `Github <https://github.com/open-energy-transition/open-tyndp>`_ or directly on the `PyPSA-Eur Upstream <https://github.com/PyPSA/PyPSA-Eur>`_.
->>>>>>> bbbe6a5f
+* We strongly welcome anyone interested in providing **contributions** to this project. If you have any ideas, suggestions or encounter problems, feel invited to file issues or make pull requests on `Github <https://github.com/open-energy-transition/open-tyndp>`_ or directly on the `PyPSA-Eur Upstream <https://github.com/PyPSA/PyPSA-Eur>`_.