--- conflicted
+++ resolved
@@ -25,14 +25,7 @@
 * Configuration files are mostly licensed under `CC0-1.0 <LICENSES/CC0-1.0.txt>`__.
 * Data files are licensed under `CC-BY-4.0 <LICENSES/CC-BY-4.0.txt>`__.
 
-<<<<<<< HEAD
 For easier licensing, the Open-TYNDP and PyPSA-Eur repositories use `REUSE by the FSFE <https://reuse.software/>`__.
 You can find the specific licenses for each file in their SPDX identifiers or in the `REUSE.toml <REUSE.toml>`__ file.
 
-Additionally, different licenses and terms of use also apply to the various input data that are not part of the repository (see :doc:`data_sources`).
-=======
-The PyPSA-Eur repository uses `REUSE by the FSFE <https://reuse.software/>`__.
-You can find the specific licenses for each file in their SPDX identifiers or in the `REUSE.toml <REUSE.toml>`__ file.
-
-Additionally, different licenses and terms of use also apply to the various input data that are not part of the repository  (see :doc:`data_sources`).
->>>>>>> dfc163e2
+Additionally, different licenses and terms of use also apply to the various input data that are not part of the repository (see :doc:`data_sources`).