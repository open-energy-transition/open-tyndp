--- conflicted
+++ resolved
@@ -92,7 +92,30 @@
         ),
 
 
-<<<<<<< HEAD
+rule clean_pecd_datas:
+    input:
+        lambda w: expand(
+            resources("pecd_data_{technology}_{planning_horizons}.csv"),
+            **config["scenario"],
+            run=config["run"]["name"],
+            technology=config_provider(
+                "electricity", "pecd_renewable_profiles", "technologies"
+            )(w),
+        ),
+
+
+rule build_renewable_profiles_pecds:
+    input:
+        lambda w: expand(
+            resources("profile_pecd_{clusters}_{technology}.nc"),
+            **config["scenario"],
+            run=config["run"]["name"],
+            technology=config_provider(
+                "electricity", "pecd_renewable_profiles", "technologies"
+            )(w),
+        ),
+
+
 rule prepare_benchmarks:
     input:
         lambda w: expand(
@@ -122,27 +145,4 @@
             **config["scenario"],
             run=config["run"]["name"],
             table=config_provider("tables")(w),
-=======
-rule clean_pecd_datas:
-    input:
-        lambda w: expand(
-            resources("pecd_data_{technology}_{planning_horizons}.csv"),
-            **config["scenario"],
-            run=config["run"]["name"],
-            technology=config_provider(
-                "electricity", "pecd_renewable_profiles", "technologies"
-            )(w),
-        ),
-
-
-rule build_renewable_profiles_pecds:
-    input:
-        lambda w: expand(
-            resources("profile_pecd_{clusters}_{technology}.nc"),
-            **config["scenario"],
-            run=config["run"]["name"],
-            technology=config_provider(
-                "electricity", "pecd_renewable_profiles", "technologies"
-            )(w),
->>>>>>> 6ab3be37
         ),