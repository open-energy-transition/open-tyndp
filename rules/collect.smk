# SPDX-FileCopyrightText: Contributors to Open-TYNDP <https://github.com/open-energy-transition/open-tyndp>
# SPDX-FileCopyrightText: Contributors to PyPSA-Eur <https://github.com/pypsa/pypsa-eur>
#
# SPDX-License-Identifier: MIT


localrules:
    all,
    cluster_networks,
    prepare_elec_networks,
    prepare_sector_networks,
    solve_elec_networks,
    solve_sector_networks,


rule cluster_networks:
    input:
        expand(
            resources("networks/base_s_{clusters}.nc"),
            **config["scenario"],
            run=config["run"]["name"],
        ),


rule prepare_elec_networks:
    input:
        expand(
            resources("networks/base_s_{clusters}_elec_{opts}.nc"),
            **config["scenario"],
            run=config["run"]["name"],
        ),


rule prepare_sector_networks:
    input:
        expand(
            resources(
                "networks/base_s_{clusters}_{opts}_{sector_opts}_{planning_horizons}.nc"
            ),
            **config["scenario"],
            run=config["run"]["name"],
        ),


rule solve_elec_networks:
    input:
        expand(
            RESULTS + "networks/base_s_{clusters}_elec_{opts}.nc",
            **config["scenario"],
            run=config["run"]["name"],
        ),


rule solve_sector_networks:
    input:
        expand(
            RESULTS
            + "networks/base_s_{clusters}_{opts}_{sector_opts}_{planning_horizons}.nc",
            **config["scenario"],
            run=config["run"]["name"],
        ),


rule solve_sector_networks_perfect:
    input:
        expand(
            RESULTS
            + "maps/base_s_{clusters}_{opts}_{sector_opts}-costs-all_{planning_horizons}.pdf",
            **config["scenario"],
            run=config["run"]["name"],
        ),


rule plot_balance_maps:
    input:
        lambda w: expand(
            (
                RESULTS
                + "maps/base_s_{clusters}_{opts}_{sector_opts}_{planning_horizons}-balance_map_{carrier}.pdf"
            ),
            **config["scenario"],
            run=config["run"]["name"],
            carrier=config_provider("plotting", "balance_map", "bus_carriers")(w),
        ),


rule plot_power_networks_clustered:
    input:
        expand(
            resources("maps/power-network-s-{clusters}.pdf"),
            **config["scenario"],
            run=config["run"]["name"],
        ),


rule clean_pecd_datas:
    input:
        lambda w: expand(
            resources("pecd_data_{technology}_{planning_horizons}.csv"),
            **config["scenario"],
            run=config["run"]["name"],
            technology=config_provider(
                "electricity", "pecd_renewable_profiles", "technologies"
            )(w),
        ),


rule build_renewable_profiles_pecds:
    input:
        lambda w: expand(
            resources("profile_pecd_{clusters}_{technology}.nc"),
            **config["scenario"],
            run=config["run"]["name"],
            technology=config_provider(
                "electricity", "pecd_renewable_profiles", "technologies"
            )(w),
        ),


rule prepare_benchmarks:
    input:
        expand(
            RESULTS
            + "validation/resources/benchmarks_s_{clusters}_{opts}_{sector_opts}_{planning_horizons}.csv",
            **config["scenario"],
            run=config["run"]["name"],
        ),
        expand(
            RESULTS + "validation/resources/benchmarks_tyndp.csv",
            run=config["run"]["name"],
        ),
        expand(
            RESULTS + "validation/resources/vp_data_tyndp.csv",
            run=config["run"]["name"],
        ),


rule make_benchmarks:
    input:
        expand(
            RESULTS
            + "validation/kpis_eu27_s_{clusters}_{opts}_{sector_opts}_all_years.csv",
            **config["scenario"],
            run=config["run"]["name"],
        ),


rule plot_benchmarks:
    input:
        expand(
            RESULTS
            + "validation/kpis_eu27_s_{clusters}_{opts}_{sector_opts}_all_years.pdf",
            **config["scenario"],
            run=config["run"]["name"],
        ),


<<<<<<< HEAD
=======
def input_pemmdb_datas(w):
    available_years = config_provider(
        "electricity", "pemmdb_capacities", "available_years"
    )(w)
    safe_pyears = list(
        {
            safe_pyear(year, available_years, verbose=False)
            for year in config_provider("scenario", "planning_horizons")(w)
        }
    )

    return safe_pyears


>>>>>>> 45412867
rule build_pemmdb_and_trajectories:
    input:
        expand(
            resources("pemmdb_capacities_{planning_horizons}.csv"),
<<<<<<< HEAD
            **config["scenario"],
=======
            planning_horizons=input_pemmdb_datas,
>>>>>>> 45412867
            run=config["run"]["name"],
        ),
        expand(
            resources("tyndp_trajectories.csv"),
            run=config["run"]["name"],
        ),<|MERGE_RESOLUTION|>--- conflicted
+++ resolved
@@ -155,8 +155,6 @@
         ),
 
 
-<<<<<<< HEAD
-=======
 def input_pemmdb_datas(w):
     available_years = config_provider(
         "electricity", "pemmdb_capacities", "available_years"
@@ -171,16 +169,11 @@
     return safe_pyears
 
 
->>>>>>> 45412867
 rule build_pemmdb_and_trajectories:
     input:
         expand(
             resources("pemmdb_capacities_{planning_horizons}.csv"),
-<<<<<<< HEAD
-            **config["scenario"],
-=======
             planning_horizons=input_pemmdb_datas,
->>>>>>> 45412867
             run=config["run"]["name"],
         ),
         expand(
