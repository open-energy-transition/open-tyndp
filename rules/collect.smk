# SPDX-FileCopyrightText: Contributors to Open-TYNDP <https://github.com/open-energy-transition/open-tyndp>
# SPDX-FileCopyrightText: Contributors to PyPSA-Eur <https://github.com/pypsa/pypsa-eur>
#
# SPDX-License-Identifier: MIT


localrules:
    all,
    cluster_networks,
    prepare_elec_networks,
    prepare_sector_networks,
    solve_elec_networks,
    solve_sector_networks,


rule cluster_networks:
    input:
        expand(
            resources("networks/base_s_{clusters}.nc"),
            **config["scenario"],
            run=config["run"]["name"],
        ),


rule prepare_elec_networks:
    input:
        expand(
            resources("networks/base_s_{clusters}_elec_{opts}.nc"),
            **config["scenario"],
            run=config["run"]["name"],
        ),


rule prepare_sector_networks:
    input:
        expand(
            resources(
                "networks/base_s_{clusters}_{opts}_{sector_opts}_{planning_horizons}.nc"
            ),
            **config["scenario"],
            run=config["run"]["name"],
        ),


rule solve_elec_networks:
    input:
        expand(
            RESULTS + "networks/base_s_{clusters}_elec_{opts}.nc",
            **config["scenario"],
            run=config["run"]["name"],
        ),


rule solve_sector_networks:
    input:
        expand(
            RESULTS
            + "networks/base_s_{clusters}_{opts}_{sector_opts}_{planning_horizons}.nc",
            **config["scenario"],
            run=config["run"]["name"],
        ),


rule solve_sector_networks_perfect:
    input:
        expand(
            RESULTS
            + "maps/base_s_{clusters}_{opts}_{sector_opts}-costs-all_{planning_horizons}.pdf",
            **config["scenario"],
            run=config["run"]["name"],
        ),


rule plot_balance_maps:
    input:
        lambda w: expand(
            (
                RESULTS
                + "maps/base_s_{clusters}_{opts}_{sector_opts}_{planning_horizons}-balance_map_{carrier}.pdf"
            ),
            **config["scenario"],
            run=config["run"]["name"],
            carrier=config_provider("plotting", "balance_map", "bus_carriers")(w),
        ),


rule plot_power_networks_clustered:
    input:
        expand(
            resources("maps/power-network-s-{clusters}.pdf"),
            **config["scenario"],
            run=config["run"]["name"],
        ),


rule clean_pecd_datas:
    input:
        lambda w: expand(
            resources("pecd_data_{technology}_{planning_horizons}.csv"),
            **config["scenario"],
            run=config["run"]["name"],
            technology=config_provider(
                "electricity", "pecd_renewable_profiles", "technologies"
            )(w),
        ),


rule build_renewable_profiles_pecds:
    input:
        lambda w: expand(
            resources("profile_pecd_{clusters}_{technology}.nc"),
            **config["scenario"],
            run=config["run"]["name"],
            technology=config_provider(
                "electricity", "pecd_renewable_profiles", "technologies"
            )(w),
        ),


rule prepare_benchmarks:
    input:
        expand(
            RESULTS
            + "validation/resources/benchmarks_s_{clusters}_{opts}_{sector_opts}_{planning_horizons}.csv",
            **config["scenario"],
            run=config["run"]["name"],
        ),
        expand(
            RESULTS + "validation/resources/benchmarks_tyndp.csv",
            run=config["run"]["name"],
        ),
        expand(
            RESULTS + "validation/resources/vp_data_tyndp.csv",
            run=config["run"]["name"],
        ),


rule make_benchmarks:
    input:
        expand(
            RESULTS
            + "validation/kpis_eu27_s_{clusters}_{opts}_{sector_opts}_all_years.csv",
            **config["scenario"],
            run=config["run"]["name"],
        ),


rule plot_benchmarks:
    input:
        expand(
            RESULTS
            + "validation/kpis_eu27_s_{clusters}_{opts}_{sector_opts}_all_years.pdf",
            **config["scenario"],
            run=config["run"]["name"],
        ),


<<<<<<< HEAD
rule run_all_h2_demand:
    input:
        expand(
            resources("h2_demand_tyndp_{planning_horizons}.csv"),
             **config["scenario"],
            run=config["run"]["name"],
        ),
=======
def input_pemmdb_datas(w):
    available_years = config_provider(
        "electricity", "pemmdb_capacities", "available_years"
    )(w)
    return list(
        {
            safe_pyear(year, available_years, verbose=False)
            for year in config_provider("scenario", "planning_horizons")(w)
        }
    )


rule build_pemmdb_and_trajectories:
    input:
        expand(
            resources("pemmdb_capacities_{planning_horizons}.csv"),
            planning_horizons=input_pemmdb_datas,
            run=config["run"]["name"],
        ),
        expand(
            resources("tyndp_trajectories.csv"),
            run=config["run"]["name"],
        ),
>>>>>>> 907eb1eb
<|MERGE_RESOLUTION|>--- conflicted
+++ resolved
@@ -155,15 +155,6 @@
         ),
 
 
-<<<<<<< HEAD
-rule run_all_h2_demand:
-    input:
-        expand(
-            resources("h2_demand_tyndp_{planning_horizons}.csv"),
-             **config["scenario"],
-            run=config["run"]["name"],
-        ),
-=======
 def input_pemmdb_datas(w):
     available_years = config_provider(
         "electricity", "pemmdb_capacities", "available_years"
@@ -187,4 +178,12 @@
             resources("tyndp_trajectories.csv"),
             run=config["run"]["name"],
         ),
->>>>>>> 907eb1eb
+
+
+rule run_all_h2_demand:
+    input:
+        expand(
+            resources("h2_demand_tyndp_{planning_horizons}.csv"),
+             **config["scenario"],
+            run=config["run"]["name"],
+        ),
