--- conflicted
+++ resolved
@@ -207,13 +207,13 @@
         ),
 
 
-<<<<<<< HEAD
 rule build_tyndp_gas_demands:
     input:
         expand(
             resources("gas_demand_tyndp_{planning_horizons}.csv"),
             **config["scenario"],
-=======
+
+          
 rule rulegraphs:
     input:
         expand(
@@ -226,6 +226,5 @@
     input:
         expand(
             resources("dag_filegraph.pdf"),
->>>>>>> f655e28f
             run=config["run"]["name"],
         ),