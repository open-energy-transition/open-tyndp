# SPDX-FileCopyrightText: Contributors to PyPSA-Eur <https://github.com/pypsa/pypsa-eur>
#
# SPDX-License-Identifier: MIT


rule build_population_layouts:
    input:
        nuts3_shapes=resources("nuts3_shapes.geojson"),
        urban_percent="data/worldbank/API_SP.URB.TOTL.IN.ZS_DS2_en_csv_v2.csv",
        cutout=lambda w: input_cutout(w),
    output:
        pop_layout_total=resources("pop_layout_total.nc"),
        pop_layout_urban=resources("pop_layout_urban.nc"),
        pop_layout_rural=resources("pop_layout_rural.nc"),
    log:
        logs("build_population_layouts.log"),
    resources:
        mem_mb=20000,
    benchmark:
        benchmarks("build_population_layouts")
    threads: 8
    conda:
        "../envs/environment.yaml"
    script:
        "../scripts/build_population_layouts.py"


rule build_clustered_population_layouts:
    input:
        pop_layout_total=resources("pop_layout_total.nc"),
        pop_layout_urban=resources("pop_layout_urban.nc"),
        pop_layout_rural=resources("pop_layout_rural.nc"),
        regions_onshore=resources("regions_onshore_base_s_{clusters}.geojson"),
        cutout=lambda w: input_cutout(w),
    output:
        clustered_pop_layout=resources("pop_layout_base_s_{clusters}.csv"),
    log:
        logs("build_clustered_population_layouts_s_{clusters}.log"),
    resources:
        mem_mb=10000,
    benchmark:
        benchmarks("build_clustered_population_layouts/s_{clusters}")
    conda:
        "../envs/environment.yaml"
    script:
        "../scripts/build_clustered_population_layouts.py"


rule build_clustered_solar_rooftop_potentials:
    input:
        pop_layout=resources("pop_layout_total.nc"),
        class_regions=resources("regions_by_class_{clusters}_solar.geojson"),
        cutout=lambda w: input_cutout(w),
    output:
        potentials=resources("solar_rooftop_potentials_s_{clusters}.csv"),
    log:
        logs("build_clustered_solar_rooftop_potentials_s_{clusters}.log"),
    resources:
        mem_mb=10000,
    benchmark:
        benchmarks("build_clustered_solar_rooftop_potentials/s_{clusters}")
    conda:
        "../envs/environment.yaml"
    script:
        "../scripts/build_clustered_solar_rooftop_potentials.py"


rule build_simplified_population_layouts:
    input:
        pop_layout_total=resources("pop_layout_total.nc"),
        pop_layout_urban=resources("pop_layout_urban.nc"),
        pop_layout_rural=resources("pop_layout_rural.nc"),
        regions_onshore=resources("regions_onshore_base_s.geojson"),
        cutout=lambda w: input_cutout(w),
    output:
        clustered_pop_layout=resources("pop_layout_base_s.csv"),
    resources:
        mem_mb=10000,
    log:
        logs("build_simplified_population_layouts_s"),
    benchmark:
        benchmarks("build_simplified_population_layouts/s")
    conda:
        "../envs/environment.yaml"
    script:
        "../scripts/build_clustered_population_layouts.py"


rule build_gas_network:
    input:
        gas_network="data/gas_network/scigrid-gas/data/IGGIELGN_PipeSegments.geojson",
    output:
        cleaned_gas_network=resources("gas_network.csv"),
    resources:
        mem_mb=4000,
    log:
        logs("build_gas_network.log"),
    benchmark:
        benchmarks("build_gas_network")
    conda:
        "../envs/environment.yaml"
    script:
        "../scripts/build_gas_network.py"


rule build_gas_input_locations:
    input:
        gem="data/gem/Europe-Gas-Tracker-2024-05.xlsx",
        entry="data/gas_network/scigrid-gas/data/IGGIELGN_BorderPoints.geojson",
        storage="data/gas_network/scigrid-gas/data/IGGIELGN_Storages.geojson",
        regions_onshore=resources("regions_onshore_base_s_{clusters}.geojson"),
        regions_offshore=resources("regions_offshore_base_s_{clusters}.geojson"),
    output:
        gas_input_nodes=resources("gas_input_locations_s_{clusters}.geojson"),
        gas_input_nodes_simplified=resources(
            "gas_input_locations_s_{clusters}_simplified.csv"
        ),
    resources:
        mem_mb=2000,
    log:
        logs("build_gas_input_locations_s_{clusters}.log"),
    benchmark:
        benchmarks("build_gas_input_locations/s_{clusters}")
    conda:
        "../envs/environment.yaml"
    script:
        "../scripts/build_gas_input_locations.py"


rule cluster_gas_network:
    input:
        cleaned_gas_network=resources("gas_network.csv"),
        regions_onshore=resources("regions_onshore_base_s_{clusters}.geojson"),
        regions_offshore=resources("regions_offshore_base_s_{clusters}.geojson"),
    output:
        clustered_gas_network=resources("gas_network_base_s_{clusters}.csv"),
    resources:
        mem_mb=4000,
    log:
        logs("cluster_gas_network_{clusters}.log"),
    benchmark:
        benchmarks("cluster_gas_network/s_{clusters}")
    conda:
        "../envs/environment.yaml"
    script:
        "../scripts/cluster_gas_network.py"


rule build_daily_heat_demand:
    params:
        snapshots=config_provider("snapshots"),
        drop_leap_day=config_provider("enable", "drop_leap_day"),
    input:
        pop_layout=resources("pop_layout_total.nc"),
        regions_onshore=resources("regions_onshore_base_s_{clusters}.geojson"),
        cutout=lambda w: input_cutout(
            w, config_provider("sector", "heat_demand_cutout")(w)
        ),
    output:
        heat_demand=resources("daily_heat_demand_total_base_s_{clusters}.nc"),
    resources:
        mem_mb=20000,
    threads: 8
    log:
        logs("build_daily_heat_demand_total_s_{clusters}.loc"),
    benchmark:
        benchmarks("build_daily_heat_demand/total_s_{clusters}")
    conda:
        "../envs/environment.yaml"
    script:
        "../scripts/build_daily_heat_demand.py"


rule build_hourly_heat_demand:
    params:
        snapshots=config_provider("snapshots"),
        drop_leap_day=config_provider("enable", "drop_leap_day"),
    input:
        heat_profile="data/heat_load_profile_BDEW.csv",
        heat_demand=resources("daily_heat_demand_total_base_s_{clusters}.nc"),
    output:
        heat_demand=resources("hourly_heat_demand_total_base_s_{clusters}.nc"),
    resources:
        mem_mb=2000,
    threads: 8
    log:
        logs("build_hourly_heat_demand_total_s_{clusters}.loc"),
    benchmark:
        benchmarks("build_hourly_heat_demand/total_s_{clusters}")
    conda:
        "../envs/environment.yaml"
    script:
        "../scripts/build_hourly_heat_demand.py"


rule build_temperature_profiles:
    params:
        snapshots=config_provider("snapshots"),
        drop_leap_day=config_provider("enable", "drop_leap_day"),
    input:
        pop_layout=resources("pop_layout_total.nc"),
        regions_onshore=resources("regions_onshore_base_s_{clusters}.geojson"),
        cutout=lambda w: input_cutout(
            w, config_provider("sector", "heat_demand_cutout")(w)
        ),
    output:
        temp_soil=resources("temp_soil_total_base_s_{clusters}.nc"),
        temp_air=resources("temp_air_total_base_s_{clusters}.nc"),
    resources:
        mem_mb=20000,
    threads: 8
    log:
        logs("build_temperature_profiles_total_s_{clusters}.log"),
    benchmark:
        benchmarks("build_temperature_profiles/total_{clusters}")
    conda:
        "../envs/environment.yaml"
    script:
        "../scripts/build_temperature_profiles.py"


rule build_central_heating_temperature_profiles:
    params:
        max_forward_temperature_central_heating_baseyear=config_provider(
            "sector",
            "district_heating",
            "supply_temperature_approximation",
            "max_forward_temperature_baseyear",
        ),
        min_forward_temperature_central_heating_baseyear=config_provider(
            "sector",
            "district_heating",
            "supply_temperature_approximation",
            "min_forward_temperature_baseyear",
        ),
        return_temperature_central_heating_baseyear=config_provider(
            "sector",
            "district_heating",
            "supply_temperature_approximation",
            "return_temperature_baseyear",
        ),
        snapshots=config_provider("snapshots"),
        drop_leap_day=config_provider("enable", "drop_leap_day"),
        lower_threshold_ambient_temperature=config_provider(
            "sector",
            "district_heating",
            "supply_temperature_approximation",
            "lower_threshold_ambient_temperature",
        ),
        upper_threshold_ambient_temperature=config_provider(
            "sector",
            "district_heating",
            "supply_temperature_approximation",
            "upper_threshold_ambient_temperature",
        ),
        rolling_window_ambient_temperature=config_provider(
            "sector",
            "district_heating",
            "supply_temperature_approximation",
            "rolling_window_ambient_temperature",
        ),
        relative_annual_temperature_reduction=config_provider(
            "sector",
            "district_heating",
            "supply_temperature_approximation",
            "relative_annual_temperature_reduction",
        ),
        energy_totals_year=config_provider("energy", "energy_totals_year"),
    input:
        temp_air_total=resources("temp_air_total_base_s_{clusters}.nc"),
        regions_onshore=resources("regions_onshore_base_s_{clusters}.geojson"),
    output:
        central_heating_forward_temperature_profiles=resources(
            "central_heating_forward_temperature_profiles_base_s_{clusters}_{planning_horizons}.nc"
        ),
        central_heating_return_temperature_profiles=resources(
            "central_heating_return_temperature_profiles_base_s_{clusters}_{planning_horizons}.nc"
        ),
    resources:
        mem_mb=20000,
    log:
        logs(
            "build_central_heating_temperature_profiles_s_{clusters}_{planning_horizons}.log"
        ),
    benchmark:
        benchmarks(
            "build_central_heating_temperature_profiles/s_{clusters}_{planning_horizons}"
        )
    conda:
        "../envs/environment.yaml"
    script:
        "../scripts/build_central_heating_temperature_profiles/run.py"


rule build_geothermal_heat_potential:
    params:
        drop_leap_day=config_provider("enable", "drop_leap_day"),
        countries=config_provider("countries"),
        constant_temperature_celsius=config_provider(
            "sector",
            "district_heating",
            "limited_heat_sources",
            "geothermal",
            "constant_temperature_celsius",
        ),
        ignore_missing_regions=config_provider(
            "sector",
            "district_heating",
            "limited_heat_sources",
            "geothermal",
            "ignore_missing_regions",
        ),
    input:
        isi_heat_potentials="data/isi_heat_utilisation_potentials.xlsx",
        regions_onshore=resources("regions_onshore_base_s_{clusters}.geojson"),
        lau_regions="data/lau_regions.zip",
    output:
        heat_source_power=resources(
            "heat_source_power_geothermal_base_s_{clusters}.csv"
        ),
    resources:
        mem_mb=2000,
    log:
        logs("build_heat_source_potentials_geothermal_s_{clusters}.log"),
    benchmark:
        benchmarks("build_heat_source_potentials/geothermal_s_{clusters}")
    conda:
        "../envs/environment.yaml"
    script:
        "../scripts/build_geothermal_heat_potential.py"


rule build_cop_profiles:
    params:
        heat_pump_sink_T_decentral_heating=config_provider(
            "sector", "heat_pump_sink_T_individual_heating"
        ),
        heat_source_cooling_central_heating=config_provider(
            "sector", "district_heating", "heat_source_cooling"
        ),
        heat_pump_cop_approximation_central_heating=config_provider(
            "sector", "district_heating", "heat_pump_cop_approximation"
        ),
        heat_pump_sources=config_provider("sector", "heat_pump_sources"),
        limited_heat_sources=config_provider(
            "sector", "district_heating", "limited_heat_sources"
        ),
        snapshots=config_provider("snapshots"),
    input:
        central_heating_forward_temperature_profiles=resources(
            "central_heating_forward_temperature_profiles_base_s_{clusters}_{planning_horizons}.nc"
        ),
        central_heating_return_temperature_profiles=resources(
            "central_heating_return_temperature_profiles_base_s_{clusters}_{planning_horizons}.nc"
        ),
        temp_soil_total=resources("temp_soil_total_base_s_{clusters}.nc"),
        temp_air_total=resources("temp_air_total_base_s_{clusters}.nc"),
        regions_onshore=resources("regions_onshore_base_s_{clusters}.geojson"),
    output:
        cop_profiles=resources("cop_profiles_base_s_{clusters}_{planning_horizons}.nc"),
    resources:
        mem_mb=20000,
    log:
        logs("build_cop_profiles_s_{clusters}_{planning_horizons}.log"),
    benchmark:
        benchmarks("build_cop_profiles/s_{clusters}_{planning_horizons}")
    conda:
        "../envs/environment.yaml"
    script:
        "../scripts/build_cop_profiles/run.py"


rule build_direct_heat_source_utilisation_profiles:
    params:
        direct_utilisation_heat_sources=config_provider(
            "sector", "district_heating", "direct_utilisation_heat_sources"
        ),
        limited_heat_sources=config_provider(
            "sector", "district_heating", "limited_heat_sources"
        ),
        snapshots=config_provider("snapshots"),
    input:
        central_heating_forward_temperature_profiles=resources(
            "central_heating_forward_temperature_profiles_base_s_{clusters}_{planning_horizons}.nc"
        ),
    output:
        direct_heat_source_utilisation_profiles=resources(
            "direct_heat_source_utilisation_profiles_base_s_{clusters}_{planning_horizons}.nc"
        ),
    resources:
        mem_mb=20000,
    log:
        logs(
            "build_direct_heat_source_utilisation_profiles_s_{clusters}_{planning_horizons}.log"
        ),
    benchmark:
        benchmarks(
            "build_direct_heat_source_utilisation_profiles/s_{clusters}_{planning_horizons}"
        )
    conda:
        "../envs/environment.yaml"
    script:
        "../scripts/build_direct_heat_source_utilisation_profiles.py"


rule build_tes_capacity_profiles:
    params:
        max_top_temperature=config_provider(
            "sector",
            "district_heating",
            "ptes",
            "max_top_temperature",
        ),
        min_bottom_temperature=config_provider(
            "sector",
            "district_heating",
            "ptes",
            "min_bottom_temperature",
        ),
        snapshots=config_provider("snapshots"),
    input:
        central_heating_forward_temperature_profiles=resources(
            "central_heating_forward_temperature_profiles_base_s_{clusters}_{planning_horizons}.nc"
        ),
        central_heating_return_temperature_profiles=resources(
            "central_heating_return_temperature_profiles_base_s_{clusters}_{planning_horizons}.nc"
        ),
        regions_onshore=resources("regions_onshore_base_s_{clusters}.geojson"),
    output:
        ptes_e_max_pu_profiles=resources(
            "ptes_e_max_pu_profiles_base_s_{clusters}_{planning_horizons}.nc"
        ),
    resources:
        mem_mb=2000,
    log:
        logs("build_tes_capacity_profiles_s_{clusters}_{planning_horizons}.log"),
    benchmark:
        benchmarks("build_tes_capacity_profiles/s_{clusters}_{planning_horizons}")
    conda:
        "../envs/environment.yaml"
    script:
        "../scripts/build_tes_capacity/run.py"


def solar_thermal_cutout(wildcards):
    c = config_provider("solar_thermal", "cutout")(wildcards)
    if c == "default":
        return CDIR + config_provider("atlite", "default_cutout")(wildcards) + ".nc"
    else:
        return CDIR + c + ".nc"


rule build_solar_thermal_profiles:
    params:
        snapshots=config_provider("snapshots"),
        drop_leap_day=config_provider("enable", "drop_leap_day"),
        solar_thermal=config_provider("solar_thermal"),
    input:
        pop_layout=resources("pop_layout_total.nc"),
        regions_onshore=resources("regions_onshore_base_s_{clusters}.geojson"),
        cutout=lambda w: input_cutout(w, config_provider("solar_thermal", "cutout")(w)),
    output:
        solar_thermal=resources("solar_thermal_total_base_s_{clusters}.nc"),
    resources:
        mem_mb=20000,
    threads: 16
    log:
        logs("build_solar_thermal_profiles_total_s_{clusters}.log"),
    benchmark:
        benchmarks("build_solar_thermal_profiles/total_{clusters}")
    conda:
        "../envs/environment.yaml"
    script:
        "../scripts/build_solar_thermal_profiles.py"


rule build_energy_totals:
    params:
        countries=config_provider("countries"),
        energy=config_provider("energy"),
    input:
        nuts3_shapes=resources("nuts3_shapes.geojson"),
        co2="data/bundle/eea/UNFCCC_v23.csv",
        swiss="data/switzerland-new_format-all_years.csv",
        swiss_transport="data/gr-e-11.03.02.01.01-cc.csv",
        idees="data/jrc-idees-2021",
        district_heat_share="data/district_heat_share.csv",
        eurostat="data/eurostat/Balances-April2023",
        eurostat_households="data/eurostat/eurostat-household_energy_balances-february_2024.csv",
    output:
        transformation_output_coke=resources("transformation_output_coke.csv"),
        energy_name=resources("energy_totals.csv"),
        co2_name=resources("co2_totals.csv"),
        transport_name=resources("transport_data.csv"),
        district_heat_share=resources("district_heat_share.csv"),
        heating_efficiencies=resources("heating_efficiencies.csv"),
    threads: 16
    resources:
        mem_mb=10000,
    log:
        logs("build_energy_totals.log"),
    benchmark:
        benchmarks("build_energy_totals")
    conda:
        "../envs/environment.yaml"
    script:
        "../scripts/build_energy_totals.py"


rule build_heat_totals:
    input:
        hdd="data/bundle/era5-HDD-per-country.csv",
        energy_totals=resources("energy_totals.csv"),
    output:
        heat_totals=resources("heat_totals.csv"),
    threads: 1
    resources:
        mem_mb=2000,
    log:
        logs("build_heat_totals.log"),
    benchmark:
        benchmarks("build_heat_totals")
    conda:
        "../envs/environment.yaml"
    script:
        "../scripts/build_heat_totals.py"


rule build_biomass_potentials:
    params:
        biomass=config_provider("biomass"),
    input:
        enspreso_biomass="data/ENSPRESO_BIOMASS.xlsx",
        eurostat="data/eurostat/Balances-April2023",
        nuts2="data/nuts/NUTS_RG_03M_2013_4326_LEVL_2.geojson",
        regions_onshore=resources("regions_onshore_base_s_{clusters}.geojson"),
        nuts3_population=ancient("data/bundle/nama_10r_3popgdp.tsv.gz"),
        swiss_cantons=ancient("data/ch_cantons.csv"),
        swiss_population=ancient("data/bundle/je-e-21.03.02.xls"),
        country_shapes=resources("country_shapes.geojson"),
    output:
        biomass_potentials_all=resources(
            "biomass_potentials_all_{clusters}_{planning_horizons}.csv"
        ),
        biomass_potentials=resources(
            "biomass_potentials_s_{clusters}_{planning_horizons}.csv"
        ),
    threads: 8
    resources:
        mem_mb=2000,
    log:
        logs("build_biomass_potentials_s_{clusters}_{planning_horizons}.log"),
    benchmark:
        benchmarks("build_biomass_potentials_s_{clusters}_{planning_horizons}")
    conda:
        "../envs/environment.yaml"
    script:
        "../scripts/build_biomass_potentials.py"


rule build_biomass_transport_costs:
    input:
        sc1="data/biomass_transport_costs_supplychain1.csv",
        sc2="data/biomass_transport_costs_supplychain2.csv",
    output:
        biomass_transport_costs=resources("biomass_transport_costs.csv"),
    threads: 1
    resources:
        mem_mb=1000,
    log:
        logs("build_biomass_transport_costs.log"),
    benchmark:
        benchmarks("build_biomass_transport_costs")
    conda:
        "../envs/environment.yaml"
    script:
        "../scripts/build_biomass_transport_costs.py"


rule build_co2_sequestration_potentials:
    input:
        storage_table="data/CO2JRC_OpenFormats/CO2Stop_DataInterrogationSystem/Hydrocarbon_Storage_Units.csv",
        storage_map="data/CO2JRC_OpenFormats/CO2Stop_Polygons Data/StorageUnits_March13.kml",
        traps_table1="data/CO2JRC_OpenFormats/CO2Stop_DataInterrogationSystem/Hydrocarbon_Traps.csv",
        traps_table2="data/CO2JRC_OpenFormats/CO2Stop_DataInterrogationSystem/Hydrocarbon_Traps_Temp.csv",
        traps_table3="data/CO2JRC_OpenFormats/CO2Stop_DataInterrogationSystem/Hydrocarbon_Traps1.csv",
        traps_map="data/CO2JRC_OpenFormats/CO2Stop_Polygons Data/DaughterUnits_March13.kml",
    output:
        resources("co2_sequestration_potentials.geojson"),
    threads: 1
    resources:
        mem_mb=4000,
    log:
        logs("build_co2_sequestration_potentials.log"),
    benchmark:
        benchmarks("build_co2_sequestration_potentials")
    conda:
        "../envs/environment.yaml"
    script:
        "../scripts/build_co2_sequestration_potentials.py"


rule build_clustered_co2_sequestration_potentials:
    params:
        sequestration_potential=config_provider(
            "sector", "regional_co2_sequestration_potential"
        ),
    input:
        sequestration_potential=resources("co2_sequestration_potentials.geojson"),
        regions_onshore=resources("regions_onshore_base_s_{clusters}.geojson"),
        regions_offshore=resources("regions_offshore_base_s_{clusters}.geojson"),
    output:
        sequestration_potential=resources(
            "co2_sequestration_potential_base_s_{clusters}.csv"
        ),
    threads: 1
    resources:
        mem_mb=4000,
    log:
        logs("build_clustered_co2_sequestration_potentials_{clusters}.log"),
    benchmark:
        benchmarks("build_clustered_co2_sequestration_potentials_{clusters}")
    conda:
        "../envs/environment.yaml"
    script:
        "../scripts/build_clustered_co2_sequestration_potentials.py"


rule build_salt_cavern_potentials:
    input:
        salt_caverns="data/bundle/h2_salt_caverns_GWh_per_sqkm.geojson",
        regions_onshore=resources("regions_onshore_base_s_{clusters}.geojson"),
        regions_offshore=resources("regions_offshore_base_s_{clusters}.geojson"),
    output:
        h2_cavern_potential=resources("salt_cavern_potentials_s_{clusters}.csv"),
    threads: 1
    resources:
        mem_mb=2000,
    log:
        logs("build_salt_cavern_potentials_s_{clusters}.log"),
    benchmark:
        benchmarks("build_salt_cavern_potentials_s_{clusters}")
    conda:
        "../envs/environment.yaml"
    script:
        "../scripts/build_salt_cavern_potentials.py"


rule build_ammonia_production:
    input:
        usgs="data/myb1-2022-nitro-ert.xlsx",
    output:
        ammonia_production=resources("ammonia_production.csv"),
    threads: 1
    resources:
        mem_mb=1000,
    log:
        logs("build_ammonia_production.log"),
    benchmark:
        benchmarks("build_ammonia_production")
    conda:
        "../envs/environment.yaml"
    script:
        "../scripts/build_ammonia_production.py"


rule build_industry_sector_ratios:
    params:
        industry=config_provider("industry"),
        ammonia=config_provider("sector", "ammonia", default=False),
    input:
        ammonia_production=resources("ammonia_production.csv"),
        idees="data/jrc-idees-2021",
    output:
        industry_sector_ratios=resources("industry_sector_ratios.csv"),
    threads: 1
    resources:
        mem_mb=1000,
    log:
        logs("build_industry_sector_ratios.log"),
    benchmark:
        benchmarks("build_industry_sector_ratios")
    conda:
        "../envs/environment.yaml"
    script:
        "../scripts/build_industry_sector_ratios.py"


rule build_industry_sector_ratios_intermediate:
    params:
        industry=config_provider("industry"),
    input:
        industry_sector_ratios=resources("industry_sector_ratios.csv"),
        industrial_energy_demand_per_country_today=resources(
            "industrial_energy_demand_per_country_today.csv"
        ),
        industrial_production_per_country=resources(
            "industrial_production_per_country.csv"
        ),
    output:
        industry_sector_ratios=resources(
            "industry_sector_ratios_{planning_horizons}.csv"
        ),
    threads: 1
    resources:
        mem_mb=1000,
    log:
        logs("build_industry_sector_ratios_{planning_horizons}.log"),
    benchmark:
        benchmarks("build_industry_sector_ratios_{planning_horizons}")
    conda:
        "../envs/environment.yaml"
    script:
        "../scripts/build_industry_sector_ratios_intermediate.py"


rule build_industrial_production_per_country:
    params:
        industry=config_provider("industry"),
        countries=config_provider("countries"),
    input:
        ch_industrial_production="data/ch_industrial_production_per_subsector.csv",
        ammonia_production=resources("ammonia_production.csv"),
        jrc="data/jrc-idees-2021",
        eurostat="data/eurostat/Balances-April2023",
    output:
        industrial_production_per_country=resources(
            "industrial_production_per_country.csv"
        ),
    threads: 8
    resources:
        mem_mb=1000,
    log:
        logs("build_industrial_production_per_country.log"),
    benchmark:
        benchmarks("build_industrial_production_per_country")
    conda:
        "../envs/environment.yaml"
    script:
        "../scripts/build_industrial_production_per_country.py"


rule build_industrial_production_per_country_tomorrow:
    params:
        industry=config_provider("industry"),
    input:
        industrial_production_per_country=resources(
            "industrial_production_per_country.csv"
        ),
    output:
        industrial_production_per_country_tomorrow=resources(
            "industrial_production_per_country_tomorrow_{planning_horizons}.csv"
        ),
    threads: 1
    resources:
        mem_mb=1000,
    log:
        logs("build_industrial_production_per_country_tomorrow_{planning_horizons}.log"),
    benchmark:
        (
            benchmarks(
                "build_industrial_production_per_country_tomorrow_{planning_horizons}"
            )
        )
    conda:
        "../envs/environment.yaml"
    script:
        "../scripts/build_industrial_production_per_country_tomorrow.py"


rule build_industrial_distribution_key:
    params:
        hotmaps_locate_missing=config_provider(
            "industry", "hotmaps_locate_missing", default=False
        ),
        countries=config_provider("countries"),
    input:
        regions_onshore=resources("regions_onshore_base_s_{clusters}.geojson"),
        clustered_pop_layout=resources("pop_layout_base_s_{clusters}.csv"),
        hotmaps="data/Industrial_Database.csv",
        gem_gspt="data/gem/Global-Steel-Plant-Tracker-April-2024-Standard-Copy-V1.xlsx",
        ammonia="data/ammonia_plants.csv",
        cement_supplement="data/cement-plants-noneu.csv",
        refineries_supplement="data/refineries-noneu.csv",
    output:
        industrial_distribution_key=resources(
            "industrial_distribution_key_base_s_{clusters}.csv"
        ),
    threads: 1
    resources:
        mem_mb=1000,
    log:
        logs("build_industrial_distribution_key_{clusters}.log"),
    benchmark:
        benchmarks("build_industrial_distribution_key/s_{clusters}")
    conda:
        "../envs/environment.yaml"
    script:
        "../scripts/build_industrial_distribution_key.py"


rule build_industrial_production_per_node:
    input:
        industrial_distribution_key=resources(
            "industrial_distribution_key_base_s_{clusters}.csv"
        ),
        industrial_production_per_country_tomorrow=resources(
            "industrial_production_per_country_tomorrow_{planning_horizons}.csv"
        ),
    output:
        industrial_production_per_node=resources(
            "industrial_production_base_s_{clusters}_{planning_horizons}.csv"
        ),
    threads: 1
    resources:
        mem_mb=1000,
    log:
        logs("build_industrial_production_per_node_{clusters}_{planning_horizons}.log"),
    benchmark:
        (
            benchmarks(
                "build_industrial_production_per_node/s_{clusters}_{planning_horizons}"
            )
        )
    conda:
        "../envs/environment.yaml"
    script:
        "../scripts/build_industrial_production_per_node.py"


rule build_industrial_energy_demand_per_node:
    input:
        industry_sector_ratios=resources(
            "industry_sector_ratios_{planning_horizons}.csv"
        ),
        industrial_production_per_node=resources(
            "industrial_production_base_s_{clusters}_{planning_horizons}.csv"
        ),
        industrial_energy_demand_per_node_today=resources(
            "industrial_energy_demand_today_base_s_{clusters}.csv"
        ),
    output:
        industrial_energy_demand_per_node=resources(
            "industrial_energy_demand_base_s_{clusters}_{planning_horizons}.csv"
        ),
    threads: 1
    resources:
        mem_mb=1000,
    log:
        logs(
            "build_industrial_energy_demand_per_node_{clusters}_{planning_horizons}.log"
        ),
    benchmark:
        (
            benchmarks(
                "build_industrial_energy_demand_per_node/s_{clusters}_{planning_horizons}"
            )
        )
    conda:
        "../envs/environment.yaml"
    script:
        "../scripts/build_industrial_energy_demand_per_node.py"


rule build_industrial_energy_demand_per_country_today:
    params:
        countries=config_provider("countries"),
        industry=config_provider("industry"),
        ammonia=config_provider("sector", "ammonia", default=False),
    input:
        transformation_output_coke=resources("transformation_output_coke.csv"),
        jrc="data/jrc-idees-2021",
        industrial_production_per_country=resources(
            "industrial_production_per_country.csv"
        ),
    output:
        industrial_energy_demand_per_country_today=resources(
            "industrial_energy_demand_per_country_today.csv"
        ),
    threads: 8
    resources:
        mem_mb=1000,
    log:
        logs("build_industrial_energy_demand_per_country_today.log"),
    benchmark:
        benchmarks("build_industrial_energy_demand_per_country_today")
    conda:
        "../envs/environment.yaml"
    script:
        "../scripts/build_industrial_energy_demand_per_country_today.py"


rule build_industrial_energy_demand_per_node_today:
    input:
        industrial_distribution_key=resources(
            "industrial_distribution_key_base_s_{clusters}.csv"
        ),
        industrial_energy_demand_per_country_today=resources(
            "industrial_energy_demand_per_country_today.csv"
        ),
    output:
        industrial_energy_demand_per_node_today=resources(
            "industrial_energy_demand_today_base_s_{clusters}.csv"
        ),
    threads: 1
    resources:
        mem_mb=1000,
    log:
        logs("build_industrial_energy_demand_per_node_today_{clusters}.log"),
    benchmark:
        benchmarks("build_industrial_energy_demand_per_node_today/s_{clusters}")
    conda:
        "../envs/environment.yaml"
    script:
        "../scripts/build_industrial_energy_demand_per_node_today.py"


rule build_retro_cost:
    params:
        retrofitting=config_provider("sector", "retrofitting"),
        countries=config_provider("countries"),
    input:
        building_stock="data/retro/data_building_stock.csv",
        data_tabula="data/bundle/retro/tabula-calculator-calcsetbuilding.csv",
        air_temperature=resources("temp_air_total_base_s_{clusters}.nc"),
        u_values_PL="data/retro/u_values_poland.csv",
        tax_w="data/retro/electricity_taxes_eu.csv",
        construction_index="data/retro/comparative_level_investment.csv",
        floor_area_missing="data/retro/floor_area_missing.csv",
        clustered_pop_layout=resources("pop_layout_base_s_{clusters}.csv"),
        cost_germany="data/retro/retro_cost_germany.csv",
        window_assumptions="data/retro/window_assumptions.csv",
    output:
        retro_cost=resources("retro_cost_base_s_{clusters}.csv"),
        floor_area=resources("floor_area_base_s_{clusters}.csv"),
    resources:
        mem_mb=1000,
    log:
        logs("build_retro_cost_{clusters}.log"),
    benchmark:
        benchmarks("build_retro_cost/s_{clusters}")
    conda:
        "../envs/environment.yaml"
    script:
        "../scripts/build_retro_cost.py"


rule build_population_weighted_energy_totals:
    params:
        snapshots=config_provider("snapshots"),
        drop_leap_day=config_provider("enable", "drop_leap_day"),
    input:
        energy_totals=resources("{kind}_totals.csv"),
        clustered_pop_layout=resources("pop_layout_base_s_{clusters}.csv"),
    output:
        resources("pop_weighted_{kind}_totals_s_{clusters}.csv"),
    threads: 1
    resources:
        mem_mb=2000,
    log:
        logs("build_population_weighted_{kind}_totals_{clusters}.log"),
    benchmark:
        benchmarks("build_population_weighted_{kind}_totals_{clusters}")
    conda:
        "../envs/environment.yaml"
    script:
        "../scripts/build_population_weighted_energy_totals.py"


rule build_shipping_demand:
    input:
        ports="data/attributed_ports.json",
        scope=resources("europe_shape.geojson"),
        regions=resources("regions_onshore_base_s_{clusters}.geojson"),
        demand=resources("energy_totals.csv"),
    params:
        energy_totals_year=config_provider("energy", "energy_totals_year"),
    output:
        resources("shipping_demand_s_{clusters}.csv"),
    threads: 1
    resources:
        mem_mb=2000,
    log:
        logs("build_shipping_demand_s_{clusters}.log"),
    benchmark:
        benchmarks("build_shipping_demand/s_{clusters}")
    conda:
        "../envs/environment.yaml"
    script:
        "../scripts/build_shipping_demand.py"


rule build_transport_demand:
    params:
        snapshots=config_provider("snapshots"),
        drop_leap_day=config_provider("enable", "drop_leap_day"),
        sector=config_provider("sector"),
        energy_totals_year=config_provider("energy", "energy_totals_year"),
    input:
        clustered_pop_layout=resources("pop_layout_base_s_{clusters}.csv"),
        pop_weighted_energy_totals=resources(
            "pop_weighted_energy_totals_s_{clusters}.csv"
        ),
        transport_data=resources("transport_data.csv"),
        traffic_data_KFZ="data/bundle/emobility/KFZ__count",
        traffic_data_Pkw="data/bundle/emobility/Pkw__count",
        temp_air_total=resources("temp_air_total_base_s_{clusters}.nc"),
    output:
        transport_demand=resources("transport_demand_s_{clusters}.csv"),
        transport_data=resources("transport_data_s_{clusters}.csv"),
        avail_profile=resources("avail_profile_s_{clusters}.csv"),
        dsm_profile=resources("dsm_profile_s_{clusters}.csv"),
    threads: 1
    resources:
        mem_mb=2000,
    log:
        logs("build_transport_demand_s_{clusters}.log"),
    benchmark:
        benchmarks("build_transport_demand/s_{clusters}")
    conda:
        "../envs/environment.yaml"
    script:
        "../scripts/build_transport_demand.py"


rule build_district_heat_share:
    params:
        sector=config_provider("sector"),
        energy_totals_year=config_provider("energy", "energy_totals_year"),
    input:
        district_heat_share=resources("district_heat_share.csv"),
        clustered_pop_layout=resources("pop_layout_base_s_{clusters}.csv"),
    output:
        district_heat_share=resources(
            "district_heat_share_base_s_{clusters}_{planning_horizons}.csv"
        ),
    threads: 1
    resources:
        mem_mb=1000,
    log:
        logs("build_district_heat_share_{clusters}_{planning_horizons}.log"),
    benchmark:
        benchmarks("build_district_heat_share_{clusters}_{planning_horizons}")
    conda:
        "../envs/environment.yaml"
    script:
        "../scripts/build_district_heat_share.py"


rule build_existing_heating_distribution:
    params:
        baseyear=config_provider("scenario", "planning_horizons", 0),
        sector=config_provider("sector"),
        existing_capacities=config_provider("existing_capacities"),
    input:
        existing_heating="data/existing_infrastructure/existing_heating_raw.csv",
        clustered_pop_layout=resources("pop_layout_base_s_{clusters}.csv"),
        clustered_pop_energy_layout=resources(
            "pop_weighted_energy_totals_s_{clusters}.csv"
        ),
        district_heat_share=resources(
            "district_heat_share_base_s_{clusters}_{planning_horizons}.csv"
        ),
    output:
        existing_heating_distribution=resources(
            "existing_heating_distribution_base_s_{clusters}_{planning_horizons}.csv"
        ),
    threads: 1
    resources:
        mem_mb=2000,
    log:
        logs(
            "build_existing_heating_distribution_base_s_{clusters}_{planning_horizons}.log"
        ),
    benchmark:
        benchmarks(
            "build_existing_heating_distribution/base_s_{clusters}_{planning_horizons}"
        )
    conda:
        "../envs/environment.yaml"
    script:
        "../scripts/build_existing_heating_distribution.py"


rule time_aggregation:
    params:
        time_resolution=config_provider("clustering", "temporal", "resolution_sector"),
        drop_leap_day=config_provider("enable", "drop_leap_day"),
        solver_name=config_provider("solving", "solver", "name"),
    input:
        network=resources("networks/base_s_{clusters}_elec_{opts}.nc"),
        hourly_heat_demand_total=lambda w: (
            resources("hourly_heat_demand_total_base_s_{clusters}.nc")
            if config_provider("sector", "heating")(w)
            else []
        ),
        solar_thermal_total=lambda w: (
            resources("solar_thermal_total_base_s_{clusters}.nc")
            if config_provider("sector", "solar_thermal")(w)
            else []
        ),
    output:
        snapshot_weightings=resources(
            "snapshot_weightings_base_s_{clusters}_elec_{opts}_{sector_opts}.csv"
        ),
    threads: 1
    resources:
        mem_mb=5000,
    log:
        logs("time_aggregation_base_s_{clusters}_elec_{opts}_{sector_opts}.log"),
    benchmark:
        benchmarks("time_aggregation_base_s_{clusters}_elec_{opts}_{sector_opts}")
    conda:
        "../envs/environment.yaml"
    script:
        "../scripts/time_aggregation.py"


def input_profile_offwind(w):
    return {
        f"profile_{tech}": resources("profile_{clusters}_" + tech + ".nc")
        for tech in ["offwind-ac", "offwind-dc", "offwind-float"]
        if (tech in config_provider("electricity", "renewable_carriers")(w))
    }


rule build_egs_potentials:
    params:
        snapshots=config_provider("snapshots"),
        drop_leap_day=config_provider("enable", "drop_leap_day"),
        sector=config_provider("sector"),
        costs=config_provider("costs"),
    input:
        egs_cost="data/egs_costs.json",
        regions=resources("regions_onshore_base_s_{clusters}.geojson"),
        air_temperature=(
            resources("temp_air_total_base_s_{clusters}.nc")
            if config_provider("sector", "enhanced_geothermal", "var_cf")
            else []
        ),
    output:
        egs_potentials=resources("egs_potentials_{clusters}.csv"),
        egs_overlap=resources("egs_overlap_{clusters}.csv"),
        egs_capacity_factors=resources("egs_capacity_factors_{clusters}.csv"),
    threads: 1
    resources:
        mem_mb=2000,
    log:
        logs("build_egs_potentials_{clusters}.log"),
    benchmark:
        benchmarks("build_egs_potentials_{clusters}")
    conda:
        "../envs/environment.yaml"
    script:
        "../scripts/build_egs_potentials.py"


def input_heat_source_power(w):

    return {
        heat_source_name: resources(
            "heat_source_power_" + heat_source_name + "_base_s_{clusters}.csv"
        )
        for heat_source_name in config_provider(
            "sector", "heat_pump_sources", "urban central"
        )(w)
        if heat_source_name
        in config_provider("sector", "district_heating", "limited_heat_sources")(
            w
        ).keys()
    }


if config["sector"]["h2_topology_tyndp"]["enable"]:

    rule build_tyndp_h2_network:
        params:
            snapshots=config_provider("snapshots"),
            scenario=config_provider("sector", "h2_topology_tyndp", "tyndp_scenario"),
        input:
            tyndp_reference_grid="data/tyndp_2024_bundle/Line data/ReferenceGrid_Hydrogen.xlsx",
        output:
            h2_grid_prepped=resources("h2_reference_grid_tyndp_{planning_horizons}.csv"),
            interzonal_prepped=resources("h2_interzonal_tyndp_{planning_horizons}.csv"),
        log:
            logs("build_tyndp_h2_network_{planning_horizons}.log"),
        benchmark:
            benchmarks("build_tyndp_h2_network_{planning_horizons}")
        threads: 1
        resources:
            mem_mb=4000,
        conda:
            "../envs/environment.yaml"
        script:
            "../scripts/build_tyndp_h2_network.py"

    rule clean_tyndp_h2_imports:
        input:
            import_potentials_raw="data/tyndp_2024_bundle/Hydrogen/H2 IMPORTS GENERATORS PROPERTIES.xlsx",
            countries_centroids="data/countries_centroids.geojson",
        output:
            import_potentials_prepped=resources("h2_import_potentials_prepped.csv"),
        log:
            logs("build_tyndp_h2_imports.log"),
        benchmark:
            benchmarks("build_tyndp_h2_imports")
        threads: 1
        resources:
            mem_mb=4000,
        conda:
            "../envs/environment.yaml"
        script:
            "../scripts/clean_tyndp_h2_imports.py"

    rule build_tyndp_h2_import_potentials:
        params:
            tyndp_scenario=config_provider(
                "sector", "h2_topology_tyndp", "tyndp_scenario"
            ),
        input:
            import_potentials_prepped=resources("h2_import_potentials_prepped.csv"),
        output:
            import_potentials_filtered=resources(
                "h2_import_potentials_{planning_horizons}.csv"
            ),
        log:
            logs("build_tyndp_h2_import_potentials_{planning_horizons}.log"),
        benchmark:
            benchmarks("build_tyndp_h2_import_potentials_{planning_horizons}")
        threads: 1
        resources:
            mem_mb=4000,
        conda:
            "../envs/environment.yaml"
        script:
            "../scripts/build_tyndp_h2_import_potentials.py"


rule prepare_sector_network:
    params:
        time_resolution=config_provider("clustering", "temporal", "resolution_sector"),
        co2_budget=config_provider("co2_budget"),
        conventional_carriers=config_provider(
            "existing_capacities", "conventional_carriers"
        ),
        foresight=config_provider("foresight"),
        costs=config_provider("costs"),
        sector=config_provider("sector"),
        industry=config_provider("industry"),
        renewable=config_provider("renewable"),
        lines=config_provider("lines"),
        pypsa_eur=config_provider("pypsa_eur"),
        length_factor=config_provider("lines", "length_factor"),
        planning_horizons=config_provider("scenario", "planning_horizons"),
        countries=config_provider("countries"),
        adjustments=config_provider("adjustments", "sector"),
        emissions_scope=config_provider("energy", "emissions"),
        electricity=config_provider("electricity"),
        biomass=config_provider("biomass"),
        RDIR=RDIR,
        heat_pump_sources=config_provider("sector", "heat_pump_sources"),
        heat_systems=config_provider("sector", "heat_systems"),
        energy_totals_year=config_provider("energy", "energy_totals_year"),
        direct_utilisation_heat_sources=config_provider(
            "sector", "district_heating", "direct_utilisation_heat_sources"
        ),
        limited_heat_sources=config_provider(
            "sector", "district_heating", "limited_heat_sources"
        ),
        load_source=config_provider("load", "source"),
        scaling_factor=config_provider("load", "scaling_factor"),
    input:
        unpack(input_profile_offwind),
        unpack(input_heat_source_power),
        **rules.cluster_gas_network.output,
        **rules.build_gas_input_locations.output,
        snapshot_weightings=resources(
            "snapshot_weightings_base_s_{clusters}_elec_{opts}_{sector_opts}.csv"
        ),
        retro_cost=lambda w: (
            resources("retro_cost_base_s_{clusters}.csv")
            if config_provider("sector", "retrofitting", "retro_endogen")(w)
            else []
        ),
        floor_area=lambda w: (
            resources("floor_area_base_s_{clusters}.csv")
            if config_provider("sector", "retrofitting", "retro_endogen")(w)
            else []
        ),
        biomass_transport_costs=lambda w: (
            resources("biomass_transport_costs.csv")
            if config_provider("sector", "biomass_transport")(w)
            or config_provider("sector", "biomass_spatial")(w)
            else []
        ),
        sequestration_potential=lambda w: (
            resources("co2_sequestration_potential_base_s_{clusters}.csv")
            if config_provider(
                "sector", "regional_co2_sequestration_potential", "enable"
            )(w)
            else []
        ),
        network=resources("networks/base_s_{clusters}_elec_{opts}.nc"),
        eurostat="data/eurostat/Balances-April2023",
        pop_weighted_energy_totals=resources(
            "pop_weighted_energy_totals_s_{clusters}.csv"
        ),
        pop_weighted_heat_totals=resources("pop_weighted_heat_totals_s_{clusters}.csv"),
        shipping_demand=resources("shipping_demand_s_{clusters}.csv"),
        transport_demand=resources("transport_demand_s_{clusters}.csv"),
        transport_data=resources("transport_data_s_{clusters}.csv"),
        avail_profile=resources("avail_profile_s_{clusters}.csv"),
        dsm_profile=resources("dsm_profile_s_{clusters}.csv"),
        co2_totals_name=resources("co2_totals.csv"),
        co2="data/bundle/eea/UNFCCC_v23.csv",
        biomass_potentials=resources(
            "biomass_potentials_s_{clusters}_{planning_horizons}.csv"
        ),
        costs=lambda w: (
            resources("costs_{}.csv".format(config_provider("costs", "year")(w)))
            if config_provider("foresight")(w) == "overnight"
            else resources("costs_{planning_horizons}.csv")
        ),
        h2_cavern=resources("salt_cavern_potentials_s_{clusters}.csv"),
        busmap_s=resources("busmap_base_s.csv"),
        busmap=resources("busmap_base_s_{clusters}.csv"),
        clustered_pop_layout=resources("pop_layout_base_s_{clusters}.csv"),
        industrial_demand=resources(
            "industrial_energy_demand_base_s_{clusters}_{planning_horizons}.csv"
        ),
        hourly_heat_demand_total=resources(
            "hourly_heat_demand_total_base_s_{clusters}.nc"
        ),
        industrial_production=resources(
            "industrial_production_base_s_{clusters}_{planning_horizons}.csv"
        ),
        district_heat_share=resources(
            "district_heat_share_base_s_{clusters}_{planning_horizons}.csv"
        ),
        heating_efficiencies=resources("heating_efficiencies.csv"),
        temp_soil_total=resources("temp_soil_total_base_s_{clusters}.nc"),
        temp_air_total=resources("temp_air_total_base_s_{clusters}.nc"),
        cop_profiles=resources("cop_profiles_base_s_{clusters}_{planning_horizons}.nc"),
        ptes_e_max_pu_profiles=(
            resources(
                "ptes_e_max_pu_profiles_base_s_{clusters}_{planning_horizons}.nc"
            )
            if config_provider(
                "sector", "district_heating", "ptes", "dynamic_capacity"
            )
            else []
        ),
        solar_thermal_total=lambda w: (
            resources("solar_thermal_total_base_s_{clusters}.nc")
            if config_provider("sector", "solar_thermal")(w)
            else []
        ),
        solar_rooftop_potentials=lambda w: (
            resources("solar_rooftop_potentials_s_{clusters}.csv")
            if "solar" in config_provider("electricity", "renewable_carriers")(w)
            else []
        ),
        egs_potentials=lambda w: (
            resources("egs_potentials_{clusters}.csv")
            if config_provider("sector", "enhanced_geothermal", "enable")(w)
            else []
        ),
        egs_overlap=lambda w: (
            resources("egs_overlap_{clusters}.csv")
            if config_provider("sector", "enhanced_geothermal", "enable")(w)
            else []
        ),
        egs_capacity_factors=lambda w: (
            resources("egs_capacity_factors_{clusters}.csv")
            if config_provider("sector", "enhanced_geothermal", "enable")(w)
            else []
        ),
        direct_heat_source_utilisation_profiles=resources(
            "direct_heat_source_utilisation_profiles_base_s_{clusters}_{planning_horizons}.nc"
        ),
        h2_grid_tyndp=lambda w: (
            resources("h2_reference_grid_tyndp_{planning_horizons}.csv")
            if config_provider("sector", "h2_topology_tyndp", "enable")(w)
            else []
        ),
        interzonal_prepped=lambda w: (
            resources("h2_interzonal_tyndp_{planning_horizons}.csv")
            if config_provider("sector", "h2_topology_tyndp", "enable")(w)
            else []
        ),
        buses_h2=lambda w: (
            resources("tyndp-raw/build/geojson/buses_h2.geojson")
            if config_provider("sector", "h2_topology_tyndp", "enable")(w)
            else []
        ),
<<<<<<< HEAD
        h2_imports_tyndp=lambda w: (
            resources("h2_import_potentials_{planning_horizons}.csv")
            if config_provider("sector", "h2_topology_tyndp", "enable")(w)
=======
        load=lambda w: (
            resources("electricity_demand_base_s_{planning_horizons}.nc")
            if config_provider("load", "source")(w) == "tyndp"
>>>>>>> 17d1568b
            else []
        ),
    output:
        resources(
            "networks/base_s_{clusters}_{opts}_{sector_opts}_{planning_horizons}.nc"
        ),
    threads: 1
    resources:
        mem_mb=2000,
    log:
        logs(
            "prepare_sector_network_base_s_{clusters}_{opts}_{sector_opts}_{planning_horizons}.log"
        ),
    benchmark:
        benchmarks(
            "prepare_sector_network/base_s_{clusters}_{opts}_{sector_opts}_{planning_horizons}"
        )
    conda:
        "../envs/environment.yaml"
    script:
        "../scripts/prepare_sector_network.py"<|MERGE_RESOLUTION|>--- conflicted
+++ resolved
@@ -1393,15 +1393,14 @@
             if config_provider("sector", "h2_topology_tyndp", "enable")(w)
             else []
         ),
-<<<<<<< HEAD
+        load=lambda w: (
+            resources("electricity_demand_base_s_{planning_horizons}.nc")
+            if config_provider("load", "source")(w) == "tyndp"
+            else []
+        ),
         h2_imports_tyndp=lambda w: (
             resources("h2_import_potentials_{planning_horizons}.csv")
             if config_provider("sector", "h2_topology_tyndp", "enable")(w)
-=======
-        load=lambda w: (
-            resources("electricity_demand_base_s_{planning_horizons}.nc")
-            if config_provider("load", "source")(w) == "tyndp"
->>>>>>> 17d1568b
             else []
         ),
     output:
