# SPDX-FileCopyrightText: : 2023-2024 The PyPSA-Eur Authors
#
# SPDX-License-Identifier: MIT


rule build_population_layouts:
    input:
        nuts3_shapes=resources("nuts3_shapes.geojson"),
        urban_percent="data/worldbank/API_SP.URB.TOTL.IN.ZS_DS2_en_csv_v2.csv",
        cutout=lambda w: "cutouts/"
        + CDIR
        + config_provider("atlite", "default_cutout")(w)
        + ".nc",
    output:
        pop_layout_total=resources("pop_layout_total.nc"),
        pop_layout_urban=resources("pop_layout_urban.nc"),
        pop_layout_rural=resources("pop_layout_rural.nc"),
    log:
        logs("build_population_layouts.log"),
    resources:
        mem_mb=20000,
    benchmark:
        benchmarks("build_population_layouts")
    threads: 8
    conda:
        "../envs/environment.yaml"
    script:
        "../scripts/build_population_layouts.py"


rule build_clustered_population_layouts:
    input:
        pop_layout_total=resources("pop_layout_total.nc"),
        pop_layout_urban=resources("pop_layout_urban.nc"),
        pop_layout_rural=resources("pop_layout_rural.nc"),
        regions_onshore=resources("regions_onshore_base_s_{clusters}.geojson"),
        cutout=lambda w: "cutouts/"
        + CDIR
        + config_provider("atlite", "default_cutout")(w)
        + ".nc",
    output:
        clustered_pop_layout=resources("pop_layout_base_s_{clusters}.csv"),
    log:
        logs("build_clustered_population_layouts_s_{clusters}.log"),
    resources:
        mem_mb=10000,
    benchmark:
        benchmarks("build_clustered_population_layouts/s_{clusters}")
    conda:
        "../envs/environment.yaml"
    script:
        "../scripts/build_clustered_population_layouts.py"


rule build_simplified_population_layouts:
    input:
        pop_layout_total=resources("pop_layout_total.nc"),
        pop_layout_urban=resources("pop_layout_urban.nc"),
        pop_layout_rural=resources("pop_layout_rural.nc"),
        regions_onshore=resources("regions_onshore_base_s.geojson"),
        cutout=lambda w: "cutouts/"
        + CDIR
        + config_provider("atlite", "default_cutout")(w)
        + ".nc",
    output:
        clustered_pop_layout=resources("pop_layout_base_s.csv"),
    resources:
        mem_mb=10000,
    log:
        logs("build_simplified_population_layouts_s"),
    benchmark:
        benchmarks("build_simplified_population_layouts/s")
    conda:
        "../envs/environment.yaml"
    script:
        "../scripts/build_clustered_population_layouts.py"


rule build_gas_network:
    input:
        gas_network="data/gas_network/scigrid-gas/data/IGGIELGN_PipeSegments.geojson",
    output:
        cleaned_gas_network=resources("gas_network.csv"),
    resources:
        mem_mb=4000,
    log:
        logs("build_gas_network.log"),
    conda:
        "../envs/environment.yaml"
    script:
        "../scripts/build_gas_network.py"


rule build_gas_input_locations:
    input:
        gem="data/gem/Europe-Gas-Tracker-2024-05.xlsx",
        entry="data/gas_network/scigrid-gas/data/IGGIELGN_BorderPoints.geojson",
        storage="data/gas_network/scigrid-gas/data/IGGIELGN_Storages.geojson",
        regions_onshore=resources("regions_onshore_base_s_{clusters}.geojson"),
        regions_offshore=resources("regions_offshore_base_s_{clusters}.geojson"),
    output:
        gas_input_nodes=resources("gas_input_locations_s_{clusters}.geojson"),
        gas_input_nodes_simplified=resources(
            "gas_input_locations_s_{clusters}_simplified.csv"
        ),
    resources:
        mem_mb=2000,
    log:
        logs("build_gas_input_locations_s_{clusters}.log"),
    conda:
        "../envs/environment.yaml"
    script:
        "../scripts/build_gas_input_locations.py"


rule cluster_gas_network:
    input:
        cleaned_gas_network=resources("gas_network.csv"),
        regions_onshore=resources("regions_onshore_base_s_{clusters}.geojson"),
        regions_offshore=resources("regions_offshore_base_s_{clusters}.geojson"),
    output:
        clustered_gas_network=resources("gas_network_base_s_{clusters}.csv"),
    resources:
        mem_mb=4000,
    log:
        logs("cluster_gas_network_{clusters}.log"),
    conda:
        "../envs/environment.yaml"
    script:
        "../scripts/cluster_gas_network.py"


def heat_demand_cutout(wildcards):
    c = config_provider("sector", "heat_demand_cutout")(wildcards)
    if c == "default":
        return (
            "cutouts/"
            + CDIR
            + config_provider("atlite", "default_cutout")(wildcards)
            + ".nc"
        )
    else:
        return "cutouts/" + CDIR + c + ".nc"


rule build_daily_heat_demand:
    params:
        snapshots=config_provider("snapshots"),
        drop_leap_day=config_provider("enable", "drop_leap_day"),
    input:
        pop_layout=resources("pop_layout_total.nc"),
        regions_onshore=resources("regions_onshore_base_s_{clusters}.geojson"),
        cutout=heat_demand_cutout,
    output:
        heat_demand=resources("daily_heat_demand_total_base_s_{clusters}.nc"),
    resources:
        mem_mb=20000,
    threads: 8
    log:
        logs("build_daily_heat_demand_total_s_{clusters}.loc"),
    benchmark:
        benchmarks("build_daily_heat_demand/total_s_{clusters}")
    conda:
        "../envs/environment.yaml"
    script:
        "../scripts/build_daily_heat_demand.py"


rule build_hourly_heat_demand:
    params:
        snapshots=config_provider("snapshots"),
        drop_leap_day=config_provider("enable", "drop_leap_day"),
    input:
        heat_profile="data/heat_load_profile_BDEW.csv",
        heat_demand=resources("daily_heat_demand_total_base_s_{clusters}.nc"),
    output:
        heat_demand=resources("hourly_heat_demand_total_base_s_{clusters}.nc"),
    resources:
        mem_mb=2000,
    threads: 8
    log:
        logs("build_hourly_heat_demand_total_s_{clusters}.loc"),
    benchmark:
        benchmarks("build_hourly_heat_demand/total_s_{clusters}")
    conda:
        "../envs/environment.yaml"
    script:
        "../scripts/build_hourly_heat_demand.py"


rule build_temperature_profiles:
    params:
        snapshots=config_provider("snapshots"),
        drop_leap_day=config_provider("enable", "drop_leap_day"),
    input:
        pop_layout=resources("pop_layout_total.nc"),
        regions_onshore=resources("regions_onshore_base_s_{clusters}.geojson"),
        cutout=heat_demand_cutout,
    output:
        temp_soil=resources("temp_soil_total_base_s_{clusters}.nc"),
        temp_air=resources("temp_air_total_base_s_{clusters}.nc"),
    resources:
        mem_mb=20000,
    threads: 8
    log:
        logs("build_temperature_profiles_total_s_{clusters}.log"),
    benchmark:
        benchmarks("build_temperature_profiles/total_{clusters}")
    conda:
        "../envs/environment.yaml"
    script:
        "../scripts/build_temperature_profiles.py"


rule build_central_heating_temperature_profiles:
    params:
        max_forward_temperature_central_heating_baseyear=config_provider(
            "sector",
            "district_heating",
            "supply_temperature_approximation",
            "max_forward_temperature_baseyear",
        ),
        min_forward_temperature_central_heating_baseyear=config_provider(
            "sector",
            "district_heating",
            "supply_temperature_approximation",
            "min_forward_temperature_baseyear",
        ),
        return_temperature_central_heating_baseyear=config_provider(
            "sector",
            "district_heating",
            "supply_temperature_approximation",
            "return_temperature_baseyear",
        ),
        snapshots=config_provider("snapshots"),
        lower_threshold_ambient_temperature=config_provider(
            "sector",
            "district_heating",
            "supply_temperature_approximation",
            "lower_threshold_ambient_temperature",
        ),
        upper_threshold_ambient_temperature=config_provider(
            "sector",
            "district_heating",
            "supply_temperature_approximation",
            "upper_threshold_ambient_temperature",
        ),
        rolling_window_ambient_temperature=config_provider(
            "sector",
            "district_heating",
            "supply_temperature_approximation",
            "rolling_window_ambient_temperature",
        ),
        relative_annual_temperature_reduction=config_provider(
            "sector",
            "district_heating",
            "supply_temperature_approximation",
            "relative_annual_temperature_reduction",
        ),
        energy_totals_year=config_provider("energy", "energy_totals_year"),
    input:
        temp_air_total=resources("temp_air_total_base_s_{clusters}.nc"),
        regions_onshore=resources("regions_onshore_base_s_{clusters}.geojson"),
    output:
        central_heating_forward_temperature_profiles=resources(
            "central_heating_forward_temperature_profiles_base_s_{clusters}_{planning_horizons}.nc"
        ),
        central_heating_return_temperature_profiles=resources(
            "central_heating_return_temperature_profiles_base_s_{clusters}_{planning_horizons}.nc"
        ),
    resources:
        mem_mb=20000,
    log:
        logs(
            "build_central_heating_temperature_profiles_s_{clusters}_{planning_horizons}.log"
        ),
    benchmark:
        benchmarks(
            "build_central_heating_temperature_profiles/s_{clusters}_{planning_horizons}"
        )
    conda:
        "../envs/environment.yaml"
    script:
        "../scripts/build_central_heating_temperature_profiles/run.py"


rule build_heat_source_potentials:
    params:
        heat_utilisation_potentials=config_provider(
            "sector", "district_heating", "heat_utilisation_potentials"
        ),
    input:
        utilisation_potential="data/heat_source_utilisation_potentials/{heat_source}.gpkg",
        regions_onshore=resources("regions_onshore_base_s_{clusters}.geojson"),
    output:
        resources("heat_source_potential_{heat_source}_base_s_{clusters}.csv"),
    resources:
        mem_mb=2000,
    log:
        logs("build_heat_source_potentials_{heat_source}_s_{clusters}.log"),
    benchmark:
        benchmarks("build_heat_source_potentials/{heat_source}_s_{clusters}")
    conda:
        "../envs/environment.yaml"
    script:
        "../scripts/build_heat_source_potentials/run.py"


rule build_cop_profiles:
    params:
        heat_pump_sink_T_decentral_heating=config_provider(
            "sector", "heat_pump_sink_T_individual_heating"
        ),
        heat_source_cooling_central_heating=config_provider(
            "sector", "district_heating", "heat_source_cooling"
        ),
        heat_pump_cop_approximation_central_heating=config_provider(
            "sector", "district_heating", "heat_pump_cop_approximation"
        ),
        heat_pump_sources=config_provider("sector", "heat_pump_sources"),
        heat_utilisation_potentials=config_provider(
            "sector", "district_heating", "heat_utilisation_potentials"
        ),
        snapshots=config_provider("snapshots"),
    input:
        central_heating_forward_temperature_profiles=resources(
            "central_heating_forward_temperature_profiles_base_s_{clusters}_{planning_horizons}.nc"
        ),
        central_heating_return_temperature_profiles=resources(
            "central_heating_return_temperature_profiles_base_s_{clusters}_{planning_horizons}.nc"
        ),
        temp_soil_total=resources("temp_soil_total_base_s_{clusters}.nc"),
        temp_air_total=resources("temp_air_total_base_s_{clusters}.nc"),
        regions_onshore=resources("regions_onshore_base_s_{clusters}.geojson"),
    output:
        cop_profiles=resources("cop_profiles_base_s_{clusters}_{planning_horizons}.nc"),
    resources:
        mem_mb=20000,
    log:
        logs("build_cop_profiles_s_{clusters}_{planning_horizons}.log"),
    benchmark:
        benchmarks("build_cop_profiles/s_{clusters}_{planning_horizons}")
    conda:
        "../envs/environment.yaml"
    script:
        "../scripts/build_cop_profiles/run.py"


rule build_direct_heat_source_utilisation_profiles:
    params:
        direct_utilisation_heat_sources=config_provider(
            "sector", "district_heating", "direct_utilisation_heat_sources"
        ),
        heat_utilisation_potentials=config_provider(
            "sector", "district_heating", "heat_utilisation_potentials"
        ),
        snapshots=config_provider("snapshots"),
    input:
        central_heating_forward_temperature_profiles=resources(
            "central_heating_forward_temperature_profiles_base_s_{clusters}_{planning_horizons}.nc"
        ),
    output:
        direct_heat_source_utilisation_profiles=resources(
            "direct_heat_source_utilisation_profiles_base_s_{clusters}_{planning_horizons}.nc"
        ),
    resources:
        mem_mb=20000,
    log:
        logs(
            "build_direct_heat_source_utilisation_profiles_s_{clusters}_{planning_horizons}.log"
        ),
    benchmark:
        benchmarks(
            "build_direct_heat_source_utilisation_profiles/s_{clusters}_{planning_horizons}"
        )
    conda:
        "../envs/environment.yaml"
    script:
        "../scripts/build_direct_heat_source_utilisation_profiles.py"


def solar_thermal_cutout(wildcards):
    c = config_provider("solar_thermal", "cutout")(wildcards)
    if c == "default":
        return (
            "cutouts/"
            + CDIR
            + config_provider("atlite", "default_cutout")(wildcards)
            + ".nc"
        )
    else:
        return "cutouts/" + CDIR + c + ".nc"


rule build_solar_thermal_profiles:
    params:
        snapshots=config_provider("snapshots"),
        drop_leap_day=config_provider("enable", "drop_leap_day"),
        solar_thermal=config_provider("solar_thermal"),
    input:
        pop_layout=resources("pop_layout_total.nc"),
        regions_onshore=resources("regions_onshore_base_s_{clusters}.geojson"),
        cutout=solar_thermal_cutout,
    output:
        solar_thermal=resources("solar_thermal_total_base_s_{clusters}.nc"),
    resources:
        mem_mb=20000,
    threads: 16
    log:
        logs("build_solar_thermal_profiles_total_s_{clusters}.log"),
    benchmark:
        benchmarks("build_solar_thermal_profiles/total_{clusters}")
    conda:
        "../envs/environment.yaml"
    script:
        "../scripts/build_solar_thermal_profiles.py"


rule build_energy_totals:
    params:
        countries=config_provider("countries"),
        energy=config_provider("energy"),
    input:
        nuts3_shapes=resources("nuts3_shapes.geojson"),
        co2="data/bundle/eea/UNFCCC_v23.csv",
        swiss="data/switzerland-new_format-all_years.csv",
        swiss_transport="data/gr-e-11.03.02.01.01-cc.csv",
        idees="data/jrc-idees-2021",
        district_heat_share="data/district_heat_share.csv",
        eurostat="data/eurostat/Balances-April2023",
        eurostat_households="data/eurostat/eurostat-household_energy_balances-february_2024.csv",
    output:
        transformation_output_coke=resources("transformation_output_coke.csv"),
        energy_name=resources("energy_totals.csv"),
        co2_name=resources("co2_totals.csv"),
        transport_name=resources("transport_data.csv"),
        district_heat_share=resources("district_heat_share.csv"),
        heating_efficiencies=resources("heating_efficiencies.csv"),
    threads: 16
    resources:
        mem_mb=10000,
    log:
        logs("build_energy_totals.log"),
    benchmark:
        benchmarks("build_energy_totals")
    conda:
        "../envs/environment.yaml"
    script:
        "../scripts/build_energy_totals.py"


rule build_heat_totals:
    input:
        hdd="data/era5-annual-HDD-per-country.csv",
        energy_totals=resources("energy_totals.csv"),
    output:
        heat_totals=resources("heat_totals.csv"),
    threads: 1
    resources:
        mem_mb=2000,
    log:
        logs("build_heat_totals.log"),
    benchmark:
        benchmarks("build_heat_totals")
    conda:
        "../envs/environment.yaml"
    script:
        "../scripts/build_heat_totals.py"


rule build_biomass_potentials:
    params:
        biomass=config_provider("biomass"),
    input:
        enspreso_biomass="data/ENSPRESO_BIOMASS.xlsx",
        eurostat="data/eurostat/Balances-April2023",
        nuts2="data/nuts/NUTS_RG_03M_2013_4326_LEVL_2.geojson",
        regions_onshore=resources("regions_onshore_base_s_{clusters}.geojson"),
        nuts3_population=ancient("data/bundle/nama_10r_3popgdp.tsv.gz"),
        swiss_cantons=ancient("data/ch_cantons.csv"),
        swiss_population=ancient("data/bundle/je-e-21.03.02.xls"),
        country_shapes=resources("country_shapes.geojson"),
    output:
        biomass_potentials_all=resources(
            "biomass_potentials_all_{clusters}_{planning_horizons}.csv"
        ),
        biomass_potentials=resources(
            "biomass_potentials_s_{clusters}_{planning_horizons}.csv"
        ),
    threads: 8
    resources:
        mem_mb=1000,
    log:
        logs("build_biomass_potentials_s_{clusters}_{planning_horizons}.log"),
    benchmark:
        benchmarks("build_biomass_potentials_s_{clusters}_{planning_horizons}")
    conda:
        "../envs/environment.yaml"
    script:
        "../scripts/build_biomass_potentials.py"


rule build_biomass_transport_costs:
    input:
        sc1="data/biomass_transport_costs_supplychain1.csv",
        sc2="data/biomass_transport_costs_supplychain2.csv",
    output:
        biomass_transport_costs=resources("biomass_transport_costs.csv"),
    threads: 1
    resources:
        mem_mb=1000,
    log:
        logs("build_biomass_transport_costs.log"),
    benchmark:
        benchmarks("build_biomass_transport_costs")
    conda:
        "../envs/environment.yaml"
    script:
        "../scripts/build_biomass_transport_costs.py"


rule build_sequestration_potentials:
    params:
        sequestration_potential=config_provider(
            "sector", "regional_co2_sequestration_potential"
        ),
    input:
        sequestration_potential="data/complete_map_2020_unit_Mt.geojson",
        regions_onshore=resources("regions_onshore_base_s_{clusters}.geojson"),
        regions_offshore=resources("regions_offshore_base_s_{clusters}.geojson"),
    output:
        sequestration_potential=resources(
            "co2_sequestration_potential_base_s_{clusters}.csv"
        ),
    threads: 1
    resources:
        mem_mb=4000,
    log:
        logs("build_sequestration_potentials_{clusters}.log"),
    benchmark:
        benchmarks("build_sequestration_potentials_{clusters}")
    conda:
        "../envs/environment.yaml"
    script:
        "../scripts/build_sequestration_potentials.py"


rule build_salt_cavern_potentials:
    input:
        salt_caverns="data/bundle/h2_salt_caverns_GWh_per_sqkm.geojson",
        regions_onshore=resources("regions_onshore_base_s_{clusters}.geojson"),
        regions_offshore=resources("regions_offshore_base_s_{clusters}.geojson"),
    output:
        h2_cavern_potential=resources("salt_cavern_potentials_s_{clusters}.csv"),
    threads: 1
    resources:
        mem_mb=2000,
    log:
        logs("build_salt_cavern_potentials_s_{clusters}.log"),
    benchmark:
        benchmarks("build_salt_cavern_potentials_s_{clusters}")
    conda:
        "../envs/environment.yaml"
    script:
        "../scripts/build_salt_cavern_potentials.py"


rule build_ammonia_production:
    input:
        usgs="data/myb1-2022-nitro-ert.xlsx",
    output:
        ammonia_production=resources("ammonia_production.csv"),
    threads: 1
    resources:
        mem_mb=1000,
    log:
        logs("build_ammonia_production.log"),
    benchmark:
        benchmarks("build_ammonia_production")
    conda:
        "../envs/environment.yaml"
    script:
        "../scripts/build_ammonia_production.py"


rule build_industry_sector_ratios:
    params:
        industry=config_provider("industry"),
        ammonia=config_provider("sector", "ammonia", default=False),
    input:
        ammonia_production=resources("ammonia_production.csv"),
        idees="data/jrc-idees-2021",
    output:
        industry_sector_ratios=resources("industry_sector_ratios.csv"),
    threads: 1
    resources:
        mem_mb=1000,
    log:
        logs("build_industry_sector_ratios.log"),
    benchmark:
        benchmarks("build_industry_sector_ratios")
    conda:
        "../envs/environment.yaml"
    script:
        "../scripts/build_industry_sector_ratios.py"


rule build_industry_sector_ratios_intermediate:
    params:
        industry=config_provider("industry"),
    input:
        industry_sector_ratios=resources("industry_sector_ratios.csv"),
        industrial_energy_demand_per_country_today=resources(
            "industrial_energy_demand_per_country_today.csv"
        ),
        industrial_production_per_country=resources(
            "industrial_production_per_country.csv"
        ),
    output:
        industry_sector_ratios=resources(
            "industry_sector_ratios_{planning_horizons}.csv"
        ),
    threads: 1
    resources:
        mem_mb=1000,
    log:
        logs("build_industry_sector_ratios_{planning_horizons}.log"),
    benchmark:
        benchmarks("build_industry_sector_ratios_{planning_horizons}")
    conda:
        "../envs/environment.yaml"
    script:
        "../scripts/build_industry_sector_ratios_intermediate.py"


rule build_industrial_production_per_country:
    params:
        industry=config_provider("industry"),
        countries=config_provider("countries"),
    input:
        ch_industrial_production="data/ch_industrial_production_per_subsector.csv",
        ammonia_production=resources("ammonia_production.csv"),
        jrc="data/jrc-idees-2021",
        eurostat="data/eurostat/Balances-April2023",
    output:
        industrial_production_per_country=resources(
            "industrial_production_per_country.csv"
        ),
    threads: 8
    resources:
        mem_mb=1000,
    log:
        logs("build_industrial_production_per_country.log"),
    benchmark:
        benchmarks("build_industrial_production_per_country")
    conda:
        "../envs/environment.yaml"
    script:
        "../scripts/build_industrial_production_per_country.py"


rule build_industrial_production_per_country_tomorrow:
    params:
        industry=config_provider("industry"),
    input:
        industrial_production_per_country=resources(
            "industrial_production_per_country.csv"
        ),
    output:
        industrial_production_per_country_tomorrow=resources(
            "industrial_production_per_country_tomorrow_{planning_horizons}.csv"
        ),
    threads: 1
    resources:
        mem_mb=1000,
    log:
        logs("build_industrial_production_per_country_tomorrow_{planning_horizons}.log"),
    benchmark:
        (
            benchmarks(
                "build_industrial_production_per_country_tomorrow_{planning_horizons}"
            )
        )
    conda:
        "../envs/environment.yaml"
    script:
        "../scripts/build_industrial_production_per_country_tomorrow.py"


rule build_industrial_distribution_key:
    params:
        hotmaps_locate_missing=config_provider(
            "industry", "hotmaps_locate_missing", default=False
        ),
        countries=config_provider("countries"),
    input:
        regions_onshore=resources("regions_onshore_base_s_{clusters}.geojson"),
        clustered_pop_layout=resources("pop_layout_base_s_{clusters}.csv"),
        hotmaps="data/Industrial_Database.csv",
        gem_gspt="data/gem/Global-Steel-Plant-Tracker-April-2024-Standard-Copy-V1.xlsx",
        ammonia="data/ammonia_plants.csv",
        cement_supplement="data/cement-plants-noneu.csv",
        refineries_supplement="data/refineries-noneu.csv",
    output:
        industrial_distribution_key=resources(
            "industrial_distribution_key_base_s_{clusters}.csv"
        ),
    threads: 1
    resources:
        mem_mb=1000,
    log:
        logs("build_industrial_distribution_key_{clusters}.log"),
    benchmark:
        benchmarks("build_industrial_distribution_key/s_{clusters}")
    conda:
        "../envs/environment.yaml"
    script:
        "../scripts/build_industrial_distribution_key.py"


rule build_industrial_production_per_node:
    input:
        industrial_distribution_key=resources(
            "industrial_distribution_key_base_s_{clusters}.csv"
        ),
        industrial_production_per_country_tomorrow=resources(
            "industrial_production_per_country_tomorrow_{planning_horizons}.csv"
        ),
    output:
        industrial_production_per_node=resources(
            "industrial_production_base_s_{clusters}_{planning_horizons}.csv"
        ),
    threads: 1
    resources:
        mem_mb=1000,
    log:
        logs("build_industrial_production_per_node_{clusters}_{planning_horizons}.log"),
    benchmark:
        (
            benchmarks(
                "build_industrial_production_per_node/s_{clusters}_{planning_horizons}"
            )
        )
    conda:
        "../envs/environment.yaml"
    script:
        "../scripts/build_industrial_production_per_node.py"


rule build_industrial_energy_demand_per_node:
    input:
        industry_sector_ratios=resources(
            "industry_sector_ratios_{planning_horizons}.csv"
        ),
        industrial_production_per_node=resources(
            "industrial_production_base_s_{clusters}_{planning_horizons}.csv"
        ),
        industrial_energy_demand_per_node_today=resources(
            "industrial_energy_demand_today_base_s_{clusters}.csv"
        ),
    output:
        industrial_energy_demand_per_node=resources(
            "industrial_energy_demand_base_s_{clusters}_{planning_horizons}.csv"
        ),
    threads: 1
    resources:
        mem_mb=1000,
    log:
        logs(
            "build_industrial_energy_demand_per_node_{clusters}_{planning_horizons}.log"
        ),
    benchmark:
        (
            benchmarks(
                "build_industrial_energy_demand_per_node/s_{clusters}_{planning_horizons}"
            )
        )
    conda:
        "../envs/environment.yaml"
    script:
        "../scripts/build_industrial_energy_demand_per_node.py"


rule build_industrial_energy_demand_per_country_today:
    params:
        countries=config_provider("countries"),
        industry=config_provider("industry"),
        ammonia=config_provider("sector", "ammonia", default=False),
    input:
        transformation_output_coke=resources("transformation_output_coke.csv"),
        jrc="data/jrc-idees-2021",
        industrial_production_per_country=resources(
            "industrial_production_per_country.csv"
        ),
    output:
        industrial_energy_demand_per_country_today=resources(
            "industrial_energy_demand_per_country_today.csv"
        ),
    threads: 8
    resources:
        mem_mb=1000,
    log:
        logs("build_industrial_energy_demand_per_country_today.log"),
    benchmark:
        benchmarks("build_industrial_energy_demand_per_country_today")
    conda:
        "../envs/environment.yaml"
    script:
        "../scripts/build_industrial_energy_demand_per_country_today.py"


rule build_industrial_energy_demand_per_node_today:
    input:
        industrial_distribution_key=resources(
            "industrial_distribution_key_base_s_{clusters}.csv"
        ),
        industrial_energy_demand_per_country_today=resources(
            "industrial_energy_demand_per_country_today.csv"
        ),
    output:
        industrial_energy_demand_per_node_today=resources(
            "industrial_energy_demand_today_base_s_{clusters}.csv"
        ),
    threads: 1
    resources:
        mem_mb=1000,
    log:
        logs("build_industrial_energy_demand_per_node_today_{clusters}.log"),
    benchmark:
        benchmarks("build_industrial_energy_demand_per_node_today/s_{clusters}")
    conda:
        "../envs/environment.yaml"
    script:
        "../scripts/build_industrial_energy_demand_per_node_today.py"


rule build_retro_cost:
    params:
        retrofitting=config_provider("sector", "retrofitting"),
        countries=config_provider("countries"),
    input:
        building_stock="data/retro/data_building_stock.csv",
        data_tabula="data/bundle/retro/tabula-calculator-calcsetbuilding.csv",
        air_temperature=resources("temp_air_total_base_s_{clusters}.nc"),
        u_values_PL="data/retro/u_values_poland.csv",
        tax_w="data/retro/electricity_taxes_eu.csv",
        construction_index="data/retro/comparative_level_investment.csv",
        floor_area_missing="data/retro/floor_area_missing.csv",
        clustered_pop_layout=resources("pop_layout_base_s_{clusters}.csv"),
        cost_germany="data/retro/retro_cost_germany.csv",
        window_assumptions="data/retro/window_assumptions.csv",
    output:
        retro_cost=resources("retro_cost_base_s_{clusters}.csv"),
        floor_area=resources("floor_area_base_s_{clusters}.csv"),
    resources:
        mem_mb=1000,
    log:
        logs("build_retro_cost_{clusters}.log"),
    benchmark:
        benchmarks("build_retro_cost/s_{clusters}")
    conda:
        "../envs/environment.yaml"
    script:
        "../scripts/build_retro_cost.py"


rule build_population_weighted_energy_totals:
    params:
        snapshots=config_provider("snapshots"),
    input:
        energy_totals=resources("{kind}_totals.csv"),
        clustered_pop_layout=resources("pop_layout_base_s_{clusters}.csv"),
    output:
        resources("pop_weighted_{kind}_totals_s_{clusters}.csv"),
    threads: 1
    resources:
        mem_mb=2000,
    log:
        logs("build_population_weighted_{kind}_totals_{clusters}.log"),
    conda:
        "../envs/environment.yaml"
    script:
        "../scripts/build_population_weighted_energy_totals.py"


rule build_shipping_demand:
    input:
        ports="data/attributed_ports.json",
        scope=resources("europe_shape.geojson"),
        regions=resources("regions_onshore_base_s_{clusters}.geojson"),
        demand=resources("energy_totals.csv"),
    params:
        energy_totals_year=config_provider("energy", "energy_totals_year"),
    output:
        resources("shipping_demand_s_{clusters}.csv"),
    threads: 1
    resources:
        mem_mb=2000,
    log:
        logs("build_shipping_demand_s_{clusters}.log"),
    conda:
        "../envs/environment.yaml"
    script:
        "../scripts/build_shipping_demand.py"


rule build_transport_demand:
    params:
        snapshots=config_provider("snapshots"),
        drop_leap_day=config_provider("enable", "drop_leap_day"),
        sector=config_provider("sector"),
        energy_totals_year=config_provider("energy", "energy_totals_year"),
    input:
        clustered_pop_layout=resources("pop_layout_base_s_{clusters}.csv"),
        pop_weighted_energy_totals=resources(
            "pop_weighted_energy_totals_s_{clusters}.csv"
        ),
        transport_data=resources("transport_data.csv"),
        traffic_data_KFZ="data/bundle/emobility/KFZ__count",
        traffic_data_Pkw="data/bundle/emobility/Pkw__count",
        temp_air_total=resources("temp_air_total_base_s_{clusters}.nc"),
    output:
        transport_demand=resources("transport_demand_s_{clusters}.csv"),
        transport_data=resources("transport_data_s_{clusters}.csv"),
        avail_profile=resources("avail_profile_s_{clusters}.csv"),
        dsm_profile=resources("dsm_profile_s_{clusters}.csv"),
    threads: 1
    resources:
        mem_mb=2000,
    log:
        logs("build_transport_demand_s_{clusters}.log"),
    conda:
        "../envs/environment.yaml"
    script:
        "../scripts/build_transport_demand.py"


rule build_district_heat_share:
    params:
        sector=config_provider("sector"),
        energy_totals_year=config_provider("energy", "energy_totals_year"),
    input:
        district_heat_share=resources("district_heat_share.csv"),
        clustered_pop_layout=resources("pop_layout_base_s_{clusters}.csv"),
    output:
        district_heat_share=resources(
            "district_heat_share_base_s_{clusters}_{planning_horizons}.csv"
        ),
    threads: 1
    resources:
        mem_mb=1000,
    log:
        logs("build_district_heat_share_{clusters}_{planning_horizons}.log"),
    conda:
        "../envs/environment.yaml"
    script:
        "../scripts/build_district_heat_share.py"


rule build_existing_heating_distribution:
    params:
        baseyear=config_provider("scenario", "planning_horizons", 0),
        sector=config_provider("sector"),
        existing_capacities=config_provider("existing_capacities"),
    input:
        existing_heating="data/existing_infrastructure/existing_heating_raw.csv",
        clustered_pop_layout=resources("pop_layout_base_s_{clusters}.csv"),
        clustered_pop_energy_layout=resources(
            "pop_weighted_energy_totals_s_{clusters}.csv"
        ),
        district_heat_share=resources(
            "district_heat_share_base_s_{clusters}_{planning_horizons}.csv"
        ),
    output:
        existing_heating_distribution=resources(
            "existing_heating_distribution_base_s_{clusters}_{planning_horizons}.csv"
        ),
    threads: 1
    resources:
        mem_mb=2000,
    log:
        logs(
            "build_existing_heating_distribution_base_s_{clusters}_{planning_horizons}.log"
        ),
    benchmark:
        benchmarks(
            "build_existing_heating_distribution/base_s_{clusters}_{planning_horizons}"
        )
    conda:
        "../envs/environment.yaml"
    script:
        "../scripts/build_existing_heating_distribution.py"


rule time_aggregation:
    params:
        time_resolution=config_provider("clustering", "temporal", "resolution_sector"),
        drop_leap_day=config_provider("enable", "drop_leap_day"),
        solver_name=config_provider("solving", "solver", "name"),
    input:
        network=resources("networks/base_s_{clusters}_elec_l{ll}_{opts}.nc"),
        hourly_heat_demand_total=lambda w: (
            resources("hourly_heat_demand_total_base_s_{clusters}.nc")
            if config_provider("sector", "heating")(w)
            else []
        ),
        solar_thermal_total=lambda w: (
            resources("solar_thermal_total_base_s_{clusters}.nc")
            if config_provider("sector", "solar_thermal")(w)
            else []
        ),
    output:
        snapshot_weightings=resources(
            "snapshot_weightings_base_s_{clusters}_elec_l{ll}_{opts}_{sector_opts}.csv"
        ),
    threads: 1
    resources:
        mem_mb=5000,
    log:
        logs("time_aggregation_base_s_{clusters}_elec_l{ll}_{opts}_{sector_opts}.log"),
    benchmark:
        benchmarks("time_aggregation_base_s_{clusters}_elec_l{ll}_{opts}_{sector_opts}")
    conda:
        "../envs/environment.yaml"
    script:
        "../scripts/time_aggregation.py"


def input_profile_offwind(w):
    return {
        f"profile_{tech}": resources("profile_{clusters}_" + tech + ".nc")
        for tech in ["offwind-ac", "offwind-dc", "offwind-float"]
        if (tech in config_provider("electricity", "renewable_carriers")(w))
    }


rule build_egs_potentials:
    params:
        snapshots=config_provider("snapshots"),
        sector=config_provider("sector"),
        costs=config_provider("costs"),
    input:
        egs_cost="data/egs_costs.json",
        regions=resources("regions_onshore_base_s_{clusters}.geojson"),
        air_temperature=(
            resources("temp_air_total_base_s_{clusters}.nc")
            if config_provider("sector", "enhanced_geothermal", "var_cf")
            else []
        ),
    output:
        egs_potentials=resources("egs_potentials_{clusters}.csv"),
        egs_overlap=resources("egs_overlap_{clusters}.csv"),
        egs_capacity_factors=resources("egs_capacity_factors_{clusters}.csv"),
    threads: 1
    resources:
        mem_mb=2000,
    log:
        logs("build_egs_potentials_{clusters}.log"),
    conda:
        "../envs/environment.yaml"
    script:
        "../scripts/build_egs_potentials.py"


def input_heat_source_potentials(w):

    return {
        heat_source_name: resources(
            "heat_source_potential_" + heat_source_name + "_base_s_{clusters}.csv"
        )
        for heat_source_name in config_provider(
            "sector", "district_heating", "heat_utilisation_potentials"
        )(w).keys()
        if heat_source_name
        in config_provider("sector", "heat_pump_sources", "urban central")(w)
    }


rule prepare_sector_network:
    params:
        time_resolution=config_provider("clustering", "temporal", "resolution_sector"),
        co2_budget=config_provider("co2_budget"),
        conventional_carriers=config_provider(
            "existing_capacities", "conventional_carriers"
        ),
        foresight=config_provider("foresight"),
        costs=config_provider("costs"),
        sector=config_provider("sector"),
        industry=config_provider("industry"),
        renewable=config_provider("renewable"),
        lines=config_provider("lines"),
        pypsa_eur=config_provider("pypsa_eur"),
        length_factor=config_provider("lines", "length_factor"),
        planning_horizons=config_provider("scenario", "planning_horizons"),
        countries=config_provider("countries"),
        adjustments=config_provider("adjustments", "sector"),
        emissions_scope=config_provider("energy", "emissions"),
        electricity=config_provider("electricity"),
        biomass=config_provider("biomass"),
        RDIR=RDIR,
        heat_pump_sources=config_provider("sector", "heat_pump_sources"),
        heat_systems=config_provider("sector", "heat_systems"),
        energy_totals_year=config_provider("energy", "energy_totals_year"),
<<<<<<< HEAD
        load_source=config_provider("load", "source"),
=======
        heat_utilisation_potentials=config_provider(
            "sector", "district_heating", "heat_utilisation_potentials"
        ),
        direct_utilisation_heat_sources=config_provider(
            "sector", "district_heating", "direct_utilisation_heat_sources"
        ),
>>>>>>> 0de946ff
    input:
        unpack(input_profile_offwind),
        unpack(input_heat_source_potentials),
        **rules.cluster_gas_network.output,
        **rules.build_gas_input_locations.output,
        snapshot_weightings=resources(
            "snapshot_weightings_base_s_{clusters}_elec_l{ll}_{opts}_{sector_opts}.csv"
        ),
        retro_cost=lambda w: (
            resources("retro_cost_base_s_{clusters}.csv")
            if config_provider("sector", "retrofitting", "retro_endogen")(w)
            else []
        ),
        floor_area=lambda w: (
            resources("floor_area_base_s_{clusters}.csv")
            if config_provider("sector", "retrofitting", "retro_endogen")(w)
            else []
        ),
        biomass_transport_costs=lambda w: (
            resources("biomass_transport_costs.csv")
            if config_provider("sector", "biomass_transport")(w)
            or config_provider("sector", "biomass_spatial")(w)
            else []
        ),
        sequestration_potential=lambda w: (
            resources("co2_sequestration_potential_base_s_{clusters}.csv")
            if config_provider(
                "sector", "regional_co2_sequestration_potential", "enable"
            )(w)
            else []
        ),
        network=resources("networks/base_s_{clusters}_elec_l{ll}_{opts}.nc"),
        eurostat="data/eurostat/Balances-April2023",
        pop_weighted_energy_totals=resources(
            "pop_weighted_energy_totals_s_{clusters}.csv"
        ),
        pop_weighted_heat_totals=resources("pop_weighted_heat_totals_s_{clusters}.csv"),
        shipping_demand=resources("shipping_demand_s_{clusters}.csv"),
        transport_demand=resources("transport_demand_s_{clusters}.csv"),
        transport_data=resources("transport_data_s_{clusters}.csv"),
        avail_profile=resources("avail_profile_s_{clusters}.csv"),
        dsm_profile=resources("dsm_profile_s_{clusters}.csv"),
        co2_totals_name=resources("co2_totals.csv"),
        co2="data/bundle/eea/UNFCCC_v23.csv",
        biomass_potentials=resources(
            "biomass_potentials_s_{clusters}_{planning_horizons}.csv"
        ),
        costs=lambda w: (
            resources("costs_{}.csv".format(config_provider("costs", "year")(w)))
            if config_provider("foresight")(w) == "overnight"
            else resources("costs_{planning_horizons}.csv")
        ),
        h2_cavern=resources("salt_cavern_potentials_s_{clusters}.csv"),
        busmap_s=resources("busmap_base_s.csv"),
        busmap=resources("busmap_base_s_{clusters}.csv"),
        clustered_pop_layout=resources("pop_layout_base_s_{clusters}.csv"),
        industrial_demand=resources(
            "industrial_energy_demand_base_s_{clusters}_{planning_horizons}.csv"
        ),
        hourly_heat_demand_total=resources(
            "hourly_heat_demand_total_base_s_{clusters}.nc"
        ),
        industrial_production=resources(
            "industrial_production_base_s_{clusters}_{planning_horizons}.csv"
        ),
        district_heat_share=resources(
            "district_heat_share_base_s_{clusters}_{planning_horizons}.csv"
        ),
        heating_efficiencies=resources("heating_efficiencies.csv"),
        temp_soil_total=resources("temp_soil_total_base_s_{clusters}.nc"),
        temp_air_total=resources("temp_air_total_base_s_{clusters}.nc"),
        cop_profiles=resources("cop_profiles_base_s_{clusters}_{planning_horizons}.nc"),
        solar_thermal_total=lambda w: (
            resources("solar_thermal_total_base_s_{clusters}.nc")
            if config_provider("sector", "solar_thermal")(w)
            else []
        ),
        egs_potentials=lambda w: (
            resources("egs_potentials_{clusters}.csv")
            if config_provider("sector", "enhanced_geothermal", "enable")(w)
            else []
        ),
        egs_overlap=lambda w: (
            resources("egs_overlap_{clusters}.csv")
            if config_provider("sector", "enhanced_geothermal", "enable")(w)
            else []
        ),
        egs_capacity_factors=lambda w: (
            resources("egs_capacity_factors_{clusters}.csv")
            if config_provider("sector", "enhanced_geothermal", "enable")(w)
            else []
        ),
        direct_heat_source_utilisation_profiles=resources(
            "direct_heat_source_utilisation_profiles_base_s_{clusters}_{planning_horizons}.nc"
        ),
    output:
        RESULTS
        + "prenetworks/base_s_{clusters}_l{ll}_{opts}_{sector_opts}_{planning_horizons}.nc",
    threads: 1
    resources:
        mem_mb=2000,
    log:
        RESULTS
        + "logs/prepare_sector_network_base_s_{clusters}_l{ll}_{opts}_{sector_opts}_{planning_horizons}.log",
    benchmark:
        (
            RESULTS
            + "benchmarks/prepare_sector_network/base_s_{clusters}_l{ll}_{opts}_{sector_opts}_{planning_horizons}"
        )
    conda:
        "../envs/environment.yaml"
    script:
        "../scripts/prepare_sector_network.py"<|MERGE_RESOLUTION|>--- conflicted
+++ resolved
@@ -1101,16 +1101,13 @@
         heat_pump_sources=config_provider("sector", "heat_pump_sources"),
         heat_systems=config_provider("sector", "heat_systems"),
         energy_totals_year=config_provider("energy", "energy_totals_year"),
-<<<<<<< HEAD
         load_source=config_provider("load", "source"),
-=======
         heat_utilisation_potentials=config_provider(
             "sector", "district_heating", "heat_utilisation_potentials"
         ),
         direct_utilisation_heat_sources=config_provider(
             "sector", "district_heating", "direct_utilisation_heat_sources"
         ),
->>>>>>> 0de946ff
     input:
         unpack(input_profile_offwind),
         unpack(input_heat_source_potentials),
