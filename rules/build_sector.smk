--- conflicted
+++ resolved
@@ -1666,10 +1666,7 @@
         ),
         load_source=config_provider("load", "source"),
         scaling_factor=config_provider("load", "scaling_factor"),
-<<<<<<< HEAD
         offshore_hubs_tyndp=config_provider("sector", "offshore_hubs_tyndp", "enable"),
-        scenario=config_provider("tyndp_scenario"),
-=======
         consider_efficiency_classes=config_provider(
             "clustering", "consider_efficiency_classes"
         ),
@@ -1677,7 +1674,6 @@
         exclude_carriers=config_provider("clustering", "exclude_carriers"),
         tyndp_scenario=config_provider("tyndp_scenario"),
         scale_hydro=config_provider("electricity", "scale_hydro_to_pemmdb"),
->>>>>>> 22595a8e
     input:
         unpack(input_profile_offwind),
         unpack(input_profile_pecd),
@@ -1840,11 +1836,8 @@
         ),
         carrier_mapping="data/tyndp_technology_map.csv",
         gas_demand=resources("gas_demand_tyndp_{planning_horizons}.csv"),
-<<<<<<< HEAD
         h2_demand=resources("h2_demand_tyndp_{planning_horizons}.csv"),
-=======
         powerplants=resources("powerplants_s_{clusters}.csv"),
->>>>>>> 22595a8e
     output:
         resources(
             "networks/base_s_{clusters}_{opts}_{sector_opts}_{planning_horizons}.nc"
