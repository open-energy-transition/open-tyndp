# SPDX-FileCopyrightText: Contributors to PyPSA-Eur <https://github.com/pypsa/pypsa-eur>
#
# SPDX-License-Identifier: MIT


rule build_population_layouts:
    input:
        nuts3_shapes=resources("nuts3_shapes.geojson"),
        urban_percent="data/worldbank/API_SP.URB.TOTL.IN.ZS_DS2_en_csv_v2.csv",
        cutout=lambda w: input_cutout(w),
    output:
        pop_layout_total=resources("pop_layout_total.nc"),
        pop_layout_urban=resources("pop_layout_urban.nc"),
        pop_layout_rural=resources("pop_layout_rural.nc"),
    log:
        logs("build_population_layouts.log"),
    resources:
        mem_mb=20000,
    benchmark:
        benchmarks("build_population_layouts")
    threads: 8
    conda:
        "../envs/environment.yaml"
    script:
        "../scripts/build_population_layouts.py"


rule build_clustered_population_layouts:
    input:
        pop_layout_total=resources("pop_layout_total.nc"),
        pop_layout_urban=resources("pop_layout_urban.nc"),
        pop_layout_rural=resources("pop_layout_rural.nc"),
        regions_onshore=resources("regions_onshore_base_s_{clusters}.geojson"),
        cutout=lambda w: input_cutout(w),
    output:
        clustered_pop_layout=resources("pop_layout_base_s_{clusters}.csv"),
    log:
        logs("build_clustered_population_layouts_s_{clusters}.log"),
    resources:
        mem_mb=10000,
    benchmark:
        benchmarks("build_clustered_population_layouts/s_{clusters}")
    conda:
        "../envs/environment.yaml"
    script:
        "../scripts/build_clustered_population_layouts.py"


rule build_clustered_solar_rooftop_potentials:
    input:
        pop_layout=resources("pop_layout_total.nc"),
        class_regions=resources("regions_by_class_{clusters}_solar.geojson"),
        cutout=lambda w: input_cutout(w),
    output:
        potentials=resources("solar_rooftop_potentials_s_{clusters}.csv"),
    log:
        logs("build_clustered_solar_rooftop_potentials_s_{clusters}.log"),
    resources:
        mem_mb=10000,
    benchmark:
        benchmarks("build_clustered_solar_rooftop_potentials/s_{clusters}")
    conda:
        "../envs/environment.yaml"
    script:
        "../scripts/build_clustered_solar_rooftop_potentials.py"


rule build_simplified_population_layouts:
    input:
        pop_layout_total=resources("pop_layout_total.nc"),
        pop_layout_urban=resources("pop_layout_urban.nc"),
        pop_layout_rural=resources("pop_layout_rural.nc"),
        regions_onshore=resources("regions_onshore_base_s.geojson"),
        cutout=lambda w: input_cutout(w),
    output:
        clustered_pop_layout=resources("pop_layout_base_s.csv"),
    resources:
        mem_mb=10000,
    log:
        logs("build_simplified_population_layouts_s"),
    benchmark:
        benchmarks("build_simplified_population_layouts/s")
    conda:
        "../envs/environment.yaml"
    script:
        "../scripts/build_clustered_population_layouts.py"


rule build_gas_network:
    input:
        gas_network="data/gas_network/scigrid-gas/data/IGGIELGN_PipeSegments.geojson",
    output:
        cleaned_gas_network=resources("gas_network.csv"),
    resources:
        mem_mb=4000,
    log:
        logs("build_gas_network.log"),
    benchmark:
        benchmarks("build_gas_network")
    conda:
        "../envs/environment.yaml"
    script:
        "../scripts/build_gas_network.py"


rule build_gas_input_locations:
    input:
        gem="data/gem/Europe-Gas-Tracker-2024-05.xlsx",
        entry="data/gas_network/scigrid-gas/data/IGGIELGN_BorderPoints.geojson",
        storage="data/gas_network/scigrid-gas/data/IGGIELGN_Storages.geojson",
        regions_onshore=resources("regions_onshore_base_s_{clusters}.geojson"),
        regions_offshore=resources("regions_offshore_base_s_{clusters}.geojson"),
    output:
        gas_input_nodes=resources("gas_input_locations_s_{clusters}.geojson"),
        gas_input_nodes_simplified=resources(
            "gas_input_locations_s_{clusters}_simplified.csv"
        ),
    resources:
        mem_mb=2000,
    log:
        logs("build_gas_input_locations_s_{clusters}.log"),
    benchmark:
        benchmarks("build_gas_input_locations/s_{clusters}")
    conda:
        "../envs/environment.yaml"
    script:
        "../scripts/build_gas_input_locations.py"


rule cluster_gas_network:
    input:
        cleaned_gas_network=resources("gas_network.csv"),
        regions_onshore=resources("regions_onshore_base_s_{clusters}.geojson"),
        regions_offshore=resources("regions_offshore_base_s_{clusters}.geojson"),
    output:
        clustered_gas_network=resources("gas_network_base_s_{clusters}.csv"),
    resources:
        mem_mb=4000,
    log:
        logs("cluster_gas_network_{clusters}.log"),
    benchmark:
        benchmarks("cluster_gas_network/s_{clusters}")
    conda:
        "../envs/environment.yaml"
    script:
        "../scripts/cluster_gas_network.py"


rule build_daily_heat_demand:
    params:
        snapshots=config_provider("snapshots"),
        drop_leap_day=config_provider("enable", "drop_leap_day"),
    input:
        pop_layout=resources("pop_layout_total.nc"),
        regions_onshore=resources("regions_onshore_base_s_{clusters}.geojson"),
        cutout=lambda w: input_cutout(
            w, config_provider("sector", "heat_demand_cutout")(w)
        ),
    output:
        heat_demand=resources("daily_heat_demand_total_base_s_{clusters}.nc"),
    resources:
        mem_mb=20000,
    threads: 8
    log:
        logs("build_daily_heat_demand_total_s_{clusters}.loc"),
    benchmark:
        benchmarks("build_daily_heat_demand/total_s_{clusters}")
    conda:
        "../envs/environment.yaml"
    script:
        "../scripts/build_daily_heat_demand.py"


rule build_hourly_heat_demand:
    params:
        snapshots=config_provider("snapshots"),
        drop_leap_day=config_provider("enable", "drop_leap_day"),
    input:
        heat_profile="data/heat_load_profile_BDEW.csv",
        heat_demand=resources("daily_heat_demand_total_base_s_{clusters}.nc"),
    output:
        heat_demand=resources("hourly_heat_demand_total_base_s_{clusters}.nc"),
    resources:
        mem_mb=2000,
    threads: 8
    log:
        logs("build_hourly_heat_demand_total_s_{clusters}.loc"),
    benchmark:
        benchmarks("build_hourly_heat_demand/total_s_{clusters}")
    conda:
        "../envs/environment.yaml"
    script:
        "../scripts/build_hourly_heat_demand.py"


rule build_temperature_profiles:
    params:
        snapshots=config_provider("snapshots"),
        drop_leap_day=config_provider("enable", "drop_leap_day"),
    input:
        pop_layout=resources("pop_layout_total.nc"),
        regions_onshore=resources("regions_onshore_base_s_{clusters}.geojson"),
        cutout=lambda w: input_cutout(
            w, config_provider("sector", "heat_demand_cutout")(w)
        ),
    output:
        temp_soil=resources("temp_soil_total_base_s_{clusters}.nc"),
        temp_air=resources("temp_air_total_base_s_{clusters}.nc"),
    resources:
        mem_mb=20000,
    threads: 8
    log:
        logs("build_temperature_profiles_total_s_{clusters}.log"),
    benchmark:
        benchmarks("build_temperature_profiles/total_{clusters}")
    conda:
        "../envs/environment.yaml"
    script:
        "../scripts/build_temperature_profiles.py"


rule build_central_heating_temperature_profiles:
    params:
        max_forward_temperature_central_heating_baseyear=config_provider(
            "sector",
            "district_heating",
            "supply_temperature_approximation",
            "max_forward_temperature_baseyear",
        ),
        min_forward_temperature_central_heating_baseyear=config_provider(
            "sector",
            "district_heating",
            "supply_temperature_approximation",
            "min_forward_temperature_baseyear",
        ),
        return_temperature_central_heating_baseyear=config_provider(
            "sector",
            "district_heating",
            "supply_temperature_approximation",
            "return_temperature_baseyear",
        ),
        snapshots=config_provider("snapshots"),
        drop_leap_day=config_provider("enable", "drop_leap_day"),
        lower_threshold_ambient_temperature=config_provider(
            "sector",
            "district_heating",
            "supply_temperature_approximation",
            "lower_threshold_ambient_temperature",
        ),
        upper_threshold_ambient_temperature=config_provider(
            "sector",
            "district_heating",
            "supply_temperature_approximation",
            "upper_threshold_ambient_temperature",
        ),
        rolling_window_ambient_temperature=config_provider(
            "sector",
            "district_heating",
            "supply_temperature_approximation",
            "rolling_window_ambient_temperature",
        ),
        relative_annual_temperature_reduction=config_provider(
            "sector",
            "district_heating",
            "supply_temperature_approximation",
            "relative_annual_temperature_reduction",
        ),
        energy_totals_year=config_provider("energy", "energy_totals_year"),
    input:
        temp_air_total=resources("temp_air_total_base_s_{clusters}.nc"),
        regions_onshore=resources("regions_onshore_base_s_{clusters}.geojson"),
    output:
        central_heating_forward_temperature_profiles=resources(
            "central_heating_forward_temperature_profiles_base_s_{clusters}_{planning_horizons}.nc"
        ),
        central_heating_return_temperature_profiles=resources(
            "central_heating_return_temperature_profiles_base_s_{clusters}_{planning_horizons}.nc"
        ),
    resources:
        mem_mb=20000,
    log:
        logs(
            "build_central_heating_temperature_profiles_s_{clusters}_{planning_horizons}.log"
        ),
    benchmark:
        benchmarks(
            "build_central_heating_temperature_profiles/s_{clusters}_{planning_horizons}"
        )
    conda:
        "../envs/environment.yaml"
    script:
        "../scripts/build_central_heating_temperature_profiles/run.py"


rule build_geothermal_heat_potential:
    params:
        drop_leap_day=config_provider("enable", "drop_leap_day"),
        countries=config_provider("countries"),
        constant_temperature_celsius=config_provider(
            "sector",
            "district_heating",
            "limited_heat_sources",
            "geothermal",
            "constant_temperature_celsius",
        ),
        ignore_missing_regions=config_provider(
            "sector",
            "district_heating",
            "limited_heat_sources",
            "geothermal",
            "ignore_missing_regions",
        ),
    input:
        isi_heat_potentials="data/isi_heat_utilisation_potentials.xlsx",
        regions_onshore=resources("regions_onshore_base_s_{clusters}.geojson"),
        lau_regions="data/lau_regions.zip",
    output:
        heat_source_power=resources(
            "heat_source_power_geothermal_base_s_{clusters}.csv"
        ),
    resources:
        mem_mb=2000,
    log:
        logs("build_heat_source_potentials_geothermal_s_{clusters}.log"),
    benchmark:
        benchmarks("build_heat_source_potentials/geothermal_s_{clusters}")
    conda:
        "../envs/environment.yaml"
    script:
        "../scripts/build_geothermal_heat_potential.py"


rule build_ates_potentials:
    params:
        max_top_temperature=config_provider(
            "sector",
            "district_heating",
            "ates",
            "max_top_temperature",
        ),
        min_bottom_temperature=config_provider(
            "sector",
            "district_heating",
            "ates",
            "min_bottom_temperature",
        ),
        suitable_aquifer_types=config_provider(
            "sector",
            "district_heating",
            "ates",
            "suitable_aquifer_types",
        ),
        aquifer_volumetric_heat_capacity=config_provider(
            "sector",
            "district_heating",
            "ates",
            "aquifer_volumetric_heat_capacity",
        ),
        fraction_of_aquifer_area_available=config_provider(
            "sector",
            "district_heating",
            "ates",
            "fraction_of_aquifer_area_available",
        ),
        effective_screen_length=config_provider(
            "sector",
            "district_heating",
            "ates",
            "effective_screen_length",
        ),
        dh_area_buffer=config_provider(
            "sector",
            "district_heating",
            "ates",
            "dh_area_buffer",
        ),
        ignore_missing_regions=config_provider(
            "sector",
            "district_heating",
            "ates",
            "ignore_missing_regions",
        ),
        countries=config_provider("countries"),
    input:
        aquifer_shapes_shp="data/bgr/ihme1500_aquif_ec4060_v12_poly.shp",
        aquifer_shapes_shx="data/bgr/ihme1500_aquif_ec4060_v12_poly.shx",
        aquifer_shapes_dbf="data/bgr/ihme1500_aquif_ec4060_v12_poly.dbf",
        aquifer_shapes_cpg="data/bgr/ihme1500_aquif_ec4060_v12_poly.cpg",
        aquifer_shapes_prj="data/bgr/ihme1500_aquif_ec4060_v12_poly.prj",
        aquifer_shapes_sbn="data/bgr/ihme1500_aquif_ec4060_v12_poly.sbn",
        aquifer_shapes_sbx="data/bgr/ihme1500_aquif_ec4060_v12_poly.sbx",
        dh_areas="data/dh_areas.gpkg",
        regions_onshore=resources("regions_onshore_base_s_{clusters}.geojson"),
        central_heating_forward_temperature_profiles=resources(
            "central_heating_forward_temperature_profiles_base_s_{clusters}_{planning_horizons}.nc"
        ),
        central_heating_return_temperature_profiles=resources(
            "central_heating_return_temperature_profiles_base_s_{clusters}_{planning_horizons}.nc"
        ),
    output:
        ates_potentials=resources(
            "ates_potentials_base_s_{clusters}_{planning_horizons}.csv"
        ),
    resources:
        mem_mb=2000,
    log:
        logs("build_ates_potentials_s_{clusters}_{planning_horizons}.log"),
    benchmark:
        benchmarks("build_ates_potentials_geothermal_s_{clusters}_{planning_horizons}")
    conda:
        "../envs/environment.yaml"
    script:
        "../scripts/build_ates_potentials.py"


rule build_cop_profiles:
    params:
        heat_pump_sink_T_decentral_heating=config_provider(
            "sector", "heat_pump_sink_T_individual_heating"
        ),
        heat_source_cooling_central_heating=config_provider(
            "sector", "district_heating", "heat_source_cooling"
        ),
        heat_pump_cop_approximation_central_heating=config_provider(
            "sector", "district_heating", "heat_pump_cop_approximation"
        ),
        heat_pump_sources=config_provider("sector", "heat_pump_sources"),
        limited_heat_sources=config_provider(
            "sector", "district_heating", "limited_heat_sources"
        ),
        snapshots=config_provider("snapshots"),
    input:
        central_heating_forward_temperature_profiles=resources(
            "central_heating_forward_temperature_profiles_base_s_{clusters}_{planning_horizons}.nc"
        ),
        central_heating_return_temperature_profiles=resources(
            "central_heating_return_temperature_profiles_base_s_{clusters}_{planning_horizons}.nc"
        ),
        temp_soil_total=resources("temp_soil_total_base_s_{clusters}.nc"),
        temp_air_total=resources("temp_air_total_base_s_{clusters}.nc"),
        temp_ptes_total=resources(
            "ptes_top_temperature_profiles_s_{clusters}_{planning_horizons}.nc"
        ),
        regions_onshore=resources("regions_onshore_base_s_{clusters}.geojson"),
    output:
        cop_profiles=resources("cop_profiles_base_s_{clusters}_{planning_horizons}.nc"),
    resources:
        mem_mb=20000,
    log:
        logs("build_cop_profiles_s_{clusters}_{planning_horizons}.log"),
    benchmark:
        benchmarks("build_cop_profiles/s_{clusters}_{planning_horizons}")
    conda:
        "../envs/environment.yaml"
    script:
        "../scripts/build_cop_profiles/run.py"


rule build_ptes_operations:
    params:
        max_ptes_top_temperature=config_provider(
            "sector",
            "district_heating",
            "ptes",
            "max_top_temperature",
        ),
        min_ptes_bottom_temperature=config_provider(
            "sector",
            "district_heating",
            "ptes",
            "min_bottom_temperature",
        ),
        # enable_supplemental_heating=config_provider(
        #     "sector",
        #     "district_heating",
        #     "ptes",
        #     "supplemental_heating",
        #     "enable",
        # ),
        # enable_dynamic_capacity=config_provider(
        #     "sector",
        #     "district_heating",
        #     "ptes",
        #     "dynamic_capacity",
        # ),
        snapshots=config_provider("snapshots"),
    input:
        central_heating_forward_temperature_profiles=resources(
            "central_heating_forward_temperature_profiles_base_s_{clusters}_{planning_horizons}.nc"
        ),
        central_heating_return_temperature_profiles=resources(
            "central_heating_return_temperature_profiles_base_s_{clusters}_{planning_horizons}.nc"
        ),
        regions_onshore=resources("regions_onshore_base_s_{clusters}.geojson"),
    output:
        ptes_direct_utilisation_profiles=resources(
            "ptes_direct_utilisation_profiles_s_{clusters}_{planning_horizons}.nc"
        ),
        ptes_top_temperature_profiles=resources(
            "ptes_top_temperature_profiles_s_{clusters}_{planning_horizons}.nc"
        ),
        ptes_e_max_pu_profiles=resources(
            "ptes_e_max_pu_profiles_base_s_{clusters}_{planning_horizons}.nc"
        ),
    resources:
        mem_mb=2000,
    log:
        logs("build_ptes_operations_s_{clusters}_{planning_horizons}.log"),
    benchmark:
        benchmarks("build_ptes_operations_s_{clusters}_{planning_horizons}")
    conda:
        "../envs/environment.yaml"
    script:
        "../scripts/build_ptes_operations/run.py"


rule build_direct_heat_source_utilisation_profiles:
    params:
        direct_utilisation_heat_sources=config_provider(
            "sector", "district_heating", "direct_utilisation_heat_sources"
        ),
        limited_heat_sources=config_provider(
            "sector", "district_heating", "limited_heat_sources"
        ),
        snapshots=config_provider("snapshots"),
    input:
        central_heating_forward_temperature_profiles=resources(
            "central_heating_forward_temperature_profiles_base_s_{clusters}_{planning_horizons}.nc"
        ),
    output:
        direct_heat_source_utilisation_profiles=resources(
            "direct_heat_source_utilisation_profiles_base_s_{clusters}_{planning_horizons}.nc"
        ),
    resources:
        mem_mb=20000,
    log:
        logs(
            "build_direct_heat_source_utilisation_profiles_s_{clusters}_{planning_horizons}.log"
        ),
    benchmark:
        benchmarks(
            "build_direct_heat_source_utilisation_profiles/s_{clusters}_{planning_horizons}"
        )
    conda:
        "../envs/environment.yaml"
    script:
        "../scripts/build_direct_heat_source_utilisation_profiles.py"


def solar_thermal_cutout(wildcards):
    c = config_provider("solar_thermal", "cutout")(wildcards)
    if c == "default":
        return CDIR.joinpath(
            config_provider("atlite", "default_cutout")(wildcards) + ".nc"
        ).as_posix()
    else:
        return CDIR.joinpath(c + ".nc").as_posix()


rule build_solar_thermal_profiles:
    params:
        snapshots=config_provider("snapshots"),
        drop_leap_day=config_provider("enable", "drop_leap_day"),
        solar_thermal=config_provider("solar_thermal"),
    input:
        pop_layout=resources("pop_layout_total.nc"),
        regions_onshore=resources("regions_onshore_base_s_{clusters}.geojson"),
        cutout=lambda w: input_cutout(w, config_provider("solar_thermal", "cutout")(w)),
    output:
        solar_thermal=resources("solar_thermal_total_base_s_{clusters}.nc"),
    resources:
        mem_mb=20000,
    threads: 16
    log:
        logs("build_solar_thermal_profiles_total_s_{clusters}.log"),
    benchmark:
        benchmarks("build_solar_thermal_profiles/total_{clusters}")
    conda:
        "../envs/environment.yaml"
    script:
        "../scripts/build_solar_thermal_profiles.py"


rule build_energy_totals:
    params:
        countries=config_provider("countries"),
        energy=config_provider("energy"),
    input:
        nuts3_shapes=resources("nuts3_shapes.geojson"),
        co2="data/bundle/eea/UNFCCC_v23.csv",
        swiss="data/switzerland-new_format-all_years.csv",
        swiss_transport="data/gr-e-11.03.02.01.01-cc.csv",
        idees="data/jrc-idees-2021",
        district_heat_share="data/district_heat_share.csv",
        eurostat="data/eurostat/Balances-April2023",
        eurostat_households="data/eurostat/eurostat-household_energy_balances-february_2024.csv",
    output:
        transformation_output_coke=resources("transformation_output_coke.csv"),
        energy_name=resources("energy_totals.csv"),
        co2_name=resources("co2_totals.csv"),
        transport_name=resources("transport_data.csv"),
        district_heat_share=resources("district_heat_share.csv"),
        heating_efficiencies=resources("heating_efficiencies.csv"),
    threads: 16
    resources:
        mem_mb=10000,
    log:
        logs("build_energy_totals.log"),
    benchmark:
        benchmarks("build_energy_totals")
    conda:
        "../envs/environment.yaml"
    script:
        "../scripts/build_energy_totals.py"


rule build_heat_totals:
    input:
        hdd="data/bundle/era5-HDD-per-country.csv",
        energy_totals=resources("energy_totals.csv"),
    output:
        heat_totals=resources("heat_totals.csv"),
    threads: 1
    resources:
        mem_mb=2000,
    log:
        logs("build_heat_totals.log"),
    benchmark:
        benchmarks("build_heat_totals")
    conda:
        "../envs/environment.yaml"
    script:
        "../scripts/build_heat_totals.py"


rule build_biomass_potentials:
    params:
        biomass=config_provider("biomass"),
    input:
        enspreso_biomass="data/ENSPRESO_BIOMASS.xlsx",
        eurostat="data/eurostat/Balances-April2023",
        nuts2="data/nuts/NUTS_RG_03M_2013_4326_LEVL_2.geojson",
        regions_onshore=resources("regions_onshore_base_s_{clusters}.geojson"),
        nuts3_population=ancient("data/bundle/nama_10r_3popgdp.tsv.gz"),
        swiss_cantons=ancient("data/ch_cantons.csv"),
        swiss_population=ancient("data/bundle/je-e-21.03.02.xls"),
        country_shapes=resources("country_shapes.geojson"),
    output:
        biomass_potentials_all=resources(
            "biomass_potentials_all_{clusters}_{planning_horizons}.csv"
        ),
        biomass_potentials=resources(
            "biomass_potentials_s_{clusters}_{planning_horizons}.csv"
        ),
    threads: 8
    resources:
        mem_mb=2000,
    log:
        logs("build_biomass_potentials_s_{clusters}_{planning_horizons}.log"),
    benchmark:
        benchmarks("build_biomass_potentials_s_{clusters}_{planning_horizons}")
    conda:
        "../envs/environment.yaml"
    script:
        "../scripts/build_biomass_potentials.py"


rule build_biomass_transport_costs:
    input:
        sc1="data/biomass_transport_costs_supplychain1.csv",
        sc2="data/biomass_transport_costs_supplychain2.csv",
    output:
        biomass_transport_costs=resources("biomass_transport_costs.csv"),
    threads: 1
    resources:
        mem_mb=1000,
    log:
        logs("build_biomass_transport_costs.log"),
    benchmark:
        benchmarks("build_biomass_transport_costs")
    conda:
        "../envs/environment.yaml"
    script:
        "../scripts/build_biomass_transport_costs.py"


rule build_co2_sequestration_potentials:
    input:
        storage_table="data/CO2JRC_OpenFormats/CO2Stop_DataInterrogationSystem/Hydrocarbon_Storage_Units.csv",
        storage_map="data/CO2JRC_OpenFormats/CO2Stop_Polygons Data/StorageUnits_March13.kml",
        traps_table1="data/CO2JRC_OpenFormats/CO2Stop_DataInterrogationSystem/Hydrocarbon_Traps.csv",
        traps_table2="data/CO2JRC_OpenFormats/CO2Stop_DataInterrogationSystem/Hydrocarbon_Traps_Temp.csv",
        traps_table3="data/CO2JRC_OpenFormats/CO2Stop_DataInterrogationSystem/Hydrocarbon_Traps1.csv",
        traps_map="data/CO2JRC_OpenFormats/CO2Stop_Polygons Data/DaughterUnits_March13.kml",
    output:
        resources("co2_sequestration_potentials.geojson"),
    threads: 1
    resources:
        mem_mb=4000,
    log:
        logs("build_co2_sequestration_potentials.log"),
    benchmark:
        benchmarks("build_co2_sequestration_potentials")
    conda:
        "../envs/environment.yaml"
    script:
        "../scripts/build_co2_sequestration_potentials.py"


rule build_clustered_co2_sequestration_potentials:
    params:
        sequestration_potential=config_provider(
            "sector", "regional_co2_sequestration_potential"
        ),
    input:
        sequestration_potential=resources("co2_sequestration_potentials.geojson"),
        regions_onshore=resources("regions_onshore_base_s_{clusters}.geojson"),
        regions_offshore=resources("regions_offshore_base_s_{clusters}.geojson"),
    output:
        sequestration_potential=resources(
            "co2_sequestration_potential_base_s_{clusters}.csv"
        ),
    threads: 1
    resources:
        mem_mb=4000,
    log:
        logs("build_clustered_co2_sequestration_potentials_{clusters}.log"),
    benchmark:
        benchmarks("build_clustered_co2_sequestration_potentials_{clusters}")
    conda:
        "../envs/environment.yaml"
    script:
        "../scripts/build_clustered_co2_sequestration_potentials.py"


rule build_salt_cavern_potentials:
    input:
        salt_caverns="data/bundle/h2_salt_caverns_GWh_per_sqkm.geojson",
        regions_onshore=resources("regions_onshore_base_s_{clusters}.geojson"),
        regions_offshore=resources("regions_offshore_base_s_{clusters}.geojson"),
    output:
        h2_cavern_potential=resources("salt_cavern_potentials_s_{clusters}.csv"),
    threads: 1
    resources:
        mem_mb=2000,
    log:
        logs("build_salt_cavern_potentials_s_{clusters}.log"),
    benchmark:
        benchmarks("build_salt_cavern_potentials_s_{clusters}")
    conda:
        "../envs/environment.yaml"
    script:
        "../scripts/build_salt_cavern_potentials.py"


rule build_ammonia_production:
    input:
        usgs="data/myb1-2022-nitro-ert.xlsx",
    output:
        ammonia_production=resources("ammonia_production.csv"),
    threads: 1
    resources:
        mem_mb=1000,
    log:
        logs("build_ammonia_production.log"),
    benchmark:
        benchmarks("build_ammonia_production")
    conda:
        "../envs/environment.yaml"
    script:
        "../scripts/build_ammonia_production.py"


rule build_industry_sector_ratios:
    params:
        industry=config_provider("industry"),
        ammonia=config_provider("sector", "ammonia", default=False),
    input:
        ammonia_production=resources("ammonia_production.csv"),
        idees="data/jrc-idees-2021",
    output:
        industry_sector_ratios=resources("industry_sector_ratios.csv"),
    threads: 1
    resources:
        mem_mb=1000,
    log:
        logs("build_industry_sector_ratios.log"),
    benchmark:
        benchmarks("build_industry_sector_ratios")
    conda:
        "../envs/environment.yaml"
    script:
        "../scripts/build_industry_sector_ratios.py"


rule build_industry_sector_ratios_intermediate:
    params:
        industry=config_provider("industry"),
    input:
        industry_sector_ratios=resources("industry_sector_ratios.csv"),
        industrial_energy_demand_per_country_today=resources(
            "industrial_energy_demand_per_country_today.csv"
        ),
        industrial_production_per_country=resources(
            "industrial_production_per_country.csv"
        ),
    output:
        industry_sector_ratios=resources(
            "industry_sector_ratios_{planning_horizons}.csv"
        ),
    threads: 1
    resources:
        mem_mb=1000,
    log:
        logs("build_industry_sector_ratios_{planning_horizons}.log"),
    benchmark:
        benchmarks("build_industry_sector_ratios_{planning_horizons}")
    conda:
        "../envs/environment.yaml"
    script:
        "../scripts/build_industry_sector_ratios_intermediate.py"


rule build_industrial_production_per_country:
    params:
        industry=config_provider("industry"),
        countries=config_provider("countries"),
    input:
        ch_industrial_production="data/ch_industrial_production_per_subsector.csv",
        ammonia_production=resources("ammonia_production.csv"),
        jrc="data/jrc-idees-2021",
        eurostat="data/eurostat/Balances-April2023",
    output:
        industrial_production_per_country=resources(
            "industrial_production_per_country.csv"
        ),
    threads: 8
    resources:
        mem_mb=1000,
    log:
        logs("build_industrial_production_per_country.log"),
    benchmark:
        benchmarks("build_industrial_production_per_country")
    conda:
        "../envs/environment.yaml"
    script:
        "../scripts/build_industrial_production_per_country.py"


rule build_industrial_production_per_country_tomorrow:
    params:
        industry=config_provider("industry"),
    input:
        industrial_production_per_country=resources(
            "industrial_production_per_country.csv"
        ),
    output:
        industrial_production_per_country_tomorrow=resources(
            "industrial_production_per_country_tomorrow_{planning_horizons}.csv"
        ),
    threads: 1
    resources:
        mem_mb=1000,
    log:
        logs("build_industrial_production_per_country_tomorrow_{planning_horizons}.log"),
    benchmark:
        (
            benchmarks(
                "build_industrial_production_per_country_tomorrow_{planning_horizons}"
            )
        )
    conda:
        "../envs/environment.yaml"
    script:
        "../scripts/build_industrial_production_per_country_tomorrow.py"


rule build_industrial_distribution_key:
    params:
        hotmaps_locate_missing=config_provider(
            "industry", "hotmaps_locate_missing", default=False
        ),
        countries=config_provider("countries"),
    input:
        regions_onshore=resources("regions_onshore_base_s_{clusters}.geojson"),
        clustered_pop_layout=resources("pop_layout_base_s_{clusters}.csv"),
        hotmaps="data/Industrial_Database.csv",
        gem_gspt="data/gem/Global-Steel-Plant-Tracker-April-2024-Standard-Copy-V1.xlsx",
        ammonia="data/ammonia_plants.csv",
        cement_supplement="data/cement-plants-noneu.csv",
        refineries_supplement="data/refineries-noneu.csv",
    output:
        industrial_distribution_key=resources(
            "industrial_distribution_key_base_s_{clusters}.csv"
        ),
    threads: 1
    resources:
        mem_mb=1000,
    log:
        logs("build_industrial_distribution_key_{clusters}.log"),
    benchmark:
        benchmarks("build_industrial_distribution_key/s_{clusters}")
    conda:
        "../envs/environment.yaml"
    script:
        "../scripts/build_industrial_distribution_key.py"


rule build_industrial_production_per_node:
    input:
        industrial_distribution_key=resources(
            "industrial_distribution_key_base_s_{clusters}.csv"
        ),
        industrial_production_per_country_tomorrow=resources(
            "industrial_production_per_country_tomorrow_{planning_horizons}.csv"
        ),
    output:
        industrial_production_per_node=resources(
            "industrial_production_base_s_{clusters}_{planning_horizons}.csv"
        ),
    threads: 1
    resources:
        mem_mb=1000,
    log:
        logs("build_industrial_production_per_node_{clusters}_{planning_horizons}.log"),
    benchmark:
        (
            benchmarks(
                "build_industrial_production_per_node/s_{clusters}_{planning_horizons}"
            )
        )
    conda:
        "../envs/environment.yaml"
    script:
        "../scripts/build_industrial_production_per_node.py"


rule build_industrial_energy_demand_per_node:
    input:
        industry_sector_ratios=resources(
            "industry_sector_ratios_{planning_horizons}.csv"
        ),
        industrial_production_per_node=resources(
            "industrial_production_base_s_{clusters}_{planning_horizons}.csv"
        ),
        industrial_energy_demand_per_node_today=resources(
            "industrial_energy_demand_today_base_s_{clusters}.csv"
        ),
    output:
        industrial_energy_demand_per_node=resources(
            "industrial_energy_demand_base_s_{clusters}_{planning_horizons}.csv"
        ),
    threads: 1
    resources:
        mem_mb=1000,
    log:
        logs(
            "build_industrial_energy_demand_per_node_{clusters}_{planning_horizons}.log"
        ),
    benchmark:
        (
            benchmarks(
                "build_industrial_energy_demand_per_node/s_{clusters}_{planning_horizons}"
            )
        )
    conda:
        "../envs/environment.yaml"
    script:
        "../scripts/build_industrial_energy_demand_per_node.py"


rule build_industrial_energy_demand_per_country_today:
    params:
        countries=config_provider("countries"),
        industry=config_provider("industry"),
        ammonia=config_provider("sector", "ammonia", default=False),
    input:
        transformation_output_coke=resources("transformation_output_coke.csv"),
        jrc="data/jrc-idees-2021",
        industrial_production_per_country=resources(
            "industrial_production_per_country.csv"
        ),
    output:
        industrial_energy_demand_per_country_today=resources(
            "industrial_energy_demand_per_country_today.csv"
        ),
    threads: 8
    resources:
        mem_mb=1000,
    log:
        logs("build_industrial_energy_demand_per_country_today.log"),
    benchmark:
        benchmarks("build_industrial_energy_demand_per_country_today")
    conda:
        "../envs/environment.yaml"
    script:
        "../scripts/build_industrial_energy_demand_per_country_today.py"


rule build_industrial_energy_demand_per_node_today:
    input:
        industrial_distribution_key=resources(
            "industrial_distribution_key_base_s_{clusters}.csv"
        ),
        industrial_energy_demand_per_country_today=resources(
            "industrial_energy_demand_per_country_today.csv"
        ),
    output:
        industrial_energy_demand_per_node_today=resources(
            "industrial_energy_demand_today_base_s_{clusters}.csv"
        ),
    threads: 1
    resources:
        mem_mb=1000,
    log:
        logs("build_industrial_energy_demand_per_node_today_{clusters}.log"),
    benchmark:
        benchmarks("build_industrial_energy_demand_per_node_today/s_{clusters}")
    conda:
        "../envs/environment.yaml"
    script:
        "../scripts/build_industrial_energy_demand_per_node_today.py"


rule build_retro_cost:
    params:
        retrofitting=config_provider("sector", "retrofitting"),
        countries=config_provider("countries"),
    input:
        building_stock="data/retro/data_building_stock.csv",
        data_tabula="data/bundle/retro/tabula-calculator-calcsetbuilding.csv",
        air_temperature=resources("temp_air_total_base_s_{clusters}.nc"),
        u_values_PL="data/retro/u_values_poland.csv",
        tax_w="data/retro/electricity_taxes_eu.csv",
        construction_index="data/retro/comparative_level_investment.csv",
        floor_area_missing="data/retro/floor_area_missing.csv",
        clustered_pop_layout=resources("pop_layout_base_s_{clusters}.csv"),
        cost_germany="data/retro/retro_cost_germany.csv",
        window_assumptions="data/retro/window_assumptions.csv",
    output:
        retro_cost=resources("retro_cost_base_s_{clusters}.csv"),
        floor_area=resources("floor_area_base_s_{clusters}.csv"),
    resources:
        mem_mb=1000,
    log:
        logs("build_retro_cost_{clusters}.log"),
    benchmark:
        benchmarks("build_retro_cost/s_{clusters}")
    conda:
        "../envs/environment.yaml"
    script:
        "../scripts/build_retro_cost.py"


rule build_population_weighted_energy_totals:
    params:
        snapshots=config_provider("snapshots"),
        drop_leap_day=config_provider("enable", "drop_leap_day"),
    input:
        energy_totals=resources("{kind}_totals.csv"),
        clustered_pop_layout=resources("pop_layout_base_s_{clusters}.csv"),
    output:
        resources("pop_weighted_{kind}_totals_s_{clusters}.csv"),
    threads: 1
    resources:
        mem_mb=2000,
    log:
        logs("build_population_weighted_{kind}_totals_{clusters}.log"),
    benchmark:
        benchmarks("build_population_weighted_{kind}_totals_{clusters}")
    conda:
        "../envs/environment.yaml"
    script:
        "../scripts/build_population_weighted_energy_totals.py"


rule build_shipping_demand:
    input:
        ports="data/attributed_ports.json",
        scope=resources("europe_shape.geojson"),
        regions=resources("regions_onshore_base_s_{clusters}.geojson"),
        demand=resources("energy_totals.csv"),
    params:
        energy_totals_year=config_provider("energy", "energy_totals_year"),
    output:
        resources("shipping_demand_s_{clusters}.csv"),
    threads: 1
    resources:
        mem_mb=2000,
    log:
        logs("build_shipping_demand_s_{clusters}.log"),
    benchmark:
        benchmarks("build_shipping_demand/s_{clusters}")
    conda:
        "../envs/environment.yaml"
    script:
        "../scripts/build_shipping_demand.py"


rule build_transport_demand:
    params:
        snapshots=config_provider("snapshots"),
        drop_leap_day=config_provider("enable", "drop_leap_day"),
        sector=config_provider("sector"),
        energy_totals_year=config_provider("energy", "energy_totals_year"),
    input:
        clustered_pop_layout=resources("pop_layout_base_s_{clusters}.csv"),
        pop_weighted_energy_totals=resources(
            "pop_weighted_energy_totals_s_{clusters}.csv"
        ),
        transport_data=resources("transport_data.csv"),
        traffic_data_KFZ="data/bundle/emobility/KFZ__count",
        traffic_data_Pkw="data/bundle/emobility/Pkw__count",
        temp_air_total=resources("temp_air_total_base_s_{clusters}.nc"),
    output:
        transport_demand=resources("transport_demand_s_{clusters}.csv"),
        transport_data=resources("transport_data_s_{clusters}.csv"),
        avail_profile=resources("avail_profile_s_{clusters}.csv"),
        dsm_profile=resources("dsm_profile_s_{clusters}.csv"),
    threads: 1
    resources:
        mem_mb=2000,
    log:
        logs("build_transport_demand_s_{clusters}.log"),
    benchmark:
        benchmarks("build_transport_demand/s_{clusters}")
    conda:
        "../envs/environment.yaml"
    script:
        "../scripts/build_transport_demand.py"


rule build_district_heat_share:
    params:
        sector=config_provider("sector"),
        energy_totals_year=config_provider("energy", "energy_totals_year"),
    input:
        district_heat_share=resources("district_heat_share.csv"),
        clustered_pop_layout=resources("pop_layout_base_s_{clusters}.csv"),
    output:
        district_heat_share=resources(
            "district_heat_share_base_s_{clusters}_{planning_horizons}.csv"
        ),
    threads: 1
    resources:
        mem_mb=1000,
    log:
        logs("build_district_heat_share_{clusters}_{planning_horizons}.log"),
    benchmark:
        benchmarks("build_district_heat_share_{clusters}_{planning_horizons}")
    conda:
        "../envs/environment.yaml"
    script:
        "../scripts/build_district_heat_share.py"


rule build_existing_heating_distribution:
    params:
        baseyear=config_provider("scenario", "planning_horizons", 0),
        sector=config_provider("sector"),
        existing_capacities=config_provider("existing_capacities"),
    input:
        existing_heating="data/existing_infrastructure/existing_heating_raw.csv",
        clustered_pop_layout=resources("pop_layout_base_s_{clusters}.csv"),
        clustered_pop_energy_layout=resources(
            "pop_weighted_energy_totals_s_{clusters}.csv"
        ),
        district_heat_share=resources(
            "district_heat_share_base_s_{clusters}_{planning_horizons}.csv"
        ),
    output:
        existing_heating_distribution=resources(
            "existing_heating_distribution_base_s_{clusters}_{planning_horizons}.csv"
        ),
    threads: 1
    resources:
        mem_mb=2000,
    log:
        logs(
            "build_existing_heating_distribution_base_s_{clusters}_{planning_horizons}.log"
        ),
    benchmark:
        benchmarks(
            "build_existing_heating_distribution/base_s_{clusters}_{planning_horizons}"
        )
    conda:
        "../envs/environment.yaml"
    script:
        "../scripts/build_existing_heating_distribution.py"


rule time_aggregation:
    params:
        time_resolution=config_provider("clustering", "temporal", "resolution_sector"),
        drop_leap_day=config_provider("enable", "drop_leap_day"),
        solver_name=config_provider("solving", "solver", "name"),
    input:
        network=resources("networks/base_s_{clusters}_elec_{opts}.nc"),
        hourly_heat_demand_total=lambda w: (
            resources("hourly_heat_demand_total_base_s_{clusters}.nc")
            if config_provider("sector", "heating")(w)
            else []
        ),
        solar_thermal_total=lambda w: (
            resources("solar_thermal_total_base_s_{clusters}.nc")
            if config_provider("sector", "solar_thermal")(w)
            else []
        ),
    output:
        snapshot_weightings=resources(
            "snapshot_weightings_base_s_{clusters}_elec_{opts}_{sector_opts}.csv"
        ),
    threads: 1
    resources:
        mem_mb=5000,
    log:
        logs("time_aggregation_base_s_{clusters}_elec_{opts}_{sector_opts}.log"),
    benchmark:
        benchmarks("time_aggregation_base_s_{clusters}_elec_{opts}_{sector_opts}")
    conda:
        "../envs/environment.yaml"
    script:
        "../scripts/time_aggregation.py"


def input_profile_offwind(w):
    return {
        f"profile_{tech}": resources("profile_{clusters}_" + tech + ".nc")
        for tech in ["offwind-ac", "offwind-dc", "offwind-float"]
        if (tech in config_provider("electricity", "renewable_carriers")(w))
        and (tech not in tyndp_renewable_profiles(w))
    }


def input_profile_pecd(w):
    return {
        f"profile_pecd_{tech}": resources("profile_pecd_{clusters}_" + tech + ".nc")
        for tech in tyndp_renewable_profiles(w)
    }


rule build_egs_potentials:
    params:
        snapshots=config_provider("snapshots"),
        drop_leap_day=config_provider("enable", "drop_leap_day"),
        sector=config_provider("sector"),
        costs=config_provider("costs"),
    input:
        egs_cost="data/egs_costs.json",
        regions=resources("regions_onshore_base_s_{clusters}.geojson"),
        air_temperature=(
            resources("temp_air_total_base_s_{clusters}.nc")
            if config_provider("sector", "enhanced_geothermal", "var_cf")
            else []
        ),
    output:
        egs_potentials=resources("egs_potentials_{clusters}.csv"),
        egs_overlap=resources("egs_overlap_{clusters}.csv"),
        egs_capacity_factors=resources("egs_capacity_factors_{clusters}.csv"),
    threads: 1
    resources:
        mem_mb=2000,
    log:
        logs("build_egs_potentials_{clusters}.log"),
    benchmark:
        benchmarks("build_egs_potentials_{clusters}")
    conda:
        "../envs/environment.yaml"
    script:
        "../scripts/build_egs_potentials.py"


def input_heat_source_power(w):

    return {
        heat_source_name: resources(
            "heat_source_power_" + heat_source_name + "_base_s_{clusters}.csv"
        )
        for heat_source_name in config_provider(
            "sector", "heat_pump_sources", "urban central"
        )(w)
        if heat_source_name
        in config_provider("sector", "district_heating", "limited_heat_sources")(
            w
        ).keys()
    }


if config["sector"]["h2_topology_tyndp"]:

    rule build_tyndp_h2_network:
        params:
            snapshots=config_provider("snapshots"),
            scenario=config_provider("tyndp_scenario"),
        input:
            tyndp_reference_grid="data/tyndp_2024_bundle/Line data/ReferenceGrid_Hydrogen.xlsx",
        output:
            h2_grid_prepped=resources("h2_reference_grid_tyndp_{planning_horizons}.csv"),
            interzonal_prepped=resources("h2_interzonal_tyndp_{planning_horizons}.csv"),
        log:
            logs("build_tyndp_h2_network_{planning_horizons}.log"),
        benchmark:
            benchmarks("build_tyndp_h2_network_{planning_horizons}")
        threads: 1
        resources:
            mem_mb=4000,
        conda:
            "../envs/environment.yaml"
        script:
            "../scripts/build_tyndp_h2_network.py"

    rule clean_tyndp_h2_imports:
        input:
            import_potentials_raw="data/tyndp_2024_bundle/Hydrogen/H2 IMPORTS GENERATORS PROPERTIES.xlsx",
            countries_centroids="data/countries_centroids.geojson",
        output:
            import_potentials_prepped=resources("h2_import_potentials_prepped.csv"),
        log:
            logs("clean_tyndp_h2_imports.log"),
        benchmark:
            benchmarks("clean_tyndp_h2_imports")
        threads: 1
        resources:
            mem_mb=4000,
        conda:
            "../envs/environment.yaml"
        script:
            "../scripts/clean_tyndp_h2_imports.py"

    rule build_tyndp_h2_imports:
        params:
            scenario=config_provider("tyndp_scenario"),
        input:
            import_potentials_prepped=resources("h2_import_potentials_prepped.csv"),
        output:
            import_potentials_filtered=resources(
                "h2_import_potentials_{planning_horizons}.csv"
            ),
        log:
            logs("build_tyndp_h2_imports_{planning_horizons}.log"),
        benchmark:
            benchmarks("build_tyndp_h2_imports_{planning_horizons}")
        threads: 1
        resources:
            mem_mb=4000,
        conda:
            "../envs/environment.yaml"
        script:
            "../scripts/build_tyndp_h2_imports.py"
<<<<<<< HEAD


if config["sector"]["offshore_hubs"]:

    rule build_tyndp_offshore_hubs:
        params:
            planning_horizons=config_provider("scenario", "planning_horizons"),
            scenario=config_provider("tyndp_scenario"),
        input:
            nodes=directory("data/tyndp_2024_bundle/Offshore hubs/NODE.xlsx"),
            grid=directory("data/tyndp_2024_bundle/Offshore hubs/GRID.xlsx"),
        output:
            offshore_buses=resources("offshore_buses.csv"),
            offshore_grid=resources("offshore_grid.csv"),
        log:
            logs("build_tyndp_offshore_hubs.log"),
        benchmark:
            benchmarks("build_tyndp_offshore_hubs")
        threads: 1
        resources:
            mem_mb=4000,
        conda:
            "../envs/environment.yaml"
        script:
            "../scripts/build_tyndp_offshore_hubs.py"
=======
>>>>>>> 540609e6


rule prepare_sector_network:
    params:
        time_resolution=config_provider("clustering", "temporal", "resolution_sector"),
        co2_budget=config_provider("co2_budget"),
        conventional_carriers=config_provider(
            "existing_capacities", "conventional_carriers"
        ),
        foresight=config_provider("foresight"),
        costs=config_provider("costs"),
        sector=config_provider("sector"),
        industry=config_provider("industry"),
        renewable=config_provider("renewable"),
        lines=config_provider("lines"),
        pypsa_eur=config_provider("pypsa_eur"),
        length_factor=config_provider("lines", "length_factor"),
        planning_horizons=config_provider("scenario", "planning_horizons"),
        countries=config_provider("countries"),
        adjustments=config_provider("adjustments", "sector"),
        emissions_scope=config_provider("energy", "emissions"),
        electricity=config_provider("electricity"),
        biomass=config_provider("biomass"),
        RDIR=RDIR,
        heat_pump_sources=config_provider("sector", "heat_pump_sources"),
        heat_systems=config_provider("sector", "heat_systems"),
        energy_totals_year=config_provider("energy", "energy_totals_year"),
        direct_utilisation_heat_sources=config_provider(
            "sector", "district_heating", "direct_utilisation_heat_sources"
        ),
        limited_heat_sources=config_provider(
            "sector", "district_heating", "limited_heat_sources"
        ),
        temperature_limited_stores=config_provider(
            "sector", "district_heating", "temperature_limited_stores"
        ),
        load_source=config_provider("load", "source"),
        scaling_factor=config_provider("load", "scaling_factor"),
        offshore_hubs=config_provider("sector", "offshore_hubs"),
    input:
        unpack(input_profile_offwind),
        unpack(input_profile_pecd),
        unpack(input_heat_source_power),
        **rules.cluster_gas_network.output,
        **rules.build_gas_input_locations.output,
        snapshot_weightings=resources(
            "snapshot_weightings_base_s_{clusters}_elec_{opts}_{sector_opts}.csv"
        ),
        retro_cost=lambda w: (
            resources("retro_cost_base_s_{clusters}.csv")
            if config_provider("sector", "retrofitting", "retro_endogen")(w)
            else []
        ),
        floor_area=lambda w: (
            resources("floor_area_base_s_{clusters}.csv")
            if config_provider("sector", "retrofitting", "retro_endogen")(w)
            else []
        ),
        biomass_transport_costs=lambda w: (
            resources("biomass_transport_costs.csv")
            if config_provider("sector", "biomass_transport")(w)
            or config_provider("sector", "biomass_spatial")(w)
            else []
        ),
        sequestration_potential=lambda w: (
            resources("co2_sequestration_potential_base_s_{clusters}.csv")
            if config_provider(
                "sector", "regional_co2_sequestration_potential", "enable"
            )(w)
            else []
        ),
        network=resources("networks/base_s_{clusters}_elec_{opts}.nc"),
        eurostat="data/eurostat/Balances-April2023",
        pop_weighted_energy_totals=resources(
            "pop_weighted_energy_totals_s_{clusters}.csv"
        ),
        pop_weighted_heat_totals=resources("pop_weighted_heat_totals_s_{clusters}.csv"),
        shipping_demand=resources("shipping_demand_s_{clusters}.csv"),
        transport_demand=resources("transport_demand_s_{clusters}.csv"),
        transport_data=resources("transport_data_s_{clusters}.csv"),
        avail_profile=resources("avail_profile_s_{clusters}.csv"),
        dsm_profile=resources("dsm_profile_s_{clusters}.csv"),
        co2_totals_name=resources("co2_totals.csv"),
        co2="data/bundle/eea/UNFCCC_v23.csv",
        biomass_potentials=resources(
            "biomass_potentials_s_{clusters}_{planning_horizons}.csv"
        ),
        costs=lambda w: (
            resources("costs_{}.csv".format(config_provider("costs", "year")(w)))
            if config_provider("foresight")(w) == "overnight"
            else resources("costs_{planning_horizons}.csv")
        ),
        h2_cavern=resources("salt_cavern_potentials_s_{clusters}.csv"),
        busmap_s=resources("busmap_base_s.csv"),
        busmap=resources("busmap_base_s_{clusters}.csv"),
        clustered_pop_layout=resources("pop_layout_base_s_{clusters}.csv"),
        industrial_demand=resources(
            "industrial_energy_demand_base_s_{clusters}_{planning_horizons}.csv"
        ),
        hourly_heat_demand_total=resources(
            "hourly_heat_demand_total_base_s_{clusters}.nc"
        ),
        industrial_production=resources(
            "industrial_production_base_s_{clusters}_{planning_horizons}.csv"
        ),
        district_heat_share=resources(
            "district_heat_share_base_s_{clusters}_{planning_horizons}.csv"
        ),
        heating_efficiencies=resources("heating_efficiencies.csv"),
        temp_soil_total=resources("temp_soil_total_base_s_{clusters}.nc"),
        temp_air_total=resources("temp_air_total_base_s_{clusters}.nc"),
        cop_profiles=resources("cop_profiles_base_s_{clusters}_{planning_horizons}.nc"),
        ptes_e_max_pu_profiles=lambda w: (
            resources(
                "ptes_e_max_pu_profiles_base_s_{clusters}_{planning_horizons}.nc"
            )
            if config_provider(
                "sector", "district_heating", "ptes", "dynamic_capacity"
            )(w)
            else []
        ),
        ptes_direct_utilisation_profiles=lambda w: (
            resources(
                "ptes_direct_utilisation_profiles_s_{clusters}_{planning_horizons}.nc"
            )
            if config_provider(
                "sector", "district_heating", "ptes", "supplemental_heating", "enable"
            )(w)
            else []
        ),
        solar_thermal_total=lambda w: (
            resources("solar_thermal_total_base_s_{clusters}.nc")
            if config_provider("sector", "solar_thermal")(w)
            else []
        ),
        solar_rooftop_potentials=lambda w: (
            resources("solar_rooftop_potentials_s_{clusters}.csv")
            if "solar" in config_provider("electricity", "renewable_carriers")(w)
            else []
        ),
        egs_potentials=lambda w: (
            resources("egs_potentials_{clusters}.csv")
            if config_provider("sector", "enhanced_geothermal", "enable")(w)
            else []
        ),
        egs_overlap=lambda w: (
            resources("egs_overlap_{clusters}.csv")
            if config_provider("sector", "enhanced_geothermal", "enable")(w)
            else []
        ),
        egs_capacity_factors=lambda w: (
            resources("egs_capacity_factors_{clusters}.csv")
            if config_provider("sector", "enhanced_geothermal", "enable")(w)
            else []
        ),
        direct_heat_source_utilisation_profiles=resources(
            "direct_heat_source_utilisation_profiles_base_s_{clusters}_{planning_horizons}.nc"
        ),
        ates_potentials=lambda w: (
            resources("ates_potentials_base_s_{clusters}_{planning_horizons}.csv")
            if config_provider("sector", "district_heating", "ates", "enable")(w)
            else []
        ),
        h2_grid_tyndp=lambda w: (
            resources("h2_reference_grid_tyndp_{planning_horizons}.csv")
            if config_provider("sector", "h2_topology_tyndp")(w)
            else []
        ),
        interzonal_prepped=lambda w: (
            resources("h2_interzonal_tyndp_{planning_horizons}.csv")
            if config_provider("sector", "h2_topology_tyndp")(w)
            else []
        ),
        buses_h2=lambda w: (
            resources("tyndp-raw/build/geojson/buses_h2.geojson")
            if config_provider("sector", "h2_topology_tyndp")(w)
            else []
        ),
        load=lambda w: (
            resources("electricity_demand_base_s_{planning_horizons}.nc")
            if config_provider("load", "source")(w) == "tyndp"
            else []
        ),
        h2_imports_tyndp=lambda w: (
            resources("h2_import_potentials_{planning_horizons}.csv")
            if config_provider("sector", "h2_topology_tyndp")(w)
<<<<<<< HEAD
            else []
        ),
        offshore_buses=lambda w: (
            resources("offshore_buses.csv")
            if config_provider("sector", "offshore_hubs")(w)
            else []
        ),
        offshore_grid=lambda w: (
            resources("offshore_grid.csv")
            if config_provider("sector", "offshore_hubs")(w)
=======
>>>>>>> 540609e6
            else []
        ),
    output:
        resources(
            "networks/base_s_{clusters}_{opts}_{sector_opts}_{planning_horizons}.nc"
        ),
    threads: 1
    resources:
        mem_mb=2000,
    log:
        logs(
            "prepare_sector_network_base_s_{clusters}_{opts}_{sector_opts}_{planning_horizons}.log"
        ),
    benchmark:
        benchmarks(
            "prepare_sector_network/base_s_{clusters}_{opts}_{sector_opts}_{planning_horizons}"
        )
    conda:
        "../envs/environment.yaml"
    script:
        "../scripts/prepare_sector_network.py"<|MERGE_RESOLUTION|>--- conflicted
+++ resolved
@@ -1347,7 +1347,6 @@
             "../envs/environment.yaml"
         script:
             "../scripts/build_tyndp_h2_imports.py"
-<<<<<<< HEAD
 
 
 if config["sector"]["offshore_hubs"]:
@@ -1373,8 +1372,6 @@
             "../envs/environment.yaml"
         script:
             "../scripts/build_tyndp_offshore_hubs.py"
-=======
->>>>>>> 540609e6
 
 
 rule prepare_sector_network:
@@ -1561,7 +1558,6 @@
         h2_imports_tyndp=lambda w: (
             resources("h2_import_potentials_{planning_horizons}.csv")
             if config_provider("sector", "h2_topology_tyndp")(w)
-<<<<<<< HEAD
             else []
         ),
         offshore_buses=lambda w: (
@@ -1572,8 +1568,6 @@
         offshore_grid=lambda w: (
             resources("offshore_grid.csv")
             if config_provider("sector", "offshore_hubs")(w)
-=======
->>>>>>> 540609e6
             else []
         ),
     output:
