--- conflicted
+++ resolved
@@ -1395,22 +1395,6 @@
     available_years = config_provider(
         "electricity", "pemmdb_capacities", "available_years"
     )(w)
-<<<<<<< HEAD
-    pemmdb_year = safe_pyear(
-        w.planning_horizons, available_years, "PEMMDB", verbose=False
-    )
-
-    pemmdb_capacities = {
-        f"pemmdb_capacities": resources(
-            "pemmdb_capacities_" + str(pemmdb_year) + ".csv"
-        )
-    }
-    pemmdb_profiles = {
-        f"pemmdb_profiles": resources("pemmdb_profiles_" + str(pemmdb_year) + ".nc")
-    }
-
-    return {**pemmdb_capacities, **pemmdb_profiles}
-=======
     pemmdb_year = safe_pyear(w.planning_horizons, available_years, verbose=False)
 
     return {
@@ -1419,7 +1403,6 @@
         ),
         "pemmdb_profiles": resources("pemmdb_profiles_" + str(pemmdb_year) + ".nc"),
     }
->>>>>>> 45412867
 
 
 rule prepare_sector_network:
