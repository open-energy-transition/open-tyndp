# SPDX-FileCopyrightText: Contributors to Open-TYNDP <https://github.com/open-energy-transition/open-tyndp>
# SPDX-FileCopyrightText: Contributors to PyPSA-Eur <https://github.com/pypsa/pypsa-eur>
#
# SPDX-License-Identifier: MIT

from scripts._helpers import safe_pyear


def input_elec_demand(w):
    return {
        "synthetic": (
            ancient("data/load_synthetic_raw.csv")
            if config_provider("load", "supplement_synthetic")(w)
            else []
        ),
    }


rule build_electricity_demand:
    params:
        snapshots=config_provider("snapshots"),
        drop_leap_day=config_provider("enable", "drop_leap_day"),
        countries=config_provider("countries"),
        load=config_provider("load"),
    input:
        unpack(input_elec_demand),
        reported=ancient("data/electricity_demand_raw.csv"),
    output:
        resources("electricity_demand.csv"),
    log:
        logs("build_electricity_demand.log"),
    benchmark:
        benchmarks("build_electricity_demand")
    resources:
        mem_mb=5000,
    conda:
        "../envs/environment.yaml"
    script:
        "../scripts/build_electricity_demand.py"


use rule build_electricity_demand as build_electricity_demand_tyndp with:
    input:
        unpack(input_elec_demand),
        reported=resources("electricity_demand_raw_tyndp.csv"),
    output:
        resources("electricity_demand_{planning_horizons}.csv"),
    log:
        logs("build_electricity_demand_{planning_horizons}.log"),
    benchmark:
        benchmarks("build_electricity_demand_{planning_horizons}")


rule build_powerplants:
    params:
        powerplants_filter=config_provider("electricity", "powerplants_filter"),
        custom_powerplants=config_provider("electricity", "custom_powerplants"),
        everywhere_powerplants=config_provider("electricity", "everywhere_powerplants"),
        countries=config_provider("countries"),
    input:
        network=resources("networks/base_s_{clusters}.nc"),
        custom_powerplants="data/custom_powerplants.csv",
    output:
        resources("powerplants_s_{clusters}.csv"),
    log:
        logs("build_powerplants_s_{clusters}.log"),
    benchmark:
        benchmarks("build_powerplants_s_{clusters}")
    threads: 1
    resources:
        mem_mb=7000,
    conda:
        "../envs/environment.yaml"
    script:
        "../scripts/build_powerplants.py"


def input_base_network(w):
    base_network = config_provider("electricity", "base_network")(w)
    osm_prebuilt_version = config_provider("electricity", "osm-prebuilt-version")(w)
    components = {"buses", "lines", "links", "converters", "transformers"}
    if base_network == "osm-raw":
        inputs = {c: resources(f"osm-raw/build/{c}.csv") for c in components}
    elif base_network == "tyndp":
        inputs = {c: resources(f"tyndp/build/{c}.csv") for c in components}
    elif base_network == "osm-prebuilt":
        inputs = {
            c: f"data/{base_network}/{osm_prebuilt_version}/{c}.csv" for c in components
        }
    elif base_network == "entsoegridkit":
        inputs = {c: f"data/{base_network}/{c}.csv" for c in components}
        inputs["parameter_corrections"] = "data/parameter_corrections.yaml"
        inputs["links_p_nom"] = "data/links_p_nom.csv"
    return inputs


rule base_network:
    params:
        countries=config_provider("countries"),
        snapshots=config_provider("snapshots"),
        drop_leap_day=config_provider("enable", "drop_leap_day"),
        lines=config_provider("lines"),
        links=config_provider("links"),
        transformers=config_provider("transformers"),
        clustering=config_provider("clustering", "mode"),
        admin_levels=config_provider("clustering", "administrative"),
    input:
        unpack(input_base_network),
        nuts3_shapes=resources("nuts3_shapes.geojson"),
        country_shapes=resources("country_shapes.geojson"),
        offshore_shapes=resources("offshore_shapes.geojson"),
        europe_shape=resources("europe_shape.geojson"),
    output:
        base_network=resources("networks/base.nc"),
        regions_onshore=resources("regions_onshore.geojson"),
        regions_offshore=resources("regions_offshore.geojson"),
        admin_shapes=resources("admin_shapes.geojson"),
    log:
        logs("base_network.log"),
    benchmark:
        benchmarks("base_network")
    threads: 4
    resources:
        mem_mb=2000,
    conda:
        "../envs/environment.yaml"
    script:
        "../scripts/base_network.py"


rule build_osm_boundaries:
    input:
        json="data/osm-boundaries/json/{country}_adm1.json",
        eez=ancient("data/eez/World_EEZ_v12_20231025_LR/eez_v12_lowres.gpkg"),
    output:
        boundary="data/osm-boundaries/build/{country}_adm1.geojson",
    log:
        "logs/build_osm_boundaries_{country}.log",
    threads: 1
    resources:
        mem_mb=1500,
    conda:
        "../envs/environment.yaml"
    script:
        "../scripts/build_osm_boundaries.py"


rule build_bidding_zones:
    params:
        countries=config_provider("countries"),
        remove_islands=config_provider(
            "clustering", "build_bidding_zones", "remove_islands"
        ),
        aggregate_to_tyndp=config_provider(
            "clustering", "build_bidding_zones", "aggregate_to_tyndp"
        ),
    input:
        bidding_zones_entsoepy="data/busshapes/bidding_zones_entsoepy.geojson",
        bidding_zones_electricitymaps="data/busshapes/bidding_zones_electricitymaps.geojson",
    output:
        file=resources("bidding_zones.geojson"),
    log:
        logs("build_bidding_zones.log"),
    threads: 1
    resources:
        mem_mb=1500,
    conda:
        "../envs/environment.yaml"
    script:
        "../scripts/build_bidding_zones.py"


rule build_shapes:
    params:
        config_provider("clustering", "mode"),
        countries=config_provider("countries"),
    input:
        eez=ancient("data/eez/World_EEZ_v12_20231025_LR/eez_v12_lowres.gpkg"),
        nuts3_2021="data/nuts/NUTS_RG_01M_2021_4326_LEVL_3.geojson",
        ba_adm1="data/osm-boundaries/build/BA_adm1.geojson",
        md_adm1="data/osm-boundaries/build/MD_adm1.geojson",
        ua_adm1="data/osm-boundaries/build/UA_adm1.geojson",
        xk_adm1="data/osm-boundaries/build/XK_adm1.geojson",
        nuts3_gdp="data/jrc-ardeco/ARDECO-SUVGDP.2021.table.csv",
        nuts3_pop="data/jrc-ardeco/ARDECO-SNPTD.2021.table.csv",
        bidding_zones=lambda w: (
            resources("bidding_zones.geojson")
            if config_provider("clustering", "mode")(w) == "administrative"
            else []
        ),
        other_gdp="data/bundle/GDP_per_capita_PPP_1990_2015_v2.nc",
        other_pop="data/bundle/ppp_2019_1km_Aggregated.tif",
    output:
        country_shapes=resources("country_shapes.geojson"),
        offshore_shapes=resources("offshore_shapes.geojson"),
        europe_shape=resources("europe_shape.geojson"),
        nuts3_shapes=resources("nuts3_shapes.geojson"),
    log:
        logs("build_shapes.log"),
    benchmark:
        benchmarks("build_shapes")
    threads: 1
    resources:
        mem_mb=1500,
    conda:
        "../envs/environment.yaml"
    script:
        "../scripts/build_shapes.py"


if config["enable"].get("build_cutout", False):

    rule build_cutout:
        params:
            cutouts=config_provider("atlite", "cutouts"),
        input:
            regions_onshore=resources("regions_onshore.geojson"),
            regions_offshore=resources("regions_offshore.geojson"),
        output:
            protected(CDIR.joinpath("{cutout}.nc").as_posix()),
        log:
            logs(CDIR.joinpath("build_cutout", "{cutout}.log").as_posix()),
        benchmark:
            Path("benchmarks").joinpath(CDIR, "build_cutout_{cutout}").as_posix()
        threads: config["atlite"].get("nprocesses", 4)
        resources:
            mem_mb=config["atlite"].get("nprocesses", 4) * 1000,
        conda:
            "../envs/environment.yaml"
        script:
            "../scripts/build_cutout.py"


rule build_ship_raster:
    input:
        ship_density="data/shipdensity_global.zip",
        cutout=lambda w: input_cutout(w),
    output:
        resources("shipdensity_raster.tif"),
    log:
        logs("build_ship_raster.log"),
    resources:
        mem_mb=5000,
    benchmark:
        benchmarks("build_ship_raster")
    conda:
        "../envs/environment.yaml"
    script:
        "../scripts/build_ship_raster.py"


rule determine_availability_matrix_MD_UA:
    params:
        renewable=config_provider("renewable"),
    input:
        copernicus="data/Copernicus_LC100_global_v3.0.1_2019-nrt_Discrete-Classification-map_EPSG-4326.tif",
        wdpa="data/WDPA.gpkg",
        wdpa_marine="data/WDPA_WDOECM_marine.gpkg",
        gebco=lambda w: (
            "data/bundle/gebco/GEBCO_2014_2D.nc"
            if config_provider("renewable", w.technology)(w).get("max_depth")
            else []
        ),
        ship_density=lambda w: (
            resources("shipdensity_raster.tif")
            if "ship_threshold" in config_provider("renewable", w.technology)(w).keys()
            else []
        ),
        country_shapes=resources("country_shapes.geojson"),
        offshore_shapes=resources("offshore_shapes.geojson"),
        regions=lambda w: (
            resources("regions_onshore_base_s_{clusters}.geojson")
            if w.technology in ("onwind", "solar", "solar-hsat")
            else resources("regions_offshore_base_s_{clusters}.geojson")
        ),
        cutout=lambda w: input_cutout(
            w, config_provider("renewable", w.technology, "cutout")(w)
        ),
    output:
        availability_matrix=resources(
            "availability_matrix_MD-UA_{clusters}_{technology}.nc"
        ),
    log:
        logs("determine_availability_matrix_MD_UA_{clusters}_{technology}.log"),
    benchmark:
        benchmarks("determine_availability_matrix_MD_UA_{clusters}_{technology}")
    threads: config["atlite"].get("nprocesses", 4)
    resources:
        mem_mb=config["atlite"].get("nprocesses", 4) * 5000,
    conda:
        "../envs/environment.yaml"
    script:
        "../scripts/determine_availability_matrix_MD_UA.py"


# Optional input when having Ukraine (UA) or Moldova (MD) in the countries list
def input_ua_md_availability_matrix(w):
    countries = set(config_provider("countries")(w))
    if {"UA", "MD"}.intersection(countries):
        return {
            "availability_matrix_MD_UA": resources(
                "availability_matrix_MD-UA_{clusters}_{technology}.nc"
            )
        }
    return {}


rule determine_availability_matrix:
    params:
        renewable=config_provider("renewable"),
    input:
        unpack(input_ua_md_availability_matrix),
        corine=ancient("data/bundle/corine/g250_clc06_V18_5.tif"),
        natura=lambda w: (
            "data/bundle/natura/natura.tiff"
            if config_provider("renewable", w.technology, "natura")(w)
            else []
        ),
        luisa=lambda w: (
            "data/LUISA_basemap_020321_50m.tif"
            if config_provider("renewable", w.technology, "luisa")(w)
            else []
        ),
        gebco=ancient(
            lambda w: (
                "data/bundle/gebco/GEBCO_2014_2D.nc"
                if (
                    config_provider("renewable", w.technology)(w).get("max_depth")
                    or config_provider("renewable", w.technology)(w).get("min_depth")
                )
                else []
            )
        ),
        ship_density=lambda w: (
            resources("shipdensity_raster.tif")
            if "ship_threshold" in config_provider("renewable", w.technology)(w).keys()
            else []
        ),
        country_shapes=resources("country_shapes.geojson"),
        offshore_shapes=resources("offshore_shapes.geojson"),
        regions=lambda w: (
            resources("regions_onshore_base_s_{clusters}.geojson")
            if w.technology in ("onwind", "solar", "solar-hsat")
            else resources("regions_offshore_base_s_{clusters}.geojson")
        ),
        cutout=lambda w: input_cutout(
            w, config_provider("renewable", w.technology, "cutout")(w)
        ),
    output:
        resources("availability_matrix_{clusters}_{technology}.nc"),
    log:
        logs("determine_availability_matrix_{clusters}_{technology}.log"),
    benchmark:
        benchmarks("determine_availability_matrix_{clusters}_{technology}")
    threads: config["atlite"].get("nprocesses", 4)
    resources:
        mem_mb=config["atlite"].get("nprocesses", 4) * 5000,
    conda:
        "../envs/environment.yaml"
    script:
        "../scripts/determine_availability_matrix.py"


rule build_renewable_profiles:
    params:
        snapshots=config_provider("snapshots"),
        drop_leap_day=config_provider("enable", "drop_leap_day"),
        renewable=config_provider("renewable"),
    input:
        availability_matrix=resources("availability_matrix_{clusters}_{technology}.nc"),
        offshore_shapes=resources("offshore_shapes.geojson"),
        distance_regions=resources("regions_onshore_base_s_{clusters}.geojson"),
        resource_regions=lambda w: (
            resources("regions_onshore_base_s_{clusters}.geojson")
            if w.technology in ("onwind", "solar", "solar-hsat")
            else resources("regions_offshore_base_s_{clusters}.geojson")
        ),
        cutout=lambda w: input_cutout(
            w, config_provider("renewable", w.technology, "cutout")(w)
        ),
    output:
        profile=resources("profile_{clusters}_{technology}.nc"),
        class_regions=resources("regions_by_class_{clusters}_{technology}.geojson"),
    log:
        logs("build_renewable_profile_{clusters}_{technology}.log"),
    benchmark:
        benchmarks("build_renewable_profile_{clusters}_{technology}")
    threads: config["atlite"].get("nprocesses", 4)
    resources:
        mem_mb=config["atlite"].get("nprocesses", 4) * 5000,
    wildcard_constraints:
        technology="(?!hydro).*",  # Any technology other than hydro
    conda:
        "../envs/environment.yaml"
    script:
        "../scripts/build_renewable_profiles.py"


rule clean_pecd_data:
    params:
        snapshots=config_provider("snapshots"),
        drop_leap_day=config_provider("enable", "drop_leap_day"),
        fill_gaps_method=config_provider(
            "electricity", "pecd_renewable_profiles", "fill_gaps_method"
        ),
        available_years=config_provider(
            "electricity", "pecd_renewable_profiles", "available_years"
        ),
    input:
        offshore_buses="data/tyndp_2024_bundle/Offshore hubs/NODE.xlsx",
        onshore_buses=resources("busmap_base_s_all.csv"),
        dir_pecd="data/tyndp_2024_bundle/PECD",
    output:
        pecd_data_clean=resources("pecd_data_{technology}_{planning_horizons}.csv"),
    log:
        logs("clean_pecd_data_{technology}_{planning_horizons}.log"),
    benchmark:
        benchmarks("clean_pecd_data_{technology}_{planning_horizons}")
    threads: 4
    resources:
        mem_mb=4000,
    conda:
        "../envs/environment.yaml"
    script:
        "../scripts/clean_pecd_data.py"


def input_data_pecd(w):
    available_years = config_provider(
        "electricity", "pecd_renewable_profiles", "available_years"
    )(w)
    planning_horizons = config_provider("scenario", "planning_horizons")(w)
    safe_pyears = set(
        safe_pyear(year, available_years, "PECD", verbose=False)
        for year in planning_horizons
    )
    return {
        f"pecd_data_{pyear}": resources("pecd_data_{technology}_" + str(pyear) + ".csv")
        for pyear in safe_pyears
    }


rule build_renewable_profiles_pecd:
    params:
        planning_horizons=config_provider("scenario", "planning_horizons"),
        available_years=config_provider(
            "electricity", "pecd_renewable_profiles", "available_years"
        ),
    input:
        unpack(input_data_pecd),
    output:
        profile=resources("profile_pecd_{clusters}_{technology}.nc"),
    log:
        logs("build_renewable_profile_pecd_{clusters}_{technology}.log"),
    benchmark:
        benchmarks("build_renewable_profile_pecd_{clusters}_{technology}")
    threads: 1
    resources:
        mem_mb=4000,
    wildcard_constraints:
        technology="(?!hydro).*",  # Any technology other than hydro
    conda:
        "../envs/environment.yaml"
    script:
        "../scripts/build_renewable_profiles_pecd.py"


pemmdb_techs = branch(
    config_provider("electricity", "pemmdb_capacities", "enable"),
    config_provider("electricity", "pemmdb_capacities", "technologies"),
)


rule build_pemmdb_data:
    params:
        pemmdb_techs=pemmdb_techs,
        snapshots=config_provider("snapshots"),
        drop_leap_day=config_provider("enable", "drop_leap_day"),
        available_years=config_provider(
            "electricity", "pemmdb_capacities", "available_years"
        ),
        tyndp_scenario=config_provider("tyndp_scenario"),
    input:
        pemmdb_dir="data/tyndp_2024_bundle/PEMMDB2",
        carrier_mapping="data/tyndp_technology_map.csv",
        busmap=resources("busmap_base_s_all.csv"),
    output:
        pemmdb_capacities=resources("pemmdb_capacities_{planning_horizons}.csv"),
        pemmdb_profiles=resources("pemmdb_profiles_{planning_horizons}.nc"),
    log:
        logs("build_pemmdb_data_{planning_horizons}.log"),
<<<<<<< HEAD
    threads: config["electricity"]["pemmdb_capacities"].get("nprocesses", 4)
=======
    threads: config_provider("electricity", "pemmdb_capacities", "nprocesses")
>>>>>>> c2f18d73
    benchmark:
        benchmarks("build_pemmdb_data_{planning_horizons}")
    conda:
        "../envs/environment.yaml"
    script:
        "../scripts/build_pemmdb_data.py"


rule build_tyndp_trajectories:
    params:
        tyndp_scenario=config_provider("tyndp_scenario"),
    input:
        trajectories="data/tyndp_2024_bundle/Investment Datasets/TRAJECTORY.xlsx",
        carrier_mapping="data/tyndp_technology_map.csv",
    output:
        tyndp_trajectories=resources("tyndp_trajectories.csv"),
    log:
        logs("build_tyndp_trajectories.log"),
    threads: 4
    benchmark:
        benchmarks("build_tyndp_trajectories")
    conda:
        "../envs/environment.yaml"
    script:
        "../scripts/build_tyndp_trajectories.py"


rule build_monthly_prices:
    input:
        co2_price_raw="data/validation/emission-spot-primary-market-auction-report-2019-data.xls",
        fuel_price_raw="data/validation/energy-price-trends-xlsx-5619002.xlsx",
    output:
        co2_price=resources("co2_price.csv"),
        fuel_price=resources("monthly_fuel_price.csv"),
    log:
        logs("build_monthly_prices.log"),
    benchmark:
        benchmarks("build_monthly_prices")
    threads: 1
    resources:
        mem_mb=5000,
    conda:
        "../envs/environment.yaml"
    script:
        "../scripts/build_monthly_prices.py"


rule build_hydro_profile:
    params:
        hydro=config_provider("renewable", "hydro"),
        countries=config_provider("countries"),
        snapshots=config_provider("snapshots"),
        drop_leap_day=config_provider("enable", "drop_leap_day"),
    input:
        country_shapes=resources("country_shapes.geojson"),
        eia_hydro_generation="data/eia_hydro_annual_generation.csv",
        eia_hydro_capacity="data/eia_hydro_annual_capacity.csv",
        era5_runoff="data/bundle/era5-runoff-per-country.csv",
        cutout=lambda w: input_cutout(
            w, config_provider("renewable", "hydro", "cutout")(w)
        ),
    output:
        profile=resources("profile_hydro.nc"),
    log:
        logs("build_hydro_profile.log"),
    benchmark:
        benchmarks("build_hydro_profile")
    resources:
        mem_mb=5000,
    conda:
        "../envs/environment.yaml"
    script:
        "../scripts/build_hydro_profile.py"


rule clean_tyndp_hydro_inflows:
    params:
        snapshots=config_provider("snapshots"),
        drop_leap_day=config_provider("enable", "drop_leap_day"),
        available_years=config_provider(
            "electricity", "pemmdb_hydro_profiles", "available_years"
        ),
    input:
        hydro_inflows_dir="data/tyndp_2024_bundle/Hydro Inflows",
        busmap=resources("busmap_base_s_all.csv"),
    output:
        hydro_inflows_tyndp=resources(
            "hydro_inflows_tyndp_{tech}_{planning_horizons}.csv"
        ),
    log:
        logs("clean_tyndp_hydro_inflows_{tech}_{planning_horizons}.log"),
    threads: 4
    retries: 2
    benchmark:
        benchmarks("clean_tyndp_hydro_inflows_{tech}_{planning_horizons}")
    conda:
        "../envs/environment.yaml"
    script:
        "../scripts/clean_tyndp_hydro_inflows.py"


def input_data_hydro_tyndp(w):
    available_years = config_provider(
        "electricity", "pemmdb_hydro_profiles", "available_years"
    )(w)
    planning_horizons = config_provider("scenario", "planning_horizons")(w)
    safe_pyears = set(
        safe_pyear(
            year,
            available_years,
            "PEMMDB hydro",
            verbose=False,
        )
        for year in planning_horizons
    )
    technologies = config_provider(
        "electricity", "pemmdb_hydro_profiles", "technologies"
    )(w)
    return {
        f"hydro_inflow_tyndp_{tech}_{pyear}": resources(
            f"hydro_inflows_tyndp_{tech}_{str(pyear)}.csv"
        )
        for pyear in safe_pyears
        for tech in technologies
    }


rule build_tyndp_hydro_profile:
    params:
        snapshots=config_provider("snapshots"),
        drop_leap_day=config_provider("enable", "drop_leap_day"),
        planning_horizons=config_provider("scenario", "planning_horizons"),
        available_years=config_provider(
            "electricity", "pemmdb_hydro_profiles", "available_years"
        ),
        technologies=config_provider(
            "electricity", "pemmdb_hydro_profiles", "technologies"
        ),
    input:
        unpack(input_data_hydro_tyndp),
    output:
        profile=resources("profile_pemmdb_hydro.nc"),
    log:
        logs("build_tyndp_hydro_profile.log"),
    benchmark:
        benchmarks("build_tyndp_hydro_profile")
    resources:
        mem_mb=5000,
    conda:
        "../envs/environment.yaml"
    script:
        "../scripts/build_tyndp_hydro_profile.py"


rule build_line_rating:
    params:
        snapshots=config_provider("snapshots"),
        drop_leap_day=config_provider("enable", "drop_leap_day"),
    input:
        base_network=resources("networks/base.nc"),
        cutout=lambda w: input_cutout(
            w, config_provider("lines", "dynamic_line_rating", "cutout")(w)
        ),
    output:
        output=resources("dlr.nc"),
    log:
        logs("build_line_rating.log"),
    benchmark:
        benchmarks("build_line_rating")
    threads: config["atlite"].get("nprocesses", 4)
    resources:
        mem_mb=config["atlite"].get("nprocesses", 4) * 1000,
    conda:
        "../envs/environment.yaml"
    script:
        "../scripts/build_line_rating.py"


rule build_transmission_projects:
    params:
        transmission_projects=config_provider("transmission_projects"),
        line_factor=config_provider("lines", "length_factor"),
        s_max_pu=config_provider("lines", "s_max_pu"),
    input:
        base_network=resources("networks/base.nc"),
        offshore_shapes=resources("offshore_shapes.geojson"),
        europe_shape=resources("europe_shape.geojson"),
        transmission_projects=lambda w: [
            "data/transmission_projects/" + name
            for name, include in config_provider("transmission_projects", "include")(
                w
            ).items()
            if include
        ],
    output:
        new_lines=resources("transmission_projects/new_lines.csv"),
        new_links=resources("transmission_projects/new_links.csv"),
        adjust_lines=resources("transmission_projects/adjust_lines.csv"),
        adjust_links=resources("transmission_projects/adjust_links.csv"),
        new_buses=resources("transmission_projects/new_buses.csv"),
    log:
        logs("build_transmission_projects.log"),
    benchmark:
        benchmarks("build_transmission_projects")
    resources:
        mem_mb=4000,
    threads: 1
    conda:
        "../envs/environment.yaml"
    script:
        "../scripts/build_transmission_projects.py"


rule add_transmission_projects_and_dlr:
    params:
        transmission_projects=config_provider("transmission_projects"),
        dlr=config_provider("lines", "dynamic_line_rating"),
        s_max_pu=config_provider("lines", "s_max_pu"),
    input:
        network=resources("networks/base.nc"),
        dlr=lambda w: (
            resources("dlr.nc")
            if config_provider("lines", "dynamic_line_rating", "activate")(w)
            else []
        ),
        transmission_projects=lambda w: (
            [
                resources("transmission_projects/new_buses.csv"),
                resources("transmission_projects/new_lines.csv"),
                resources("transmission_projects/new_links.csv"),
                resources("transmission_projects/adjust_lines.csv"),
                resources("transmission_projects/adjust_links.csv"),
            ]
            if config_provider("transmission_projects", "enable")(w)
            else []
        ),
    output:
        network=resources("networks/base_extended.nc"),
    log:
        logs("add_transmission_projects_and_dlr.log"),
    benchmark:
        benchmarks("add_transmission_projects_and_dlr")
    threads: 1
    resources:
        mem_mb=4000,
    conda:
        "../envs/environment.yaml"
    script:
        "../scripts/add_transmission_projects_and_dlr.py"


def input_class_regions(w):
    return {
        f"class_regions_{tech}": resources(
            f"regions_by_class_{{clusters}}_{tech}.geojson"
        )
        for tech in set(config_provider("electricity", "renewable_carriers")(w))
        - {"hydro"}
    }


def input_elec_demand_base(w):
    return {
        "base_network": resources("networks/base_s.nc"),
        "regions": resources("regions_onshore_base_s.geojson"),
        "nuts3": resources("nuts3_shapes.geojson"),
    }


rule build_electricity_demand_base:
    params:
        distribution_key=config_provider("load", "distribution_key"),
        load_source=config_provider("load", "source"),
    input:
        unpack(input_elec_demand_base),
        load=resources("electricity_demand.csv"),
    output:
        resources("electricity_demand_base_s.nc"),
    log:
        logs("build_electricity_demand_base_s.log"),
    benchmark:
        benchmarks("build_electricity_demand_base_s")
    resources:
        mem_mb=5000,
    conda:
        "../envs/environment.yaml"
    script:
        "../scripts/build_electricity_demand_base.py"


use rule build_electricity_demand_base as build_electricity_demand_base_tyndp with:
    input:
        unpack(input_elec_demand_base),
        load=resources("electricity_demand_{planning_horizons}.csv"),
    output:
        resources("electricity_demand_base_s_{planning_horizons}.nc"),
    log:
        logs("build_electricity_demand_base_s_{planning_horizons}.log"),
    benchmark:
        benchmarks("build_electricity_demand_base_s_{planning_horizons}")


rule build_hac_features:
    params:
        snapshots=config_provider("snapshots"),
        drop_leap_day=config_provider("enable", "drop_leap_day"),
        features=config_provider("clustering", "cluster_network", "hac_features"),
    input:
        cutout=lambda w: input_cutout(w),
        regions=resources("regions_onshore_base_s.geojson"),
    output:
        resources("hac_features.nc"),
    log:
        logs("build_hac_features.log"),
    benchmark:
        benchmarks("build_hac_features")
    threads: config["atlite"].get("nprocesses", 4)
    resources:
        mem_mb=10000,
    conda:
        "../envs/environment.yaml"
    script:
        "../scripts/build_hac_features.py"


rule simplify_network:
    params:
        countries=config_provider("countries"),
        mode=config_provider("clustering", "mode"),
        administrative=config_provider("clustering", "administrative"),
        simplify_network=config_provider("clustering", "simplify_network"),
        cluster_network=config_provider("clustering", "cluster_network"),
        aggregation_strategies=config_provider(
            "clustering", "aggregation_strategies", default={}
        ),
        p_max_pu=config_provider("links", "p_max_pu", default=1.0),
        p_min_pu=config_provider("links", "p_min_pu", default=-1.0),
    input:
        network=resources("networks/base_extended.nc"),
        regions_onshore=resources("regions_onshore.geojson"),
        regions_offshore=resources("regions_offshore.geojson"),
        admin_shapes=resources("admin_shapes.geojson"),
    output:
        network=resources("networks/base_s.nc"),
        regions_onshore=resources("regions_onshore_base_s.geojson"),
        regions_offshore=resources("regions_offshore_base_s.geojson"),
        busmap=resources("busmap_base_s.csv"),
    log:
        logs("simplify_network.log"),
    benchmark:
        benchmarks("simplify_network_b")
    threads: 1
    resources:
        mem_mb=12000,
    conda:
        "../envs/environment.yaml"
    script:
        "../scripts/simplify_network.py"


# Optional input when using custom busmaps - Needs to be tailored to selected base_network
def input_custom_busmap(w):

    custom_busmap = []
    custom_busshapes = []

    mode = config_provider("clustering", "mode", default="busmap")(w)

    if mode == "custom_busmap":
        base_network = config_provider("electricity", "base_network")(w)
        custom_busmap = f"data/busmaps/base_s_{w.clusters}_{base_network}.csv"

    if mode == "custom_busshapes":
        base_network = config_provider("electricity", "base_network")(w)
        custom_busshapes = f"data/busshapes/base_s_{w.clusters}_{base_network}.geojson"

    return {
        "custom_busmap": custom_busmap,
        "custom_busshapes": custom_busshapes,
    }


rule cluster_network:
    params:
        countries=config_provider("countries"),
        mode=config_provider("clustering", "mode"),
        administrative=config_provider("clustering", "administrative"),
        cluster_network=config_provider("clustering", "cluster_network"),
        aggregation_strategies=config_provider(
            "clustering", "aggregation_strategies", default={}
        ),
        focus_weights=config_provider("clustering", "focus_weights", default=None),
        renewable_carriers=config_provider("electricity", "renewable_carriers"),
        conventional_carriers=config_provider(
            "electricity", "conventional_carriers", default=[]
        ),
        max_hours=config_provider("electricity", "max_hours"),
        length_factor=config_provider("lines", "length_factor"),
        cluster_mode=config_provider("clustering", "mode"),
        copperplate_regions=config_provider("clustering", "copperplate_regions"),
        load_source=config_provider("load", "source"),
    input:
        unpack(input_custom_busmap),
        network=resources("networks/base_s.nc"),
        admin_shapes=resources("admin_shapes.geojson"),
        bidding_zones=lambda w: (
            resources("bidding_zones.geojson")
            if config_provider("clustering", "mode")(w) == "administrative"
            else []
        ),
        regions_onshore=resources("regions_onshore_base_s.geojson"),
        regions_offshore=resources("regions_offshore_base_s.geojson"),
        hac_features=lambda w: (
            resources("hac_features.nc")
            if config_provider("clustering", "cluster_network", "algorithm")(w)
            == "hac"
            else []
        ),
        load=lambda w: (
            resources("electricity_demand_base_s.nc")
            if config_provider("load", "source")(w) != "tyndp"
            else []
        ),
    output:
        network=resources("networks/base_s_{clusters}.nc"),
        regions_onshore=resources("regions_onshore_base_s_{clusters}.geojson"),
        regions_offshore=resources("regions_offshore_base_s_{clusters}.geojson"),
        busmap=resources("busmap_base_s_{clusters}.csv"),
        linemap=resources("linemap_base_s_{clusters}.csv"),
    log:
        logs("cluster_network_base_s_{clusters}.log"),
    benchmark:
        benchmarks("cluster_network_base_s_{clusters}")
    threads: 1
    resources:
        mem_mb=10000,
    conda:
        "../envs/environment.yaml"
    script:
        "../scripts/cluster_network.py"


def input_profile_tech(w):
    return {
        f"profile_{tech}": resources(
            "profile_{clusters}_" + tech + ".nc"
            if tech != "hydro"
            else f"profile_{tech}.nc"
        )
        for tech in set(config_provider("electricity", "renewable_carriers")(w))
    }


rule add_electricity:
    params:
        line_length_factor=config_provider("lines", "length_factor"),
        link_length_factor=config_provider("links", "length_factor"),
        scaling_factor=config_provider("load", "scaling_factor"),
        countries=config_provider("countries"),
        snapshots=config_provider("snapshots"),
        renewable=config_provider("renewable"),
        electricity=config_provider("electricity"),
        conventional=config_provider("conventional"),
        costs=config_provider("costs"),
        foresight=config_provider("foresight"),
        drop_leap_day=config_provider("enable", "drop_leap_day"),
        consider_efficiency_classes=config_provider(
            "clustering", "consider_efficiency_classes"
        ),
        aggregation_strategies=config_provider("clustering", "aggregation_strategies"),
        exclude_carriers=config_provider("clustering", "exclude_carriers"),
        load_source=config_provider("load", "source"),
    input:
        unpack(input_profile_tech),
        unpack(input_class_regions),
        unpack(input_conventional),
        base_network=resources("networks/base_s_{clusters}.nc"),
        tech_costs=lambda w: resources(
            f"costs_{config_provider('costs', 'year')(w)}.csv"
        ),
        regions=resources("regions_onshore_base_s_{clusters}.geojson"),
        powerplants=resources("powerplants_s_{clusters}.csv"),
        hydro_capacities=ancient("data/hydro_capacities.csv"),
        unit_commitment="data/unit_commitment.csv",
        fuel_price=lambda w: (
            resources("monthly_fuel_price.csv")
            if config_provider("conventional", "dynamic_fuel_price")(w)
            else []
        ),
        busmap=resources("busmap_base_s_{clusters}.csv"),
        load=lambda w: (
            resources("electricity_demand_base_s.nc")
            if config_provider("load", "source")(w) != "tyndp"
            else []
        ),
    output:
        resources("networks/base_s_{clusters}_elec.nc"),
    log:
        logs("add_electricity_{clusters}.log"),
    benchmark:
        benchmarks("add_electricity_{clusters}")
    threads: 1
    resources:
        mem_mb=10000,
    conda:
        "../envs/environment.yaml"
    script:
        "../scripts/add_electricity.py"


rule prepare_network:
    params:
        time_resolution=config_provider("clustering", "temporal", "resolution_elec"),
        links=config_provider("links"),
        lines=config_provider("lines"),
        co2base=config_provider("electricity", "co2base"),
        co2limit_enable=config_provider("electricity", "co2limit_enable", default=False),
        co2limit=config_provider("electricity", "co2limit"),
        gaslimit_enable=config_provider("electricity", "gaslimit_enable", default=False),
        gaslimit=config_provider("electricity", "gaslimit"),
        max_hours=config_provider("electricity", "max_hours"),
        costs=config_provider("costs"),
        adjustments=config_provider("adjustments", "electricity"),
        autarky=config_provider("electricity", "autarky", default={}),
        drop_leap_day=config_provider("enable", "drop_leap_day"),
        transmission_limit=config_provider("electricity", "transmission_limit"),
    input:
        resources("networks/base_s_{clusters}_elec.nc"),
        tech_costs=lambda w: resources(
            f"costs_{config_provider('costs', 'year')(w)}.csv"
        ),
        co2_price=lambda w: resources("co2_price.csv") if "Ept" in w.opts else [],
    output:
        resources("networks/base_s_{clusters}_elec_{opts}.nc"),
    log:
        logs("prepare_network_base_s_{clusters}_elec_{opts}.log"),
    benchmark:
        benchmarks("prepare_network_base_s_{clusters}_elec_{opts}")
    threads: 1
    resources:
        mem_mb=4000,
    conda:
        "../envs/environment.yaml"
    script:
        "../scripts/prepare_network.py"


if config["electricity"]["base_network"] == "osm-raw":

    rule clean_osm_data:
        input:
            cables_way=expand(
                "data/osm-raw/{country}/cables_way.json",
                country=config_provider("countries"),
            ),
            lines_way=expand(
                "data/osm-raw/{country}/lines_way.json",
                country=config_provider("countries"),
            ),
            routes_relation=expand(
                "data/osm-raw/{country}/routes_relation.json",
                country=config_provider("countries"),
            ),
            substations_way=expand(
                "data/osm-raw/{country}/substations_way.json",
                country=config_provider("countries"),
            ),
            substations_relation=expand(
                "data/osm-raw/{country}/substations_relation.json",
                country=config_provider("countries"),
            ),
            offshore_shapes=resources("offshore_shapes.geojson"),
            country_shapes=resources("country_shapes.geojson"),
        output:
            substations=resources("osm-raw/clean/substations.geojson"),
            substations_polygon=resources("osm-raw/clean/substations_polygon.geojson"),
            converters_polygon=resources("osm-raw/clean/converters_polygon.geojson"),
            lines=resources("osm-raw/clean/lines.geojson"),
            links=resources("osm-raw/clean/links.geojson"),
        log:
            logs("clean_osm_data.log"),
        benchmark:
            benchmarks("clean_osm_data")
        threads: 1
        resources:
            mem_mb=4000,
        conda:
            "../envs/environment.yaml"
        script:
            "../scripts/clean_osm_data.py"


if config["electricity"]["base_network"] == "osm-raw":

    rule build_osm_network:
        params:
            countries=config_provider("countries"),
            voltages=config_provider("electricity", "voltages"),
            line_types=config_provider("lines", "types"),
        input:
            substations=resources("osm-raw/clean/substations.geojson"),
            substations_polygon=resources("osm-raw/clean/substations_polygon.geojson"),
            converters_polygon=resources("osm-raw/clean/converters_polygon.geojson"),
            lines=resources("osm-raw/clean/lines.geojson"),
            links=resources("osm-raw/clean/links.geojson"),
            country_shapes=resources("country_shapes.geojson"),
        output:
            lines=resources("osm-raw/build/lines.csv"),
            links=resources("osm-raw/build/links.csv"),
            converters=resources("osm-raw/build/converters.csv"),
            transformers=resources("osm-raw/build/transformers.csv"),
            substations=resources("osm-raw/build/buses.csv"),
            lines_geojson=resources("osm-raw/build/geojson/lines.geojson"),
            links_geojson=resources("osm-raw/build/geojson/links.geojson"),
            converters_geojson=resources("osm-raw/build/geojson/converters.geojson"),
            transformers_geojson=resources("osm-raw/build/geojson/transformers.geojson"),
            substations_geojson=resources("osm-raw/build/geojson/buses.geojson"),
            stations_polygon=resources("osm-raw/build/geojson/stations_polygon.geojson"),
            buses_polygon=resources("osm-raw/build/geojson/buses_polygon.geojson"),
        log:
            logs("build_osm_network.log"),
        benchmark:
            benchmarks("build_osm_network")
        threads: 1
        resources:
            mem_mb=4000,
        conda:
            "../envs/environment.yaml"
        script:
            "../scripts/build_osm_network.py"


if config["electricity"]["base_network"] == "tyndp":

    rule build_tyndp_network:
        params:
            countries=config_provider("countries"),
        input:
            reference_grid="data/tyndp_2024_bundle/Line data/ReferenceGrid_Electricity.xlsx",
            buses="data/tyndp_2024_bundle/Nodes/LIST OF NODES.xlsx",
            bidding_shapes=resources("bidding_zones.geojson"),
        output:
            lines=resources("tyndp/build/lines.csv"),
            links=resources("tyndp/build/links.csv"),
            converters=resources("tyndp/build/converters.csv"),
            transformers=resources("tyndp/build/transformers.csv"),
            substations=resources("tyndp/build/buses.csv"),
            substations_h2=resources("tyndp/build/buses_h2.csv"),
            lines_geojson=resources("tyndp/build/geojson/lines.geojson"),
            links_geojson=resources("tyndp/build/geojson/links.geojson"),
            converters_geojson=resources("tyndp/build/geojson/converters.geojson"),
            transformers_geojson=resources("tyndp/build/geojson/transformers.geojson"),
            substations_geojson=resources("tyndp/build/geojson/buses.geojson"),
            substations_h2_geojson=resources("tyndp/build/geojson/buses_h2.geojson"),
        log:
            logs("build_tyndp_network.log"),
        benchmark:
            benchmarks("build_tyndp_network")
        threads: 1
        resources:
            mem_mb=4000,
        conda:
            "../envs/environment.yaml"
        script:
            "../scripts/build_tyndp_network.py"


if config["load"]["source"] == "tyndp":

    rule clean_tyndp_demand:
        params:
            planning_horizons=config_provider("scenario", "planning_horizons"),
            snapshots=config_provider("snapshots"),
            scenario=config_provider("tyndp_scenario"),
            available_years=config_provider("load", "available_years_tyndp"),
        input:
            electricity_demand="data/tyndp_2024_bundle/Demand Profiles",
        output:
            electricity_demand_prepped=resources("electricity_demand_raw_tyndp.csv"),
        log:
            logs("clean_tyndp_demand.log"),
        benchmark:
            benchmarks("clean_tyndp_demand")
        threads: 4
        resources:
            mem_mb=4000,
        conda:
            "../envs/environment.yaml"
        script:
            "../scripts/clean_tyndp_demand.py"<|MERGE_RESOLUTION|>--- conflicted
+++ resolved
@@ -489,11 +489,7 @@
         pemmdb_profiles=resources("pemmdb_profiles_{planning_horizons}.nc"),
     log:
         logs("build_pemmdb_data_{planning_horizons}.log"),
-<<<<<<< HEAD
-    threads: config["electricity"]["pemmdb_capacities"].get("nprocesses", 4)
-=======
     threads: config_provider("electricity", "pemmdb_capacities", "nprocesses")
->>>>>>> c2f18d73
     benchmark:
         benchmarks("build_pemmdb_data_{planning_horizons}")
     conda:
