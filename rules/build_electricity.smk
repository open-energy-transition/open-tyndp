# SPDX-FileCopyrightText: Contributors to PyPSA-Eur <https://github.com/pypsa/pypsa-eur>
#
# SPDX-License-Identifier: MIT


rule build_electricity_demand:
    params:
        snapshots=config_provider("snapshots"),
        drop_leap_day=config_provider("enable", "drop_leap_day"),
        countries=config_provider("countries"),
        load=config_provider("load"),
    input:
        tyndp="data/tyndp_2024_bundle",
        reported=lambda w: (
            ancient(resources("electricity_demand_raw_tyndp.csv"))
            if (config_provider("load","source")(w) == "tyndp")
            else ancient("data/electricity_demand_raw.csv")
        ),
        synthetic=lambda w: (
            ancient("data/load_synthetic_raw.csv")
            if config_provider("load", "supplement_synthetic")(w)
            else []
        ),
    output:
        resources("electricity_demand.csv"),
    log:
        logs("build_electricity_demand.log"),
    benchmark:
        benchmarks("build_electricity_demand")
    resources:
        mem_mb=5000,
    conda:
        "../envs/environment.yaml"
    script:
        "../scripts/build_electricity_demand.py"


rule build_powerplants:
    params:
        powerplants_filter=config_provider("electricity", "powerplants_filter"),
        custom_powerplants=config_provider("electricity", "custom_powerplants"),
        everywhere_powerplants=config_provider("electricity", "everywhere_powerplants"),
        countries=config_provider("countries"),
    input:
        network=resources("networks/base_s_{clusters}.nc"),
        custom_powerplants="data/custom_powerplants.csv",
    output:
        resources("powerplants_s_{clusters}.csv"),
    log:
        logs("build_powerplants_s_{clusters}.log"),
    benchmark:
        benchmarks("build_powerplants_s_{clusters}")
    threads: 1
    resources:
        mem_mb=7000,
    conda:
        "../envs/environment.yaml"
    script:
        "../scripts/build_powerplants.py"


def input_base_network(w):
    base_network = config_provider("electricity", "base_network")(w)
    osm_prebuilt_version = config_provider("electricity", "osm-prebuilt-version")(w)
    components = {"buses", "lines", "links", "converters", "transformers"}
    if base_network == "osm-raw":
        inputs = {c: resources(f"osm-raw/build/{c}.csv") for c in components}
    elif base_network == "tyndp-raw":
        inputs = {c: resources(f"tyndp-raw/build/{c}.csv") for c in components}
    elif base_network == "osm-prebuilt":
        inputs = {
            c: f"data/{base_network}/{osm_prebuilt_version}/{c}.csv" for c in components
        }
    elif base_network == "entsoegridkit":
        inputs = {c: f"data/{base_network}/{c}.csv" for c in components}
        inputs["parameter_corrections"] = "data/parameter_corrections.yaml"
        inputs["links_p_nom"] = "data/links_p_nom.csv"
    return inputs


rule base_network:
    params:
        countries=config_provider("countries"),
        snapshots=config_provider("snapshots"),
        drop_leap_day=config_provider("enable", "drop_leap_day"),
        lines=config_provider("lines"),
        links=config_provider("links"),
        transformers=config_provider("transformers"),
        clustering=config_provider("clustering", "mode"),
        admin_levels=config_provider("clustering", "administrative"),
    input:
        unpack(input_base_network),
        nuts3_shapes=resources("nuts3_shapes.geojson"),
        country_shapes=resources("country_shapes.geojson"),
        offshore_shapes=resources("offshore_shapes.geojson"),
        europe_shape=resources("europe_shape.geojson"),
    output:
        base_network=resources("networks/base.nc"),
        regions_onshore=resources("regions_onshore.geojson"),
        regions_offshore=resources("regions_offshore.geojson"),
        admin_shapes=resources("admin_shapes.geojson"),
    log:
        logs("base_network.log"),
    benchmark:
        benchmarks("base_network")
    threads: 4
    resources:
        mem_mb=1500,
    conda:
        "../envs/environment.yaml"
    script:
        "../scripts/base_network.py"


rule build_osm_boundaries:
    input:
        json="data/osm-boundaries/json/{country}_adm1.json",
        eez=ancient("data/eez/World_EEZ_v12_20231025_LR/eez_v12_lowres.gpkg"),
    output:
        boundary="data/osm-boundaries/build/{country}_adm1.geojson",
    log:
        "logs/build_osm_boundaries_{country}.log",
    threads: 1
    resources:
        mem_mb=1500,
    conda:
        "../envs/environment.yaml"
    script:
        "../scripts/build_osm_boundaries.py"


rule build_bidding_zones:
    params:
        countries=config_provider("countries"),
    input:
        bidding_zones_entsoepy="data/busshapes/bidding_zones_entsoepy.geojson",
        bidding_zones_electricitymaps="data/busshapes/bidding_zones_electricitymaps.geojson",
    output:
        file=resources("bidding_zones.geojson"),
    log:
        logs("build_bidding_zones.log"),
    threads: 1
    resources:
        mem_mb=1500,
    conda:
        "../envs/environment.yaml"
    script:
        "../scripts/build_bidding_zones.py"


rule build_shapes:
    params:
        countries=config_provider("countries"),
    input:
        eez=ancient("data/eez/World_EEZ_v12_20231025_LR/eez_v12_lowres.gpkg"),
        nuts3_2021="data/nuts/NUTS_RG_01M_2021_4326_LEVL_3.geojson",
        ba_adm1="data/osm-boundaries/build/BA_adm1.geojson",
        md_adm1="data/osm-boundaries/build/MD_adm1.geojson",
        ua_adm1="data/osm-boundaries/build/UA_adm1.geojson",
        xk_adm1="data/osm-boundaries/build/XK_adm1.geojson",
        nuts3_gdp="data/jrc-ardeco/ARDECO-SUVGDP.2021.table.csv",
        nuts3_pop="data/jrc-ardeco/ARDECO-SNPTD.2021.table.csv",
        other_gdp="data/bundle/GDP_per_capita_PPP_1990_2015_v2.nc",
        other_pop="data/bundle/ppp_2019_1km_Aggregated.tif",
    output:
        country_shapes=resources("country_shapes.geojson"),
        offshore_shapes=resources("offshore_shapes.geojson"),
        europe_shape=resources("europe_shape.geojson"),
        nuts3_shapes=resources("nuts3_shapes.geojson"),
    log:
        logs("build_shapes.log"),
    benchmark:
        benchmarks("build_shapes")
    threads: 1
    resources:
        mem_mb=1500,
    conda:
        "../envs/environment.yaml"
    script:
        "../scripts/build_shapes.py"


if config["enable"].get("build_cutout", False):

    rule build_cutout:
        params:
            cutouts=config_provider("atlite", "cutouts"),
        input:
            regions_onshore=resources("regions_onshore.geojson"),
            regions_offshore=resources("regions_offshore.geojson"),
        output:
            protected(CDIR + "{cutout}.nc"),
        log:
            logs(CDIR + "build_cutout/{cutout}.log"),
        benchmark:
            "benchmarks/" + CDIR + "build_cutout_{cutout}"
        threads: config["atlite"].get("nprocesses", 4)
        resources:
            mem_mb=config["atlite"].get("nprocesses", 4) * 1000,
        conda:
            "../envs/environment.yaml"
        script:
            "../scripts/build_cutout.py"


rule build_ship_raster:
    input:
        ship_density="data/shipdensity_global.zip",
        cutout=lambda w: input_cutout(w),
    output:
        resources("shipdensity_raster.tif"),
    log:
        logs("build_ship_raster.log"),
    resources:
        mem_mb=5000,
    benchmark:
        benchmarks("build_ship_raster")
    conda:
        "../envs/environment.yaml"
    script:
        "../scripts/build_ship_raster.py"


rule determine_availability_matrix_MD_UA:
    params:
        renewable=config_provider("renewable"),
    input:
        copernicus="data/Copernicus_LC100_global_v3.0.1_2019-nrt_Discrete-Classification-map_EPSG-4326.tif",
        wdpa="data/WDPA.gpkg",
        wdpa_marine="data/WDPA_WDOECM_marine.gpkg",
        gebco=lambda w: (
            "data/bundle/gebco/GEBCO_2014_2D.nc"
            if config_provider("renewable", w.technology)(w).get("max_depth")
            else []
        ),
        ship_density=lambda w: (
            resources("shipdensity_raster.tif")
            if "ship_threshold" in config_provider("renewable", w.technology)(w).keys()
            else []
        ),
        country_shapes=resources("country_shapes.geojson"),
        offshore_shapes=resources("offshore_shapes.geojson"),
        regions=lambda w: (
            resources("regions_onshore_base_s_{clusters}.geojson")
            if w.technology in ("onwind", "solar", "solar-hsat")
            else resources("regions_offshore_base_s_{clusters}.geojson")
        ),
        cutout=lambda w: input_cutout(
            w, config_provider("renewable", w.technology, "cutout")(w)
        ),
    output:
        availability_matrix=resources(
            "availability_matrix_MD-UA_{clusters}_{technology}.nc"
        ),
    log:
        logs("determine_availability_matrix_MD_UA_{clusters}_{technology}.log"),
    benchmark:
        benchmarks("determine_availability_matrix_MD_UA_{clusters}_{technology}")
    threads: config["atlite"].get("nprocesses", 4)
    resources:
        mem_mb=config["atlite"].get("nprocesses", 4) * 5000,
    conda:
        "../envs/environment.yaml"
    script:
        "../scripts/determine_availability_matrix_MD_UA.py"


# Optional input when having Ukraine (UA) or Moldova (MD) in the countries list
def input_ua_md_availability_matrix(w):
    countries = set(config_provider("countries")(w))
    if {"UA", "MD"}.intersection(countries):
        return {
            "availability_matrix_MD_UA": resources(
                "availability_matrix_MD-UA_{clusters}_{technology}.nc"
            )
        }
    return {}


rule determine_availability_matrix:
    params:
        renewable=config_provider("renewable"),
    input:
        unpack(input_ua_md_availability_matrix),
        corine=ancient("data/bundle/corine/g250_clc06_V18_5.tif"),
        natura=lambda w: (
            "data/bundle/natura/natura.tiff"
            if config_provider("renewable", w.technology, "natura")(w)
            else []
        ),
        luisa=lambda w: (
            "data/LUISA_basemap_020321_50m.tif"
            if config_provider("renewable", w.technology, "luisa")(w)
            else []
        ),
        gebco=ancient(
            lambda w: (
                "data/bundle/gebco/GEBCO_2014_2D.nc"
                if (
                    config_provider("renewable", w.technology)(w).get("max_depth")
                    or config_provider("renewable", w.technology)(w).get("min_depth")
                )
                else []
            )
        ),
        ship_density=lambda w: (
            resources("shipdensity_raster.tif")
            if "ship_threshold" in config_provider("renewable", w.technology)(w).keys()
            else []
        ),
        country_shapes=resources("country_shapes.geojson"),
        offshore_shapes=resources("offshore_shapes.geojson"),
        regions=lambda w: (
            resources("regions_onshore_base_s_{clusters}.geojson")
            if w.technology in ("onwind", "solar", "solar-hsat")
            else resources("regions_offshore_base_s_{clusters}.geojson")
        ),
        cutout=lambda w: input_cutout(
            w, config_provider("renewable", w.technology, "cutout")(w)
        ),
    output:
        resources("availability_matrix_{clusters}_{technology}.nc"),
    log:
        logs("determine_availability_matrix_{clusters}_{technology}.log"),
    benchmark:
        benchmarks("determine_availability_matrix_{clusters}_{technology}")
    threads: config["atlite"].get("nprocesses", 4)
    resources:
        mem_mb=config["atlite"].get("nprocesses", 4) * 5000,
    conda:
        "../envs/environment.yaml"
    script:
        "../scripts/determine_availability_matrix.py"


rule build_renewable_profiles:
    params:
        snapshots=config_provider("snapshots"),
        drop_leap_day=config_provider("enable", "drop_leap_day"),
        renewable=config_provider("renewable"),
    input:
        availability_matrix=resources("availability_matrix_{clusters}_{technology}.nc"),
        offshore_shapes=resources("offshore_shapes.geojson"),
        distance_regions=resources("regions_onshore_base_s_{clusters}.geojson"),
        resource_regions=lambda w: (
            resources("regions_onshore_base_s_{clusters}.geojson")
            if w.technology in ("onwind", "solar", "solar-hsat")
            else resources("regions_offshore_base_s_{clusters}.geojson")
        ),
        cutout=lambda w: input_cutout(
            w, config_provider("renewable", w.technology, "cutout")(w)
        ),
    output:
        profile=resources("profile_{clusters}_{technology}.nc"),
        class_regions=resources("regions_by_class_{clusters}_{technology}.geojson"),
    log:
        logs("build_renewable_profile_{clusters}_{technology}.log"),
    benchmark:
        benchmarks("build_renewable_profile_{clusters}_{technology}")
    threads: config["atlite"].get("nprocesses", 4)
    resources:
        mem_mb=config["atlite"].get("nprocesses", 4) * 5000,
    wildcard_constraints:
        technology="(?!hydro).*",  # Any technology other than hydro
    conda:
        "../envs/environment.yaml"
    script:
        "../scripts/build_renewable_profiles.py"


rule build_monthly_prices:
    input:
        co2_price_raw="data/validation/emission-spot-primary-market-auction-report-2019-data.xls",
        fuel_price_raw="data/validation/energy-price-trends-xlsx-5619002.xlsx",
    output:
        co2_price=resources("co2_price.csv"),
        fuel_price=resources("monthly_fuel_price.csv"),
    log:
        logs("build_monthly_prices.log"),
    benchmark:
        benchmarks("build_monthly_prices")
    threads: 1
    resources:
        mem_mb=5000,
    conda:
        "../envs/environment.yaml"
    script:
        "../scripts/build_monthly_prices.py"


rule build_hydro_profile:
    params:
        hydro=config_provider("renewable", "hydro"),
        countries=config_provider("countries"),
        snapshots=config_provider("snapshots"),
        drop_leap_day=config_provider("enable", "drop_leap_day"),
    input:
        country_shapes=resources("country_shapes.geojson"),
        eia_hydro_generation="data/eia_hydro_annual_generation.csv",
        eia_hydro_capacity="data/eia_hydro_annual_capacity.csv",
        era5_runoff="data/bundle/era5-runoff-per-country.csv",
        cutout=lambda w: input_cutout(
            w, config_provider("renewable", "hydro", "cutout")(w)
        ),
    output:
        profile=resources("profile_hydro.nc"),
    log:
        logs("build_hydro_profile.log"),
    benchmark:
        benchmarks("build_hydro_profile")
    resources:
        mem_mb=5000,
    conda:
        "../envs/environment.yaml"
    script:
        "../scripts/build_hydro_profile.py"


rule build_line_rating:
    params:
        snapshots=config_provider("snapshots"),
        drop_leap_day=config_provider("enable", "drop_leap_day"),
    input:
        base_network=resources("networks/base.nc"),
        cutout=lambda w: input_cutout(
            w, config_provider("lines", "dynamic_line_rating", "cutout")(w)
        ),
    output:
        output=resources("dlr.nc"),
    log:
        logs("build_line_rating.log"),
    benchmark:
        benchmarks("build_line_rating")
    threads: config["atlite"].get("nprocesses", 4)
    resources:
        mem_mb=config["atlite"].get("nprocesses", 4) * 1000,
    conda:
        "../envs/environment.yaml"
    script:
        "../scripts/build_line_rating.py"


rule build_transmission_projects:
    params:
        transmission_projects=config_provider("transmission_projects"),
        line_factor=config_provider("lines", "length_factor"),
        s_max_pu=config_provider("lines", "s_max_pu"),
    input:
        base_network=resources("networks/base.nc"),
        offshore_shapes=resources("offshore_shapes.geojson"),
        europe_shape=resources("europe_shape.geojson"),
        transmission_projects=lambda w: [
            "data/transmission_projects/" + name
            for name, include in config_provider("transmission_projects", "include")(
                w
            ).items()
            if include
        ],
    output:
        new_lines=resources("transmission_projects/new_lines.csv"),
        new_links=resources("transmission_projects/new_links.csv"),
        adjust_lines=resources("transmission_projects/adjust_lines.csv"),
        adjust_links=resources("transmission_projects/adjust_links.csv"),
        new_buses=resources("transmission_projects/new_buses.csv"),
    log:
        logs("build_transmission_projects.log"),
    benchmark:
        benchmarks("build_transmission_projects")
    resources:
        mem_mb=4000,
    threads: 1
    conda:
        "../envs/environment.yaml"
    script:
        "../scripts/build_transmission_projects.py"


rule add_transmission_projects_and_dlr:
    params:
        transmission_projects=config_provider("transmission_projects"),
        dlr=config_provider("lines", "dynamic_line_rating"),
        s_max_pu=config_provider("lines", "s_max_pu"),
    input:
        network=resources("networks/base.nc"),
        dlr=lambda w: (
            resources("dlr.nc")
            if config_provider("lines", "dynamic_line_rating", "activate")(w)
            else []
        ),
        transmission_projects=lambda w: (
            [
                resources("transmission_projects/new_buses.csv"),
                resources("transmission_projects/new_lines.csv"),
                resources("transmission_projects/new_links.csv"),
                resources("transmission_projects/adjust_lines.csv"),
                resources("transmission_projects/adjust_links.csv"),
            ]
            if config_provider("transmission_projects", "enable")(w)
            else []
        ),
    output:
        network=resources("networks/base_extended.nc"),
    log:
        logs("add_transmission_projects_and_dlr.log"),
    benchmark:
        benchmarks("add_transmission_projects_and_dlr")
    threads: 1
    resources:
        mem_mb=4000,
    conda:
        "../envs/environment.yaml"
    script:
        "../scripts/add_transmission_projects_and_dlr.py"


def input_profile_tech(w):
    return {
        f"profile_{tech}": resources(f"profile_{tech}.nc")
        for tech in config_provider("electricity", "renewable_carriers")(w)
    }


def input_class_regions(w):
    return {
        f"class_regions_{tech}": resources(
            f"regions_by_class_{{clusters}}_{tech}.geojson"
        )
        for tech in set(config_provider("electricity", "renewable_carriers")(w))
        - {"hydro"}
    }


rule build_electricity_demand_base:
    params:
        distribution_key=config_provider("load", "distribution_key"),
    input:
        base_network=resources("networks/base_s.nc"),
        regions=resources("regions_onshore_base_s.geojson"),
        nuts3=resources("nuts3_shapes.geojson"),
        load=resources("electricity_demand.csv"),
    output:
        resources("electricity_demand_base_s.nc"),
    log:
        logs("build_electricity_demand_base_s.log"),
    benchmark:
        benchmarks("build_electricity_demand_base_s")
    resources:
        mem_mb=5000,
    conda:
        "../envs/environment.yaml"
    script:
        "../scripts/build_electricity_demand_base.py"


rule build_hac_features:
    params:
        snapshots=config_provider("snapshots"),
        drop_leap_day=config_provider("enable", "drop_leap_day"),
        features=config_provider("clustering", "cluster_network", "hac_features"),
    input:
        cutout=lambda w: input_cutout(w),
        regions=resources("regions_onshore_base_s.geojson"),
    output:
        resources("hac_features.nc"),
    log:
        logs("build_hac_features.log"),
    benchmark:
        benchmarks("build_hac_features")
    threads: config["atlite"].get("nprocesses", 4)
    resources:
        mem_mb=10000,
    conda:
        "../envs/environment.yaml"
    script:
        "../scripts/build_hac_features.py"


rule simplify_network:
    params:
        countries=config_provider("countries"),
        mode=config_provider("clustering", "mode"),
        administrative=config_provider("clustering", "administrative"),
        simplify_network=config_provider("clustering", "simplify_network"),
        cluster_network=config_provider("clustering", "cluster_network"),
        aggregation_strategies=config_provider(
            "clustering", "aggregation_strategies", default={}
        ),
        p_max_pu=config_provider("links", "p_max_pu", default=1.0),
        p_min_pu=config_provider("links", "p_min_pu", default=-1.0),
    input:
        network=resources("networks/base_extended.nc"),
        regions_onshore=resources("regions_onshore.geojson"),
        regions_offshore=resources("regions_offshore.geojson"),
        admin_shapes=resources("admin_shapes.geojson"),
    output:
        network=resources("networks/base_s.nc"),
        regions_onshore=resources("regions_onshore_base_s.geojson"),
        regions_offshore=resources("regions_offshore_base_s.geojson"),
        busmap=resources("busmap_base_s.csv"),
    log:
        logs("simplify_network.log"),
    benchmark:
        benchmarks("simplify_network_b")
    threads: 1
    resources:
        mem_mb=12000,
    conda:
        "../envs/environment.yaml"
    script:
        "../scripts/simplify_network.py"


# Optional input when using custom busmaps - Needs to be tailored to selected base_network
def input_custom_busmap(w):
    if config_provider("clustering", "mode", default="busmap")(w) == "custom_busmap":
        base_network = config_provider("electricity", "base_network")(w)
        custom_busmap = f"data/busmaps/base_s_{w.clusters}_{base_network}.csv"
        return {"custom_busmap": custom_busmap}
    return {"custom_busmap": []}


rule cluster_network:
    params:
        countries=config_provider("countries"),
        mode=config_provider("clustering", "mode"),
        administrative=config_provider("clustering", "administrative"),
        cluster_network=config_provider("clustering", "cluster_network"),
        aggregation_strategies=config_provider(
            "clustering", "aggregation_strategies", default={}
        ),
        focus_weights=config_provider("clustering", "focus_weights", default=None),
        renewable_carriers=config_provider("electricity", "renewable_carriers"),
        conventional_carriers=config_provider(
            "electricity", "conventional_carriers", default=[]
        ),
        max_hours=config_provider("electricity", "max_hours"),
        length_factor=config_provider("lines", "length_factor"),
        base=config_provider("electricity", "base_network"),
    input:
        unpack(input_custom_busmap),
        network=resources("networks/base_s.nc"),
        admin_shapes=resources("admin_shapes.geojson"),
        regions_onshore=resources("regions_onshore_base_s.geojson"),
        regions_offshore=resources("regions_offshore_base_s.geojson"),
        hac_features=lambda w: (
            resources("hac_features.nc")
            if config_provider("clustering", "cluster_network", "algorithm")(w)
            == "hac"
            else []
        ),
        load=resources("electricity_demand_base_s.nc"),
    output:
        network=resources("networks/base_s_{clusters}.nc"),
        regions_onshore=resources("regions_onshore_base_s_{clusters}.geojson"),
        regions_offshore=resources("regions_offshore_base_s_{clusters}.geojson"),
        busmap=resources("busmap_base_s_{clusters}.csv"),
        linemap=resources("linemap_base_s_{clusters}.csv"),
    log:
        logs("cluster_network_base_s_{clusters}.log"),
    benchmark:
        benchmarks("cluster_network_base_s_{clusters}")
    threads: 1
    resources:
        mem_mb=10000,
    conda:
        "../envs/environment.yaml"
    script:
        "../scripts/cluster_network.py"


def input_profile_tech(w):
    return {
        f"profile_{tech}": resources(
            "profile_{clusters}_" + tech + ".nc"
            if tech != "hydro"
            else f"profile_{tech}.nc"
        )
        for tech in config_provider("electricity", "renewable_carriers")(w)
    }


def input_conventional(w):
    carriers = [
        *config_provider("electricity", "conventional_carriers")(w),
        *config_provider("electricity", "extendable_carriers", "Generator")(w),
    ]
    return {
        f"conventional_{carrier}_{attr}": fn
        for carrier, d in config_provider("conventional", default={})(w).items()
        if carrier in carriers
        for attr, fn in d.items()
        if str(fn).startswith("data/")
    }


rule add_electricity:
    params:
        line_length_factor=config_provider("lines", "length_factor"),
        link_length_factor=config_provider("links", "length_factor"),
        scaling_factor=config_provider("load", "scaling_factor"),
        countries=config_provider("countries"),
        snapshots=config_provider("snapshots"),
        renewable=config_provider("renewable"),
        electricity=config_provider("electricity"),
        conventional=config_provider("conventional"),
        costs=config_provider("costs"),
        foresight=config_provider("foresight"),
        drop_leap_day=config_provider("enable", "drop_leap_day"),
        consider_efficiency_classes=config_provider(
            "clustering", "consider_efficiency_classes"
        ),
        aggregation_strategies=config_provider("clustering", "aggregation_strategies"),
        exclude_carriers=config_provider("clustering", "exclude_carriers"),
    input:
        unpack(input_profile_tech),
        unpack(input_class_regions),
        unpack(input_conventional),
        base_network=resources("networks/base_s_{clusters}.nc"),
        tech_costs=lambda w: resources(
            f"costs_{config_provider('costs', 'year')(w)}.csv"
        ),
        regions=resources("regions_onshore_base_s_{clusters}.geojson"),
        powerplants=resources("powerplants_s_{clusters}.csv"),
        hydro_capacities=ancient("data/hydro_capacities.csv"),
        unit_commitment="data/unit_commitment.csv",
        fuel_price=lambda w: (
            resources("monthly_fuel_price.csv")
            if config_provider("conventional", "dynamic_fuel_price")(w)
            else []
        ),
        load=resources("electricity_demand_base_s.nc"),
        busmap=resources("busmap_base_s_{clusters}.csv"),
    output:
        resources("networks/base_s_{clusters}_elec.nc"),
    log:
        logs("add_electricity_{clusters}.log"),
    benchmark:
        benchmarks("add_electricity_{clusters}")
    threads: 1
    resources:
        mem_mb=10000,
    conda:
        "../envs/environment.yaml"
    script:
        "../scripts/add_electricity.py"


rule prepare_network:
    params:
        time_resolution=config_provider("clustering", "temporal", "resolution_elec"),
        links=config_provider("links"),
        lines=config_provider("lines"),
        co2base=config_provider("electricity", "co2base"),
        co2limit_enable=config_provider("electricity", "co2limit_enable", default=False),
        co2limit=config_provider("electricity", "co2limit"),
        gaslimit_enable=config_provider("electricity", "gaslimit_enable", default=False),
        gaslimit=config_provider("electricity", "gaslimit"),
        max_hours=config_provider("electricity", "max_hours"),
        costs=config_provider("costs"),
        adjustments=config_provider("adjustments", "electricity"),
        autarky=config_provider("electricity", "autarky", default={}),
        drop_leap_day=config_provider("enable", "drop_leap_day"),
        transmission_limit=config_provider("electricity", "transmission_limit"),
    input:
        resources("networks/base_s_{clusters}_elec.nc"),
        tech_costs=lambda w: resources(
            f"costs_{config_provider('costs', 'year')(w)}.csv"
        ),
        co2_price=lambda w: resources("co2_price.csv") if "Ept" in w.opts else [],
    output:
        resources("networks/base_s_{clusters}_elec_{opts}.nc"),
    log:
        logs("prepare_network_base_s_{clusters}_elec_{opts}.log"),
    benchmark:
        benchmarks("prepare_network_base_s_{clusters}_elec_{opts}")
    threads: 1
    resources:
        mem_mb=4000,
    conda:
        "../envs/environment.yaml"
    script:
        "../scripts/prepare_network.py"


if lambda w: config_provider("electricity", "base_network")(w) == "osm-raw":

    rule clean_osm_data:
        input:
            cables_way=expand(
                "data/osm-raw/{country}/cables_way.json",
                country=config_provider("countries"),
            ),
            lines_way=expand(
                "data/osm-raw/{country}/lines_way.json",
                country=config_provider("countries"),
            ),
            routes_relation=expand(
                "data/osm-raw/{country}/routes_relation.json",
                country=config_provider("countries"),
            ),
            substations_way=expand(
                "data/osm-raw/{country}/substations_way.json",
                country=config_provider("countries"),
            ),
            substations_relation=expand(
                "data/osm-raw/{country}/substations_relation.json",
                country=config_provider("countries"),
            ),
            offshore_shapes=resources("offshore_shapes.geojson"),
            country_shapes=resources("country_shapes.geojson"),
        output:
            substations=resources("osm-raw/clean/substations.geojson"),
            substations_polygon=resources("osm-raw/clean/substations_polygon.geojson"),
            converters_polygon=resources("osm-raw/clean/converters_polygon.geojson"),
            lines=resources("osm-raw/clean/lines.geojson"),
            links=resources("osm-raw/clean/links.geojson"),
        log:
            logs("clean_osm_data.log"),
        benchmark:
            benchmarks("clean_osm_data")
        threads: 1
        resources:
            mem_mb=4000,
        conda:
            "../envs/environment.yaml"
        script:
            "../scripts/clean_osm_data.py"


if lambda w: config_provider("electricity", "base_network")(w) == "osm-raw":

    rule build_osm_network:
        params:
            countries=config_provider("countries"),
            voltages=config_provider("electricity", "voltages"),
            line_types=config_provider("lines", "types"),
        input:
            substations=resources("osm-raw/clean/substations.geojson"),
            substations_polygon=resources("osm-raw/clean/substations_polygon.geojson"),
            converters_polygon=resources("osm-raw/clean/converters_polygon.geojson"),
            lines=resources("osm-raw/clean/lines.geojson"),
            links=resources("osm-raw/clean/links.geojson"),
            country_shapes=resources("country_shapes.geojson"),
        output:
            lines=resources("osm-raw/build/lines.csv"),
            links=resources("osm-raw/build/links.csv"),
            converters=resources("osm-raw/build/converters.csv"),
            transformers=resources("osm-raw/build/transformers.csv"),
            substations=resources("osm-raw/build/buses.csv"),
            lines_geojson=resources("osm-raw/build/geojson/lines.geojson"),
            links_geojson=resources("osm-raw/build/geojson/links.geojson"),
            converters_geojson=resources("osm-raw/build/geojson/converters.geojson"),
            transformers_geojson=resources("osm-raw/build/geojson/transformers.geojson"),
            substations_geojson=resources("osm-raw/build/geojson/buses.geojson"),
            stations_polygon=resources("osm-raw/build/geojson/stations_polygon.geojson"),
            buses_polygon=resources("osm-raw/build/geojson/buses_polygon.geojson"),
        log:
            logs("build_osm_network.log"),
        benchmark:
            benchmarks("build_osm_network")
        threads: 1
        resources:
            mem_mb=4000,
        conda:
            "../envs/environment.yaml"
        script:
            "../scripts/build_osm_network.py"

<<<<<<< HEAD
if config["load"]["source"] == "tyndp":
    rule clean_tyndp_data:
        params:
            snapshots=config_provider("snapshots"),
            scenario=config_provider("load", "tyndp_scenario"),
        input:
            tyndp="data/tyndp_2024_bundle",
        output:
            electricity_demand_prepped=resources("electricity_demand_raw_tyndp.csv"),
        log:
            logs("clean_tyndp_data.log"),
        benchmark:
            benchmarks("clean_tyndp_data")
=======

if lambda w: config_provider("electricity", "base_network")(w) == "tyndp-raw":

    rule build_tyndp_network:
        params:
            countries=config_provider("countries"),
            voltages=config_provider("electricity", "voltages"),
            line_types=config_provider("lines", "types"),
        input:
            reference_grid="data/tyndp_2024_bundle/Line data/ReferenceGrid_Electricity.xlsx",
            buses="data/tyndp_2024_bundle/Nodes/LIST OF NODES.xlsx",
            bidding_shapes=resources("bidding_zones.geojson"),
        output:
            lines=resources("tyndp-raw/build/lines.csv"),
            links=resources("tyndp-raw/build/links.csv"),
            converters=resources("tyndp-raw/build/converters.csv"),
            transformers=resources("tyndp-raw/build/transformers.csv"),
            substations=resources("tyndp-raw/build/buses.csv"),
            substations_h2=resources("tyndp-raw/build/buses_h2.csv"),
            lines_geojson=resources("tyndp-raw/build/geojson/lines.geojson"),
            links_geojson=resources("tyndp-raw/build/geojson/links.geojson"),
            converters_geojson=resources("tyndp-raw/build/geojson/converters.geojson"),
            transformers_geojson=resources(
                "tyndp-raw/build/geojson/transformers.geojson"
            ),
            substations_geojson=resources("tyndp-raw/build/geojson/buses.geojson"),
            substations_h2_geojson=resources("tyndp-raw/build/geojson/buses_h2.geojson"),
        log:
            logs("build_tyndp_network.log"),
        benchmark:
            benchmarks("build_tyndp_network")
>>>>>>> 8ef03a40
        threads: 1
        resources:
            mem_mb=4000,
        conda:
            "../envs/environment.yaml"
        script:
<<<<<<< HEAD
            "../scripts/clean_tyndp_data.py"
=======
            "../scripts/build_tyndp_network.py"
>>>>>>> 8ef03a40
<|MERGE_RESOLUTION|>--- conflicted
+++ resolved
@@ -13,7 +13,7 @@
         tyndp="data/tyndp_2024_bundle",
         reported=lambda w: (
             ancient(resources("electricity_demand_raw_tyndp.csv"))
-            if (config_provider("load","source")(w) == "tyndp")
+            if (config_provider("load", "source")(w) == "tyndp")
             else ancient("data/electricity_demand_raw.csv")
         ),
         synthetic=lambda w: (
@@ -866,21 +866,6 @@
         script:
             "../scripts/build_osm_network.py"
 
-<<<<<<< HEAD
-if config["load"]["source"] == "tyndp":
-    rule clean_tyndp_data:
-        params:
-            snapshots=config_provider("snapshots"),
-            scenario=config_provider("load", "tyndp_scenario"),
-        input:
-            tyndp="data/tyndp_2024_bundle",
-        output:
-            electricity_demand_prepped=resources("electricity_demand_raw_tyndp.csv"),
-        log:
-            logs("clean_tyndp_data.log"),
-        benchmark:
-            benchmarks("clean_tyndp_data")
-=======
 
 if lambda w: config_provider("electricity", "base_network")(w) == "tyndp-raw":
 
@@ -912,15 +897,33 @@
             logs("build_tyndp_network.log"),
         benchmark:
             benchmarks("build_tyndp_network")
->>>>>>> 8ef03a40
         threads: 1
         resources:
             mem_mb=4000,
         conda:
             "../envs/environment.yaml"
         script:
-<<<<<<< HEAD
-            "../scripts/clean_tyndp_data.py"
-=======
             "../scripts/build_tyndp_network.py"
->>>>>>> 8ef03a40
+
+
+if lambda w: config_provider("load", "source")(w) == "tyndp":
+
+    rule clean_tyndp_data:
+        params:
+            snapshots=config_provider("snapshots"),
+            scenario=config_provider("load", "tyndp_scenario"),
+        input:
+            tyndp="data/tyndp_2024_bundle",
+        output:
+            electricity_demand_prepped=resources("electricity_demand_raw_tyndp.csv"),
+        log:
+            logs("clean_tyndp_data.log"),
+        benchmark:
+            benchmarks("clean_tyndp_data")
+        threads: 1
+        resources:
+            mem_mb=4000,
+        conda:
+            "../envs/environment.yaml"
+        script:
+            "../scripts/clean_tyndp_data.py"