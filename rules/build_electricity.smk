# SPDX-FileCopyrightText: Open Energy Transition gGmbH and contributors to PyPSA-Eur <https://github.com/pypsa/pypsa-eur>
#
# SPDX-License-Identifier: MIT


def input_elec_demand(w):
    return {
        "synthetic": (
            ancient("data/load_synthetic_raw.csv")
            if config_provider("load", "supplement_synthetic")(w)
            else []
        ),
    }


rule build_electricity_demand:
    params:
        snapshots=config_provider("snapshots"),
        drop_leap_day=config_provider("enable", "drop_leap_day"),
        countries=config_provider("countries"),
        load=config_provider("load"),
    input:
        unpack(input_elec_demand),
        reported=ancient("data/electricity_demand_raw.csv"),
    output:
        resources("electricity_demand.csv"),
    log:
        logs("build_electricity_demand.log"),
    benchmark:
        benchmarks("build_electricity_demand")
    resources:
        mem_mb=5000,
    conda:
        "../envs/environment.yaml"
    script:
        "../scripts/build_electricity_demand.py"


use rule build_electricity_demand as build_electricity_demand_tyndp with:
    input:
        unpack(input_elec_demand),
        reported=resources("electricity_demand_raw_tyndp.csv"),
    output:
        resources("electricity_demand_{planning_horizons}.csv"),
    log:
        logs("build_electricity_demand_{planning_horizons}.log"),
    benchmark:
        benchmarks("build_electricity_demand_{planning_horizons}")


rule build_powerplants:
    params:
        powerplants_filter=config_provider("electricity", "powerplants_filter"),
        custom_powerplants=config_provider("electricity", "custom_powerplants"),
        everywhere_powerplants=config_provider("electricity", "everywhere_powerplants"),
        countries=config_provider("countries"),
    input:
        network=resources("networks/base_s_{clusters}.nc"),
        custom_powerplants="data/custom_powerplants.csv",
    output:
        resources("powerplants_s_{clusters}.csv"),
    log:
        logs("build_powerplants_s_{clusters}.log"),
    benchmark:
        benchmarks("build_powerplants_s_{clusters}")
    threads: 1
    resources:
        mem_mb=7000,
    conda:
        "../envs/environment.yaml"
    script:
        "../scripts/build_powerplants.py"


def input_base_network(w):
    base_network = config_provider("electricity", "base_network")(w)
    osm_prebuilt_version = config_provider("electricity", "osm-prebuilt-version")(w)
    components = {"buses", "lines", "links", "converters", "transformers"}
    if base_network == "osm-raw":
        inputs = {c: resources(f"osm-raw/build/{c}.csv") for c in components}
    elif base_network == "tyndp-raw":
        inputs = {c: resources(f"tyndp-raw/build/{c}.csv") for c in components}
    elif base_network == "osm-prebuilt":
        inputs = {
            c: f"data/{base_network}/{osm_prebuilt_version}/{c}.csv" for c in components
        }
    elif base_network == "entsoegridkit":
        inputs = {c: f"data/{base_network}/{c}.csv" for c in components}
        inputs["parameter_corrections"] = "data/parameter_corrections.yaml"
        inputs["links_p_nom"] = "data/links_p_nom.csv"
    return inputs


rule base_network:
    params:
        countries=config_provider("countries"),
        snapshots=config_provider("snapshots"),
        drop_leap_day=config_provider("enable", "drop_leap_day"),
        lines=config_provider("lines"),
        links=config_provider("links"),
        transformers=config_provider("transformers"),
        clustering=config_provider("clustering", "mode"),
        admin_levels=config_provider("clustering", "administrative"),
    input:
        unpack(input_base_network),
        nuts3_shapes=resources("nuts3_shapes.geojson"),
        country_shapes=resources("country_shapes.geojson"),
        offshore_shapes=resources("offshore_shapes.geojson"),
        europe_shape=resources("europe_shape.geojson"),
    output:
        base_network=resources("networks/base.nc"),
        regions_onshore=resources("regions_onshore.geojson"),
        regions_offshore=resources("regions_offshore.geojson"),
        admin_shapes=resources("admin_shapes.geojson"),
    log:
        logs("base_network.log"),
    benchmark:
        benchmarks("base_network")
    threads: 4
    resources:
        mem_mb=1500,
    conda:
        "../envs/environment.yaml"
    script:
        "../scripts/base_network.py"


rule build_osm_boundaries:
    input:
        json="data/osm-boundaries/json/{country}_adm1.json",
        eez=ancient("data/eez/World_EEZ_v12_20231025_LR/eez_v12_lowres.gpkg"),
    output:
        boundary="data/osm-boundaries/build/{country}_adm1.geojson",
    log:
        "logs/build_osm_boundaries_{country}.log",
    threads: 1
    resources:
        mem_mb=1500,
    conda:
        "../envs/environment.yaml"
    script:
        "../scripts/build_osm_boundaries.py"


rule build_bidding_zones:
    params:
        countries=config_provider("countries"),
        remove_islands=config_provider(
            "clustering", "build_bidding_zones", "remove_islands"
        ),
        aggregate_to_tyndp=config_provider(
            "clustering", "build_bidding_zones", "aggregate_to_tyndp"
        ),
    input:
        bidding_zones_entsoepy="data/busshapes/bidding_zones_entsoepy.geojson",
        bidding_zones_electricitymaps="data/busshapes/bidding_zones_electricitymaps.geojson",
    output:
        file=resources("bidding_zones.geojson"),
    log:
        logs("build_bidding_zones.log"),
    threads: 1
    resources:
        mem_mb=1500,
    conda:
        "../envs/environment.yaml"
    script:
        "../scripts/build_bidding_zones.py"


rule build_shapes:
    params:
        config_provider("clustering", "mode"),
        countries=config_provider("countries"),
    input:
        eez=ancient("data/eez/World_EEZ_v12_20231025_LR/eez_v12_lowres.gpkg"),
        nuts3_2021="data/nuts/NUTS_RG_01M_2021_4326_LEVL_3.geojson",
        ba_adm1="data/osm-boundaries/build/BA_adm1.geojson",
        md_adm1="data/osm-boundaries/build/MD_adm1.geojson",
        ua_adm1="data/osm-boundaries/build/UA_adm1.geojson",
        xk_adm1="data/osm-boundaries/build/XK_adm1.geojson",
        nuts3_gdp="data/jrc-ardeco/ARDECO-SUVGDP.2021.table.csv",
        nuts3_pop="data/jrc-ardeco/ARDECO-SNPTD.2021.table.csv",
        bidding_zones=lambda w: (
            resources("bidding_zones.geojson")
            if config_provider("clustering", "mode")(w) == "administrative"
            else []
        ),
        other_gdp="data/bundle/GDP_per_capita_PPP_1990_2015_v2.nc",
        other_pop="data/bundle/ppp_2019_1km_Aggregated.tif",
    output:
        country_shapes=resources("country_shapes.geojson"),
        offshore_shapes=resources("offshore_shapes.geojson"),
        europe_shape=resources("europe_shape.geojson"),
        nuts3_shapes=resources("nuts3_shapes.geojson"),
    log:
        logs("build_shapes.log"),
    benchmark:
        benchmarks("build_shapes")
    threads: 1
    resources:
        mem_mb=1500,
    conda:
        "../envs/environment.yaml"
    script:
        "../scripts/build_shapes.py"


if config["enable"].get("build_cutout", False):

    rule build_cutout:
        params:
            cutouts=config_provider("atlite", "cutouts"),
        input:
            regions_onshore=resources("regions_onshore.geojson"),
            regions_offshore=resources("regions_offshore.geojson"),
        output:
            protected(CDIR.joinpath("{cutout}.nc").as_posix()),
        log:
            logs(CDIR.joinpath("build_cutout", "{cutout}.log").as_posix()),
        benchmark:
            Path("benchmarks").joinpath(CDIR, "build_cutout_{cutout}").as_posix()
        threads: config["atlite"].get("nprocesses", 4)
        resources:
            mem_mb=config["atlite"].get("nprocesses", 4) * 1000,
        conda:
            "../envs/environment.yaml"
        script:
            "../scripts/build_cutout.py"


rule build_ship_raster:
    input:
        ship_density="data/shipdensity_global.zip",
        cutout=lambda w: input_cutout(w),
    output:
        resources("shipdensity_raster.tif"),
    log:
        logs("build_ship_raster.log"),
    resources:
        mem_mb=5000,
    benchmark:
        benchmarks("build_ship_raster")
    conda:
        "../envs/environment.yaml"
    script:
        "../scripts/build_ship_raster.py"


rule determine_availability_matrix_MD_UA:
    params:
        renewable=config_provider("renewable"),
    input:
        copernicus="data/Copernicus_LC100_global_v3.0.1_2019-nrt_Discrete-Classification-map_EPSG-4326.tif",
        wdpa="data/WDPA.gpkg",
        wdpa_marine="data/WDPA_WDOECM_marine.gpkg",
        gebco=lambda w: (
            "data/bundle/gebco/GEBCO_2014_2D.nc"
            if config_provider("renewable", w.technology)(w).get("max_depth")
            else []
        ),
        ship_density=lambda w: (
            resources("shipdensity_raster.tif")
            if "ship_threshold" in config_provider("renewable", w.technology)(w).keys()
            else []
        ),
        country_shapes=resources("country_shapes.geojson"),
        offshore_shapes=resources("offshore_shapes.geojson"),
        regions=lambda w: (
            resources("regions_onshore_base_s_{clusters}.geojson")
            if w.technology in ("onwind", "solar", "solar-hsat")
            else resources("regions_offshore_base_s_{clusters}.geojson")
        ),
        cutout=lambda w: input_cutout(
            w, config_provider("renewable", w.technology, "cutout")(w)
        ),
    output:
        availability_matrix=resources(
            "availability_matrix_MD-UA_{clusters}_{technology}.nc"
        ),
    log:
        logs("determine_availability_matrix_MD_UA_{clusters}_{technology}.log"),
    benchmark:
        benchmarks("determine_availability_matrix_MD_UA_{clusters}_{technology}")
    threads: config["atlite"].get("nprocesses", 4)
    resources:
        mem_mb=config["atlite"].get("nprocesses", 4) * 5000,
    conda:
        "../envs/environment.yaml"
    script:
        "../scripts/determine_availability_matrix_MD_UA.py"


# Optional input when having Ukraine (UA) or Moldova (MD) in the countries list
def input_ua_md_availability_matrix(w):
    countries = set(config_provider("countries")(w))
    if {"UA", "MD"}.intersection(countries):
        return {
            "availability_matrix_MD_UA": resources(
                "availability_matrix_MD-UA_{clusters}_{technology}.nc"
            )
        }
    return {}


rule determine_availability_matrix:
    params:
        renewable=config_provider("renewable"),
    input:
        unpack(input_ua_md_availability_matrix),
        corine=ancient("data/bundle/corine/g250_clc06_V18_5.tif"),
        natura=lambda w: (
            "data/bundle/natura/natura.tiff"
            if config_provider("renewable", w.technology, "natura")(w)
            else []
        ),
        luisa=lambda w: (
            "data/LUISA_basemap_020321_50m.tif"
            if config_provider("renewable", w.technology, "luisa")(w)
            else []
        ),
        gebco=ancient(
            lambda w: (
                "data/bundle/gebco/GEBCO_2014_2D.nc"
                if (
                    config_provider("renewable", w.technology)(w).get("max_depth")
                    or config_provider("renewable", w.technology)(w).get("min_depth")
                )
                else []
            )
        ),
        ship_density=lambda w: (
            resources("shipdensity_raster.tif")
            if "ship_threshold" in config_provider("renewable", w.technology)(w).keys()
            else []
        ),
        country_shapes=resources("country_shapes.geojson"),
        offshore_shapes=resources("offshore_shapes.geojson"),
        regions=lambda w: (
            resources("regions_onshore_base_s_{clusters}.geojson")
            if w.technology in ("onwind", "solar", "solar-hsat")
            else resources("regions_offshore_base_s_{clusters}.geojson")
        ),
        cutout=lambda w: input_cutout(
            w, config_provider("renewable", w.technology, "cutout")(w)
        ),
    output:
        resources("availability_matrix_{clusters}_{technology}.nc"),
    log:
        logs("determine_availability_matrix_{clusters}_{technology}.log"),
    benchmark:
        benchmarks("determine_availability_matrix_{clusters}_{technology}")
    threads: config["atlite"].get("nprocesses", 4)
    resources:
        mem_mb=config["atlite"].get("nprocesses", 4) * 5000,
    conda:
        "../envs/environment.yaml"
    script:
        "../scripts/determine_availability_matrix.py"


rule build_renewable_profiles:
    params:
        snapshots=config_provider("snapshots"),
        drop_leap_day=config_provider("enable", "drop_leap_day"),
        renewable=config_provider("renewable"),
    input:
        availability_matrix=resources("availability_matrix_{clusters}_{technology}.nc"),
        offshore_shapes=resources("offshore_shapes.geojson"),
        distance_regions=resources("regions_onshore_base_s_{clusters}.geojson"),
        resource_regions=lambda w: (
            resources("regions_onshore_base_s_{clusters}.geojson")
            if w.technology in ("onwind", "solar", "solar-hsat")
            else resources("regions_offshore_base_s_{clusters}.geojson")
        ),
        cutout=lambda w: input_cutout(
            w, config_provider("renewable", w.technology, "cutout")(w)
        ),
    output:
        profile=resources("profile_{clusters}_{technology}.nc"),
        class_regions=resources("regions_by_class_{clusters}_{technology}.geojson"),
    log:
        logs("build_renewable_profile_{clusters}_{technology}.log"),
    benchmark:
        benchmarks("build_renewable_profile_{clusters}_{technology}")
    threads: config["atlite"].get("nprocesses", 4)
    resources:
        mem_mb=config["atlite"].get("nprocesses", 4) * 5000,
    wildcard_constraints:
        technology="(?!hydro).*",  # Any technology other than hydro
    conda:
        "../envs/environment.yaml"
    script:
        "../scripts/build_renewable_profiles.py"


rule clean_pecd_data:
    params:
        snapshots=config_provider("snapshots"),
        drop_leap_day=config_provider("enable", "drop_leap_day"),
    input:
        offshore_buses="data/tyndp_2024_bundle/Offshore hubs/NODE.xlsx",
        onshore_buses=resources("busmap_base_s_all.csv"),
        dir_pecd="data/tyndp_2024_bundle/PECD",
    output:
        pecd_data_clean=resources("pecd_data_{technology}_{planning_horizons}.csv"),
    log:
        logs("clean_pecd_data_{technology}_{planning_horizons}.log"),
    benchmark:
        benchmarks("clean_pecd_data_{technology}_{planning_horizons}")
    threads: 4
    resources:
        mem_mb=4000,
    conda:
        "../envs/environment.yaml"
    script:
        "../scripts/clean_pecd_data.py"


def input_data_pecd(w):
    return {
        f"pecd_data_{pyear}": resources("pecd_data_{technology}_" + str(pyear) + ".csv")
        for pyear in set(
            config_provider("scenario", "planning_horizons")(w)
        ).intersection([2030, 2040])
        # Complete PECD data is only available for the years 2030, 2040
        # TODO: adjust if udpated 2050 data available
    }


rule build_renewable_profiles_pecd:
    params:
        planning_horizons=config_provider("scenario", "planning_horizons"),
    input:
        unpack(input_data_pecd),
    output:
        profile=resources("profile_pecd_{clusters}_{technology}.nc"),
    log:
        logs("build_renewable_profile_pecd_{clusters}_{technology}.log"),
    benchmark:
        benchmarks("build_renewable_profile_pecd_{clusters}_{technology}")
    threads: 1
    resources:
        mem_mb=4000,
    wildcard_constraints:
        technology="(?!hydro).*",  # Any technology other than hydro
    conda:
        "../envs/environment.yaml"
    script:
        "../scripts/build_renewable_profiles_pecd.py"


rule build_monthly_prices:
    input:
        co2_price_raw="data/validation/emission-spot-primary-market-auction-report-2019-data.xls",
        fuel_price_raw="data/validation/energy-price-trends-xlsx-5619002.xlsx",
    output:
        co2_price=resources("co2_price.csv"),
        fuel_price=resources("monthly_fuel_price.csv"),
    log:
        logs("build_monthly_prices.log"),
    benchmark:
        benchmarks("build_monthly_prices")
    threads: 1
    resources:
        mem_mb=5000,
    conda:
        "../envs/environment.yaml"
    script:
        "../scripts/build_monthly_prices.py"


rule build_hydro_profile:
    params:
        hydro=config_provider("renewable", "hydro"),
        countries=config_provider("countries"),
        snapshots=config_provider("snapshots"),
        drop_leap_day=config_provider("enable", "drop_leap_day"),
    input:
        country_shapes=resources("country_shapes.geojson"),
        eia_hydro_generation="data/eia_hydro_annual_generation.csv",
        eia_hydro_capacity="data/eia_hydro_annual_capacity.csv",
        era5_runoff="data/bundle/era5-runoff-per-country.csv",
        cutout=lambda w: input_cutout(
            w, config_provider("renewable", "hydro", "cutout")(w)
        ),
    output:
        profile=resources("profile_hydro.nc"),
    log:
        logs("build_hydro_profile.log"),
    benchmark:
        benchmarks("build_hydro_profile")
    resources:
        mem_mb=5000,
    conda:
        "../envs/environment.yaml"
    script:
        "../scripts/build_hydro_profile.py"


rule build_line_rating:
    params:
        snapshots=config_provider("snapshots"),
        drop_leap_day=config_provider("enable", "drop_leap_day"),
    input:
        base_network=resources("networks/base.nc"),
        cutout=lambda w: input_cutout(
            w, config_provider("lines", "dynamic_line_rating", "cutout")(w)
        ),
    output:
        output=resources("dlr.nc"),
    log:
        logs("build_line_rating.log"),
    benchmark:
        benchmarks("build_line_rating")
    threads: config["atlite"].get("nprocesses", 4)
    resources:
        mem_mb=config["atlite"].get("nprocesses", 4) * 1000,
    conda:
        "../envs/environment.yaml"
    script:
        "../scripts/build_line_rating.py"


rule build_transmission_projects:
    params:
        transmission_projects=config_provider("transmission_projects"),
        line_factor=config_provider("lines", "length_factor"),
        s_max_pu=config_provider("lines", "s_max_pu"),
    input:
        base_network=resources("networks/base.nc"),
        offshore_shapes=resources("offshore_shapes.geojson"),
        europe_shape=resources("europe_shape.geojson"),
        transmission_projects=lambda w: [
            "data/transmission_projects/" + name
            for name, include in config_provider("transmission_projects", "include")(
                w
            ).items()
            if include
        ],
    output:
        new_lines=resources("transmission_projects/new_lines.csv"),
        new_links=resources("transmission_projects/new_links.csv"),
        adjust_lines=resources("transmission_projects/adjust_lines.csv"),
        adjust_links=resources("transmission_projects/adjust_links.csv"),
        new_buses=resources("transmission_projects/new_buses.csv"),
    log:
        logs("build_transmission_projects.log"),
    benchmark:
        benchmarks("build_transmission_projects")
    resources:
        mem_mb=4000,
    threads: 1
    conda:
        "../envs/environment.yaml"
    script:
        "../scripts/build_transmission_projects.py"


rule add_transmission_projects_and_dlr:
    params:
        transmission_projects=config_provider("transmission_projects"),
        dlr=config_provider("lines", "dynamic_line_rating"),
        s_max_pu=config_provider("lines", "s_max_pu"),
    input:
        network=resources("networks/base.nc"),
        dlr=lambda w: (
            resources("dlr.nc")
            if config_provider("lines", "dynamic_line_rating", "activate")(w)
            else []
        ),
        transmission_projects=lambda w: (
            [
                resources("transmission_projects/new_buses.csv"),
                resources("transmission_projects/new_lines.csv"),
                resources("transmission_projects/new_links.csv"),
                resources("transmission_projects/adjust_lines.csv"),
                resources("transmission_projects/adjust_links.csv"),
            ]
            if config_provider("transmission_projects", "enable")(w)
            else []
        ),
    output:
        network=resources("networks/base_extended.nc"),
    log:
        logs("add_transmission_projects_and_dlr.log"),
    benchmark:
        benchmarks("add_transmission_projects_and_dlr")
    threads: 1
    resources:
        mem_mb=4000,
    conda:
        "../envs/environment.yaml"
    script:
        "../scripts/add_transmission_projects_and_dlr.py"


def input_class_regions(w):
    return {
        f"class_regions_{tech}": resources(
            f"regions_by_class_{{clusters}}_{tech}.geojson"
        )
        for tech in set(config_provider("electricity", "renewable_carriers")(w))
        - {"hydro"}
        - set(tyndp_renewable_carriers(w))
    }


def input_elec_demand_base(w):
    return {
        "base_network": resources("networks/base_s.nc"),
        "regions": resources("regions_onshore_base_s.geojson"),
        "nuts3": resources("nuts3_shapes.geojson"),
    }


rule build_electricity_demand_base:
    params:
        distribution_key=config_provider("load", "distribution_key"),
        load_source=config_provider("load", "source"),
    input:
        unpack(input_elec_demand_base),
        load=resources("electricity_demand.csv"),
    output:
        resources("electricity_demand_base_s.nc"),
    log:
        logs("build_electricity_demand_base_s.log"),
    benchmark:
        benchmarks("build_electricity_demand_base_s")
    resources:
        mem_mb=5000,
    conda:
        "../envs/environment.yaml"
    script:
        "../scripts/build_electricity_demand_base.py"


use rule build_electricity_demand_base as build_electricity_demand_base_tyndp with:
    input:
        unpack(input_elec_demand_base),
        load=resources("electricity_demand_{planning_horizons}.csv"),
    output:
        resources("electricity_demand_base_s_{planning_horizons}.nc"),
    log:
        logs("build_electricity_demand_base_s_{planning_horizons}.log"),
    benchmark:
        benchmarks("build_electricity_demand_base_s_{planning_horizons}")


rule build_hac_features:
    params:
        snapshots=config_provider("snapshots"),
        drop_leap_day=config_provider("enable", "drop_leap_day"),
        features=config_provider("clustering", "cluster_network", "hac_features"),
    input:
        cutout=lambda w: input_cutout(w),
        regions=resources("regions_onshore_base_s.geojson"),
    output:
        resources("hac_features.nc"),
    log:
        logs("build_hac_features.log"),
    benchmark:
        benchmarks("build_hac_features")
    threads: config["atlite"].get("nprocesses", 4)
    resources:
        mem_mb=10000,
    conda:
        "../envs/environment.yaml"
    script:
        "../scripts/build_hac_features.py"


rule simplify_network:
    params:
        countries=config_provider("countries"),
        mode=config_provider("clustering", "mode"),
        administrative=config_provider("clustering", "administrative"),
        simplify_network=config_provider("clustering", "simplify_network"),
        cluster_network=config_provider("clustering", "cluster_network"),
        aggregation_strategies=config_provider(
            "clustering", "aggregation_strategies", default={}
        ),
        p_max_pu=config_provider("links", "p_max_pu", default=1.0),
        p_min_pu=config_provider("links", "p_min_pu", default=-1.0),
    input:
        network=resources("networks/base_extended.nc"),
        regions_onshore=resources("regions_onshore.geojson"),
        regions_offshore=resources("regions_offshore.geojson"),
        admin_shapes=resources("admin_shapes.geojson"),
    output:
        network=resources("networks/base_s.nc"),
        regions_onshore=resources("regions_onshore_base_s.geojson"),
        regions_offshore=resources("regions_offshore_base_s.geojson"),
        busmap=resources("busmap_base_s.csv"),
    log:
        logs("simplify_network.log"),
    benchmark:
        benchmarks("simplify_network_b")
    threads: 1
    resources:
        mem_mb=12000,
    conda:
        "../envs/environment.yaml"
    script:
        "../scripts/simplify_network.py"


# Optional input when using custom busmaps - Needs to be tailored to selected base_network
def input_custom_busmap(w):

    custom_busmap = []
    custom_busshapes = []

    mode = config_provider("clustering", "mode", default="busmap")(w)

    if mode == "custom_busmap":
        base_network = config_provider("electricity", "base_network")(w)
        custom_busmap = f"data/busmaps/base_s_{w.clusters}_{base_network}.csv"

    if mode == "custom_busshapes":
        base_network = config_provider("electricity", "base_network")(w)
        custom_busshapes = f"data/busshapes/base_s_{w.clusters}_{base_network}.geojson"

    return {
        "custom_busmap": custom_busmap,
        "custom_busshapes": custom_busshapes,
    }


rule cluster_network:
    params:
        countries=config_provider("countries"),
        mode=config_provider("clustering", "mode"),
        administrative=config_provider("clustering", "administrative"),
        cluster_network=config_provider("clustering", "cluster_network"),
        aggregation_strategies=config_provider(
            "clustering", "aggregation_strategies", default={}
        ),
        focus_weights=config_provider("clustering", "focus_weights", default=None),
        renewable_carriers=config_provider("electricity", "renewable_carriers"),
        conventional_carriers=config_provider(
            "electricity", "conventional_carriers", default=[]
        ),
        max_hours=config_provider("electricity", "max_hours"),
        length_factor=config_provider("lines", "length_factor"),
        cluster_mode=config_provider("clustering", "mode"),
        copperplate_regions=config_provider("clustering", "copperplate_regions"),
        load_source=config_provider("load", "source"),
    input:
        unpack(input_custom_busmap),
        network=resources("networks/base_s.nc"),
        admin_shapes=resources("admin_shapes.geojson"),
        bidding_zones=lambda w: (
            resources("bidding_zones.geojson")
            if config_provider("clustering", "mode")(w) == "administrative"
            else []
        ),
        regions_onshore=resources("regions_onshore_base_s.geojson"),
        regions_offshore=resources("regions_offshore_base_s.geojson"),
        hac_features=lambda w: (
            resources("hac_features.nc")
            if config_provider("clustering", "cluster_network", "algorithm")(w)
            == "hac"
            else []
        ),
        load=lambda w: (
            resources("electricity_demand_base_s.nc")
            if config_provider("load", "source")(w) != "tyndp"
            else []
        ),
    output:
        network=resources("networks/base_s_{clusters}.nc"),
        regions_onshore=resources("regions_onshore_base_s_{clusters}.geojson"),
        regions_offshore=resources("regions_offshore_base_s_{clusters}.geojson"),
        busmap=resources("busmap_base_s_{clusters}.csv"),
        linemap=resources("linemap_base_s_{clusters}.csv"),
    log:
        logs("cluster_network_base_s_{clusters}.log"),
    benchmark:
        benchmarks("cluster_network_base_s_{clusters}")
    threads: 1
    resources:
        mem_mb=10000,
    conda:
        "../envs/environment.yaml"
    script:
        "../scripts/cluster_network.py"


def tyndp_renewable_carriers(w):
    return (
        list(
            chain(
                *config_provider(
                    "electricity", "pecd_renewable_profiles", "technologies"
                )(w).values()
            )
        )
        if config_provider("electricity", "pecd_renewable_profiles", "enable")(w)
        else []
    )


def input_profile_tech(w):
    return {
        f"profile_{tech}": resources(
            "profile_{clusters}_" + tech + ".nc"
            if tech != "hydro"
            else f"profile_{tech}.nc"
        )
        for tech in set(config_provider("electricity", "renewable_carriers")(w))
<<<<<<< HEAD
        - set(tyndp_renewable_carriers(w))
=======
>>>>>>> 2f132080
    }


def input_conventional(w):
    carriers = [
        *config_provider("electricity", "conventional_carriers")(w),
        *config_provider("electricity", "extendable_carriers", "Generator")(w),
    ]
    return {
        f"conventional_{carrier}_{attr}": fn
        for carrier, d in config_provider("conventional", default={})(w).items()
        if carrier in carriers
        for attr, fn in d.items()
        if str(fn).startswith("data/")
    }


rule add_electricity:
    params:
        line_length_factor=config_provider("lines", "length_factor"),
        link_length_factor=config_provider("links", "length_factor"),
        scaling_factor=config_provider("load", "scaling_factor"),
        countries=config_provider("countries"),
        snapshots=config_provider("snapshots"),
        renewable=config_provider("renewable"),
        electricity=config_provider("electricity"),
        conventional=config_provider("conventional"),
        costs=config_provider("costs"),
        foresight=config_provider("foresight"),
        drop_leap_day=config_provider("enable", "drop_leap_day"),
        consider_efficiency_classes=config_provider(
            "clustering", "consider_efficiency_classes"
        ),
        aggregation_strategies=config_provider("clustering", "aggregation_strategies"),
        exclude_carriers=config_provider("clustering", "exclude_carriers"),
        load_source=config_provider("load", "source"),
    input:
        unpack(input_profile_tech),
        unpack(input_class_regions),
        unpack(input_conventional),
        base_network=resources("networks/base_s_{clusters}.nc"),
        tech_costs=lambda w: resources(
            f"costs_{config_provider('costs', 'year')(w)}.csv"
        ),
        regions=resources("regions_onshore_base_s_{clusters}.geojson"),
        powerplants=resources("powerplants_s_{clusters}.csv"),
        hydro_capacities=ancient("data/hydro_capacities.csv"),
        unit_commitment="data/unit_commitment.csv",
        fuel_price=lambda w: (
            resources("monthly_fuel_price.csv")
            if config_provider("conventional", "dynamic_fuel_price")(w)
            else []
        ),
        busmap=resources("busmap_base_s_{clusters}.csv"),
        load=lambda w: (
            resources("electricity_demand_base_s.nc")
            if config_provider("load", "source")(w) != "tyndp"
            else []
        ),
    output:
        resources("networks/base_s_{clusters}_elec.nc"),
    log:
        logs("add_electricity_{clusters}.log"),
    benchmark:
        benchmarks("add_electricity_{clusters}")
    threads: 1
    resources:
        mem_mb=10000,
    conda:
        "../envs/environment.yaml"
    script:
        "../scripts/add_electricity.py"


rule prepare_network:
    params:
        time_resolution=config_provider("clustering", "temporal", "resolution_elec"),
        links=config_provider("links"),
        lines=config_provider("lines"),
        co2base=config_provider("electricity", "co2base"),
        co2limit_enable=config_provider("electricity", "co2limit_enable", default=False),
        co2limit=config_provider("electricity", "co2limit"),
        gaslimit_enable=config_provider("electricity", "gaslimit_enable", default=False),
        gaslimit=config_provider("electricity", "gaslimit"),
        max_hours=config_provider("electricity", "max_hours"),
        costs=config_provider("costs"),
        adjustments=config_provider("adjustments", "electricity"),
        autarky=config_provider("electricity", "autarky", default={}),
        drop_leap_day=config_provider("enable", "drop_leap_day"),
        transmission_limit=config_provider("electricity", "transmission_limit"),
    input:
        resources("networks/base_s_{clusters}_elec.nc"),
        tech_costs=lambda w: resources(
            f"costs_{config_provider('costs', 'year')(w)}.csv"
        ),
        co2_price=lambda w: resources("co2_price.csv") if "Ept" in w.opts else [],
    output:
        resources("networks/base_s_{clusters}_elec_{opts}.nc"),
    log:
        logs("prepare_network_base_s_{clusters}_elec_{opts}.log"),
    benchmark:
        benchmarks("prepare_network_base_s_{clusters}_elec_{opts}")
    threads: 1
    resources:
        mem_mb=4000,
    conda:
        "../envs/environment.yaml"
    script:
        "../scripts/prepare_network.py"


if lambda w: config_provider("electricity", "base_network")(w) == "osm-raw":

    rule clean_osm_data:
        input:
            cables_way=expand(
                "data/osm-raw/{country}/cables_way.json",
                country=config_provider("countries"),
            ),
            lines_way=expand(
                "data/osm-raw/{country}/lines_way.json",
                country=config_provider("countries"),
            ),
            routes_relation=expand(
                "data/osm-raw/{country}/routes_relation.json",
                country=config_provider("countries"),
            ),
            substations_way=expand(
                "data/osm-raw/{country}/substations_way.json",
                country=config_provider("countries"),
            ),
            substations_relation=expand(
                "data/osm-raw/{country}/substations_relation.json",
                country=config_provider("countries"),
            ),
            offshore_shapes=resources("offshore_shapes.geojson"),
            country_shapes=resources("country_shapes.geojson"),
        output:
            substations=resources("osm-raw/clean/substations.geojson"),
            substations_polygon=resources("osm-raw/clean/substations_polygon.geojson"),
            converters_polygon=resources("osm-raw/clean/converters_polygon.geojson"),
            lines=resources("osm-raw/clean/lines.geojson"),
            links=resources("osm-raw/clean/links.geojson"),
        log:
            logs("clean_osm_data.log"),
        benchmark:
            benchmarks("clean_osm_data")
        threads: 1
        resources:
            mem_mb=4000,
        conda:
            "../envs/environment.yaml"
        script:
            "../scripts/clean_osm_data.py"


if lambda w: config_provider("electricity", "base_network")(w) == "osm-raw":

    rule build_osm_network:
        params:
            countries=config_provider("countries"),
            voltages=config_provider("electricity", "voltages"),
            line_types=config_provider("lines", "types"),
        input:
            substations=resources("osm-raw/clean/substations.geojson"),
            substations_polygon=resources("osm-raw/clean/substations_polygon.geojson"),
            converters_polygon=resources("osm-raw/clean/converters_polygon.geojson"),
            lines=resources("osm-raw/clean/lines.geojson"),
            links=resources("osm-raw/clean/links.geojson"),
            country_shapes=resources("country_shapes.geojson"),
        output:
            lines=resources("osm-raw/build/lines.csv"),
            links=resources("osm-raw/build/links.csv"),
            converters=resources("osm-raw/build/converters.csv"),
            transformers=resources("osm-raw/build/transformers.csv"),
            substations=resources("osm-raw/build/buses.csv"),
            lines_geojson=resources("osm-raw/build/geojson/lines.geojson"),
            links_geojson=resources("osm-raw/build/geojson/links.geojson"),
            converters_geojson=resources("osm-raw/build/geojson/converters.geojson"),
            transformers_geojson=resources("osm-raw/build/geojson/transformers.geojson"),
            substations_geojson=resources("osm-raw/build/geojson/buses.geojson"),
            stations_polygon=resources("osm-raw/build/geojson/stations_polygon.geojson"),
            buses_polygon=resources("osm-raw/build/geojson/buses_polygon.geojson"),
        log:
            logs("build_osm_network.log"),
        benchmark:
            benchmarks("build_osm_network")
        threads: 1
        resources:
            mem_mb=4000,
        conda:
            "../envs/environment.yaml"
        script:
            "../scripts/build_osm_network.py"


if lambda w: config_provider("electricity", "base_network")(w) == "tyndp-raw":

    rule build_tyndp_network:
        params:
            countries=config_provider("countries"),
            voltages=config_provider("electricity", "voltages"),
            line_types=config_provider("lines", "types"),
        input:
            reference_grid="data/tyndp_2024_bundle/Line data/ReferenceGrid_Electricity.xlsx",
            buses="data/tyndp_2024_bundle/Nodes/LIST OF NODES.xlsx",
            bidding_shapes=resources("bidding_zones.geojson"),
        output:
            lines=resources("tyndp-raw/build/lines.csv"),
            links=resources("tyndp-raw/build/links.csv"),
            converters=resources("tyndp-raw/build/converters.csv"),
            transformers=resources("tyndp-raw/build/transformers.csv"),
            substations=resources("tyndp-raw/build/buses.csv"),
            substations_h2=resources("tyndp-raw/build/buses_h2.csv"),
            lines_geojson=resources("tyndp-raw/build/geojson/lines.geojson"),
            links_geojson=resources("tyndp-raw/build/geojson/links.geojson"),
            converters_geojson=resources("tyndp-raw/build/geojson/converters.geojson"),
            transformers_geojson=resources(
                "tyndp-raw/build/geojson/transformers.geojson"
            ),
            substations_geojson=resources("tyndp-raw/build/geojson/buses.geojson"),
            substations_h2_geojson=resources("tyndp-raw/build/geojson/buses_h2.geojson"),
        log:
            logs("build_tyndp_network.log"),
        benchmark:
            benchmarks("build_tyndp_network")
        threads: 1
        resources:
            mem_mb=4000,
        conda:
            "../envs/environment.yaml"
        script:
            "../scripts/build_tyndp_network.py"


if lambda w: config_provider("load", "source")(w) == "tyndp":

    rule clean_tyndp_demand:
        params:
            planning_horizons=config_provider("scenario", "planning_horizons"),
            snapshots=config_provider("snapshots"),
            scenario=config_provider("tyndp_scenario"),
        input:
            electricity_demand=directory("data/tyndp_2024_bundle/Demand Profiles"),
        output:
            electricity_demand_prepped=resources("electricity_demand_raw_tyndp.csv"),
        log:
            logs("clean_tyndp_demand.log"),
        benchmark:
            benchmarks("clean_tyndp_demand")
        threads: 4
        resources:
            mem_mb=4000,
        conda:
            "../envs/environment.yaml"
        script:
            "../scripts/clean_tyndp_demand.py"<|MERGE_RESOLUTION|>--- conflicted
+++ resolved
@@ -808,10 +808,6 @@
             else f"profile_{tech}.nc"
         )
         for tech in set(config_provider("electricity", "renewable_carriers")(w))
-<<<<<<< HEAD
-        - set(tyndp_renewable_carriers(w))
-=======
->>>>>>> 2f132080
     }
 
 
