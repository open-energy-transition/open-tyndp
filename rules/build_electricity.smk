# SPDX-FileCopyrightText: Contributors to Open-TYNDP <https://github.com/open-energy-transition/open-tyndp>
# SPDX-FileCopyrightText: Contributors to PyPSA-Eur <https://github.com/pypsa/pypsa-eur>
#
# SPDX-License-Identifier: MIT

from scripts._helpers import safe_pyear


def input_elec_demand(w):
    return {
        "synthetic": (
            ancient("data/load_synthetic_raw.csv")
            if config_provider("load", "supplement_synthetic")(w)
            else []
        ),
    }


rule build_electricity_demand:
    params:
        snapshots=config_provider("snapshots"),
        drop_leap_day=config_provider("enable", "drop_leap_day"),
        countries=config_provider("countries"),
        load=config_provider("load"),
    input:
        unpack(input_elec_demand),
        reported=ancient("data/electricity_demand_raw.csv"),
    output:
        resources("electricity_demand.csv"),
    log:
        logs("build_electricity_demand.log"),
    benchmark:
        benchmarks("build_electricity_demand")
    resources:
        mem_mb=5000,
    conda:
        "../envs/environment.yaml"
    script:
        "../scripts/build_electricity_demand.py"


use rule build_electricity_demand as build_electricity_demand_tyndp with:
    input:
        unpack(input_elec_demand),
        reported=resources("electricity_demand_raw_tyndp.csv"),
    output:
        resources("electricity_demand_{planning_horizons}.csv"),
    log:
        logs("build_electricity_demand_{planning_horizons}.log"),
    benchmark:
        benchmarks("build_electricity_demand_{planning_horizons}")


rule build_powerplants:
    params:
        powerplants_filter=config_provider("electricity", "powerplants_filter"),
        custom_powerplants=config_provider("electricity", "custom_powerplants"),
        everywhere_powerplants=config_provider("electricity", "everywhere_powerplants"),
        countries=config_provider("countries"),
    input:
        network=resources("networks/base_s_{clusters}.nc"),
        custom_powerplants="data/custom_powerplants.csv",
    output:
        resources("powerplants_s_{clusters}.csv"),
    log:
        logs("build_powerplants_s_{clusters}.log"),
    benchmark:
        benchmarks("build_powerplants_s_{clusters}")
    threads: 1
    resources:
        mem_mb=7000,
    conda:
        "../envs/environment.yaml"
    script:
        "../scripts/build_powerplants.py"


def input_base_network(w):
    base_network = config_provider("electricity", "base_network")(w)
    osm_prebuilt_version = config_provider("electricity", "osm-prebuilt-version")(w)
    components = {"buses", "lines", "links", "converters", "transformers"}
    if base_network == "osm-raw":
        inputs = {c: resources(f"osm-raw/build/{c}.csv") for c in components}
    elif base_network == "tyndp":
        inputs = {c: resources(f"tyndp/build/{c}.csv") for c in components}
    elif base_network == "osm-prebuilt":
        inputs = {
            c: f"data/{base_network}/{osm_prebuilt_version}/{c}.csv" for c in components
        }
    elif base_network == "entsoegridkit":
        inputs = {c: f"data/{base_network}/{c}.csv" for c in components}
        inputs["parameter_corrections"] = "data/parameter_corrections.yaml"
        inputs["links_p_nom"] = "data/links_p_nom.csv"
    return inputs


rule base_network:
    params:
        countries=config_provider("countries"),
        snapshots=config_provider("snapshots"),
        drop_leap_day=config_provider("enable", "drop_leap_day"),
        lines=config_provider("lines"),
        links=config_provider("links"),
        transformers=config_provider("transformers"),
        clustering=config_provider("clustering", "mode"),
        admin_levels=config_provider("clustering", "administrative"),
    input:
        unpack(input_base_network),
        nuts3_shapes=resources("nuts3_shapes.geojson"),
        country_shapes=resources("country_shapes.geojson"),
        offshore_shapes=resources("offshore_shapes.geojson"),
        europe_shape=resources("europe_shape.geojson"),
    output:
        base_network=resources("networks/base.nc"),
        regions_onshore=resources("regions_onshore.geojson"),
        regions_offshore=resources("regions_offshore.geojson"),
        admin_shapes=resources("admin_shapes.geojson"),
    log:
        logs("base_network.log"),
    benchmark:
        benchmarks("base_network")
    threads: 4
    resources:
        mem_mb=2000,
    conda:
        "../envs/environment.yaml"
    script:
        "../scripts/base_network.py"


rule build_osm_boundaries:
    input:
        json="data/osm-boundaries/json/{country}_adm1.json",
        eez=ancient("data/eez/World_EEZ_v12_20231025_LR/eez_v12_lowres.gpkg"),
    output:
        boundary="data/osm-boundaries/build/{country}_adm1.geojson",
    log:
        "logs/build_osm_boundaries_{country}.log",
    threads: 1
    resources:
        mem_mb=1500,
    conda:
        "../envs/environment.yaml"
    script:
        "../scripts/build_osm_boundaries.py"


rule build_bidding_zones:
    params:
        countries=config_provider("countries"),
        remove_islands=config_provider(
            "clustering", "build_bidding_zones", "remove_islands"
        ),
        aggregate_to_tyndp=config_provider(
            "clustering", "build_bidding_zones", "aggregate_to_tyndp"
        ),
    input:
        bidding_zones_entsoepy="data/busshapes/bidding_zones_entsoepy.geojson",
        bidding_zones_electricitymaps="data/busshapes/bidding_zones_electricitymaps.geojson",
    output:
        file=resources("bidding_zones.geojson"),
    log:
        logs("build_bidding_zones.log"),
    threads: 1
    resources:
        mem_mb=1500,
    conda:
        "../envs/environment.yaml"
    script:
        "../scripts/build_bidding_zones.py"


rule build_shapes:
    params:
        config_provider("clustering", "mode"),
        countries=config_provider("countries"),
    input:
        eez=ancient("data/eez/World_EEZ_v12_20231025_LR/eez_v12_lowres.gpkg"),
        nuts3_2021="data/nuts/NUTS_RG_01M_2021_4326_LEVL_3.geojson",
        ba_adm1="data/osm-boundaries/build/BA_adm1.geojson",
        md_adm1="data/osm-boundaries/build/MD_adm1.geojson",
        ua_adm1="data/osm-boundaries/build/UA_adm1.geojson",
        xk_adm1="data/osm-boundaries/build/XK_adm1.geojson",
        nuts3_gdp="data/jrc-ardeco/ARDECO-SUVGDP.2021.table.csv",
        nuts3_pop="data/jrc-ardeco/ARDECO-SNPTD.2021.table.csv",
        bidding_zones=lambda w: (
            resources("bidding_zones.geojson")
            if config_provider("clustering", "mode")(w) == "administrative"
            else []
        ),
        other_gdp="data/bundle/GDP_per_capita_PPP_1990_2015_v2.nc",
        other_pop="data/bundle/ppp_2019_1km_Aggregated.tif",
    output:
        country_shapes=resources("country_shapes.geojson"),
        offshore_shapes=resources("offshore_shapes.geojson"),
        europe_shape=resources("europe_shape.geojson"),
        nuts3_shapes=resources("nuts3_shapes.geojson"),
    log:
        logs("build_shapes.log"),
    benchmark:
        benchmarks("build_shapes")
    threads: 1
    resources:
        mem_mb=1500,
    conda:
        "../envs/environment.yaml"
    script:
        "../scripts/build_shapes.py"


if config["enable"].get("build_cutout", False):

    rule build_cutout:
        params:
            cutouts=config_provider("atlite", "cutouts"),
        input:
            regions_onshore=resources("regions_onshore.geojson"),
            regions_offshore=resources("regions_offshore.geojson"),
        output:
            protected(CDIR.joinpath("{cutout}.nc").as_posix()),
        log:
            logs(CDIR.joinpath("build_cutout", "{cutout}.log").as_posix()),
        benchmark:
            Path("benchmarks").joinpath(CDIR, "build_cutout_{cutout}").as_posix()
        threads: config["atlite"].get("nprocesses", 4)
        resources:
            mem_mb=config["atlite"].get("nprocesses", 4) * 1000,
        conda:
            "../envs/environment.yaml"
        script:
            "../scripts/build_cutout.py"


rule build_ship_raster:
    input:
        ship_density="data/shipdensity_global.zip",
        cutout=lambda w: input_cutout(w),
    output:
        resources("shipdensity_raster.tif"),
    log:
        logs("build_ship_raster.log"),
    resources:
        mem_mb=5000,
    benchmark:
        benchmarks("build_ship_raster")
    conda:
        "../envs/environment.yaml"
    script:
        "../scripts/build_ship_raster.py"


rule determine_availability_matrix_MD_UA:
    params:
        renewable=config_provider("renewable"),
    input:
        copernicus="data/Copernicus_LC100_global_v3.0.1_2019-nrt_Discrete-Classification-map_EPSG-4326.tif",
        wdpa="data/WDPA.gpkg",
        wdpa_marine="data/WDPA_WDOECM_marine.gpkg",
        gebco=lambda w: (
            "data/bundle/gebco/GEBCO_2014_2D.nc"
            if config_provider("renewable", w.technology)(w).get("max_depth")
            else []
        ),
        ship_density=lambda w: (
            resources("shipdensity_raster.tif")
            if "ship_threshold" in config_provider("renewable", w.technology)(w).keys()
            else []
        ),
        country_shapes=resources("country_shapes.geojson"),
        offshore_shapes=resources("offshore_shapes.geojson"),
        regions=lambda w: (
            resources("regions_onshore_base_s_{clusters}.geojson")
            if w.technology in ("onwind", "solar", "solar-hsat")
            else resources("regions_offshore_base_s_{clusters}.geojson")
        ),
        cutout=lambda w: input_cutout(
            w, config_provider("renewable", w.technology, "cutout")(w)
        ),
    output:
        availability_matrix=resources(
            "availability_matrix_MD-UA_{clusters}_{technology}.nc"
        ),
    log:
        logs("determine_availability_matrix_MD_UA_{clusters}_{technology}.log"),
    benchmark:
        benchmarks("determine_availability_matrix_MD_UA_{clusters}_{technology}")
    threads: config["atlite"].get("nprocesses", 4)
    resources:
        mem_mb=config["atlite"].get("nprocesses", 4) * 5000,
    conda:
        "../envs/environment.yaml"
    script:
        "../scripts/determine_availability_matrix_MD_UA.py"


# Optional input when having Ukraine (UA) or Moldova (MD) in the countries list
def input_ua_md_availability_matrix(w):
    countries = set(config_provider("countries")(w))
    if {"UA", "MD"}.intersection(countries):
        return {
            "availability_matrix_MD_UA": resources(
                "availability_matrix_MD-UA_{clusters}_{technology}.nc"
            )
        }
    return {}


rule determine_availability_matrix:
    params:
        renewable=config_provider("renewable"),
    input:
        unpack(input_ua_md_availability_matrix),
        corine=ancient("data/bundle/corine/g250_clc06_V18_5.tif"),
        natura=lambda w: (
            "data/bundle/natura/natura.tiff"
            if config_provider("renewable", w.technology, "natura")(w)
            else []
        ),
        luisa=lambda w: (
            "data/LUISA_basemap_020321_50m.tif"
            if config_provider("renewable", w.technology, "luisa")(w)
            else []
        ),
        gebco=ancient(
            lambda w: (
                "data/bundle/gebco/GEBCO_2014_2D.nc"
                if (
                    config_provider("renewable", w.technology)(w).get("max_depth")
                    or config_provider("renewable", w.technology)(w).get("min_depth")
                )
                else []
            )
        ),
        ship_density=lambda w: (
            resources("shipdensity_raster.tif")
            if "ship_threshold" in config_provider("renewable", w.technology)(w).keys()
            else []
        ),
        country_shapes=resources("country_shapes.geojson"),
        offshore_shapes=resources("offshore_shapes.geojson"),
        regions=lambda w: (
            resources("regions_onshore_base_s_{clusters}.geojson")
            if w.technology in ("onwind", "solar", "solar-hsat")
            else resources("regions_offshore_base_s_{clusters}.geojson")
        ),
        cutout=lambda w: input_cutout(
            w, config_provider("renewable", w.technology, "cutout")(w)
        ),
    output:
        resources("availability_matrix_{clusters}_{technology}.nc"),
    log:
        logs("determine_availability_matrix_{clusters}_{technology}.log"),
    benchmark:
        benchmarks("determine_availability_matrix_{clusters}_{technology}")
    threads: config["atlite"].get("nprocesses", 4)
    resources:
        mem_mb=config["atlite"].get("nprocesses", 4) * 5000,
    conda:
        "../envs/environment.yaml"
    script:
        "../scripts/determine_availability_matrix.py"


rule build_renewable_profiles:
    params:
        snapshots=config_provider("snapshots"),
        drop_leap_day=config_provider("enable", "drop_leap_day"),
        renewable=config_provider("renewable"),
    input:
        availability_matrix=resources("availability_matrix_{clusters}_{technology}.nc"),
        offshore_shapes=resources("offshore_shapes.geojson"),
        distance_regions=resources("regions_onshore_base_s_{clusters}.geojson"),
        resource_regions=lambda w: (
            resources("regions_onshore_base_s_{clusters}.geojson")
            if w.technology in ("onwind", "solar", "solar-hsat")
            else resources("regions_offshore_base_s_{clusters}.geojson")
        ),
        cutout=lambda w: input_cutout(
            w, config_provider("renewable", w.technology, "cutout")(w)
        ),
    output:
        profile=resources("profile_{clusters}_{technology}.nc"),
        class_regions=resources("regions_by_class_{clusters}_{technology}.geojson"),
    log:
        logs("build_renewable_profile_{clusters}_{technology}.log"),
    benchmark:
        benchmarks("build_renewable_profile_{clusters}_{technology}")
    threads: config["atlite"].get("nprocesses", 4)
    resources:
        mem_mb=config["atlite"].get("nprocesses", 4) * 5000,
    wildcard_constraints:
        technology="(?!hydro).*",  # Any technology other than hydro
    conda:
        "../envs/environment.yaml"
    script:
        "../scripts/build_renewable_profiles.py"


rule clean_pecd_data:
    params:
        snapshots=config_provider("snapshots"),
        drop_leap_day=config_provider("enable", "drop_leap_day"),
        fill_gaps_method=config_provider(
            "electricity", "pecd_renewable_profiles", "fill_gaps_method"
        ),
        available_years=config_provider(
            "electricity", "pecd_renewable_profiles", "available_years"
        ),
    input:
        offshore_buses="data/tyndp_2024_bundle/Offshore hubs/NODE.xlsx",
        onshore_buses=resources("busmap_base_s_all.csv"),
        dir_pecd="data/tyndp_2024_bundle/PECD",
    output:
        pecd_data_clean=resources("pecd_data_{technology}_{planning_horizons}.csv"),
    log:
        logs("clean_pecd_data_{technology}_{planning_horizons}.log"),
    benchmark:
        benchmarks("clean_pecd_data_{technology}_{planning_horizons}")
    threads: 4
    resources:
        mem_mb=4000,
    conda:
        "../envs/environment.yaml"
    script:
        "../scripts/clean_pecd_data.py"


def input_data_pecd(w):
    available_years = config_provider(
        "electricity", "pecd_renewable_profiles", "available_years"
    )(w)
    planning_horizons = config_provider("scenario", "planning_horizons")(w)
    safe_pyears = set(
        safe_pyear(year, available_years, "PECD", verbose=False)
        for year in planning_horizons
    )
    return {
        f"pecd_data_{pyear}": resources("pecd_data_{technology}_" + str(pyear) + ".csv")
<<<<<<< HEAD
        for pyear in set(
            [
                safe_pyear(
                    year,
                    config_provider(
                        "electricity", "pecd_renewable_profiles", "available_years"
                    )(w),
                    "PECD",
                    verbose=False,
                )
                for year in config_provider("scenario", "planning_horizons")(w)
            ]
        )
=======
        for pyear in safe_pyears
>>>>>>> 6ab3be37
    }


rule build_renewable_profiles_pecd:
    params:
        planning_horizons=config_provider("scenario", "planning_horizons"),
        available_years=config_provider(
            "electricity", "pecd_renewable_profiles", "available_years"
        ),
    input:
        unpack(input_data_pecd),
    output:
        profile=resources("profile_pecd_{clusters}_{technology}.nc"),
    log:
        logs("build_renewable_profile_pecd_{clusters}_{technology}.log"),
    benchmark:
        benchmarks("build_renewable_profile_pecd_{clusters}_{technology}")
    threads: 1
    resources:
        mem_mb=4000,
    wildcard_constraints:
        technology="(?!hydro).*",  # Any technology other than hydro
    conda:
        "../envs/environment.yaml"
    script:
        "../scripts/build_renewable_profiles_pecd.py"


rule build_monthly_prices:
    input:
        co2_price_raw="data/validation/emission-spot-primary-market-auction-report-2019-data.xls",
        fuel_price_raw="data/validation/energy-price-trends-xlsx-5619002.xlsx",
    output:
        co2_price=resources("co2_price.csv"),
        fuel_price=resources("monthly_fuel_price.csv"),
    log:
        logs("build_monthly_prices.log"),
    benchmark:
        benchmarks("build_monthly_prices")
    threads: 1
    resources:
        mem_mb=5000,
    conda:
        "../envs/environment.yaml"
    script:
        "../scripts/build_monthly_prices.py"


rule build_hydro_profile:
    params:
        hydro=config_provider("renewable", "hydro"),
        countries=config_provider("countries"),
        snapshots=config_provider("snapshots"),
        drop_leap_day=config_provider("enable", "drop_leap_day"),
    input:
        country_shapes=resources("country_shapes.geojson"),
        eia_hydro_generation="data/eia_hydro_annual_generation.csv",
        eia_hydro_capacity="data/eia_hydro_annual_capacity.csv",
        era5_runoff="data/bundle/era5-runoff-per-country.csv",
        cutout=lambda w: input_cutout(
            w, config_provider("renewable", "hydro", "cutout")(w)
        ),
    output:
        profile=resources("profile_hydro.nc"),
    log:
        logs("build_hydro_profile.log"),
    benchmark:
        benchmarks("build_hydro_profile")
    resources:
        mem_mb=5000,
    conda:
        "../envs/environment.yaml"
    script:
        "../scripts/build_hydro_profile.py"


rule clean_tyndp_hydro_inflows:
    params:
        snapshots=config_provider("snapshots"),
        drop_leap_day=config_provider("enable", "drop_leap_day"),
    input:
        hydro_inflows_dir="data/tyndp_2024_bundle/Hydro Inflows",
        onshore_buses=resources("busmap_base_s_all.csv"),
    output:
        hydro_inflows_tyndp=resources(
            "hydro_inflows_tyndp_{tech}_{planning_horizons}.csv"
        ),
    log:
        logs("clean_tyndp_hydro_inflows_{tech}_{planning_horizons}.log"),
    threads: 4
    benchmark:
        benchmarks("clean_tyndp_hydro_inflows_{tech}_{planning_horizons}")
    conda:
        "../envs/environment.yaml"
    script:
        "../scripts/clean_tyndp_hydro_inflows.py"


def input_data_hydro_tyndp(w):
    return {
        f"hydro_inflow_tyndp_{tech}_{pyear}": resources(
            f"hydro_inflows_tyndp_{tech}_{str(pyear)}.csv"
        )
        for pyear in set(
            [
                safe_pyear(
                    year,
                    config_provider(
                        "electricity", "tyndp_hydro_profiles", "available_years"
                    )(w),
                    "PEMMDB hydro",
                    verbose=False,
                )
                for year in config_provider("scenario", "planning_horizons")(w)
            ]
        )
        for tech in config_provider(
            "electricity", "tyndp_hydro_profiles", "technologies"
        )(w)
    }


rule build_tyndp_hydro_profile:
    params:
        snapshots=config_provider("snapshots"),
        drop_leap_day=config_provider("enable", "drop_leap_day"),
        planning_horizons=config_provider("scenario", "planning_horizons"),
        available_years=config_provider(
            "electricity", "tyndp_hydro_profiles", "available_years"
        ),
        technologies=config_provider(
            "electricity", "tyndp_hydro_profiles", "technologies"
        ),
    input:
        unpack(input_data_hydro_tyndp),
    output:
        profile=resources("profile_hydro_tyndp.nc"),
    log:
        logs("build_tyndp_hydro_profile.log"),
    benchmark:
        benchmarks("build_tyndp_hydro_profile")
    resources:
        mem_mb=5000,
    conda:
        "../envs/environment.yaml"
    script:
        "../scripts/build_tyndp_hydro_profile.py"


rule build_line_rating:
    params:
        snapshots=config_provider("snapshots"),
        drop_leap_day=config_provider("enable", "drop_leap_day"),
    input:
        base_network=resources("networks/base.nc"),
        cutout=lambda w: input_cutout(
            w, config_provider("lines", "dynamic_line_rating", "cutout")(w)
        ),
    output:
        output=resources("dlr.nc"),
    log:
        logs("build_line_rating.log"),
    benchmark:
        benchmarks("build_line_rating")
    threads: config["atlite"].get("nprocesses", 4)
    resources:
        mem_mb=config["atlite"].get("nprocesses", 4) * 1000,
    conda:
        "../envs/environment.yaml"
    script:
        "../scripts/build_line_rating.py"


rule build_transmission_projects:
    params:
        transmission_projects=config_provider("transmission_projects"),
        line_factor=config_provider("lines", "length_factor"),
        s_max_pu=config_provider("lines", "s_max_pu"),
    input:
        base_network=resources("networks/base.nc"),
        offshore_shapes=resources("offshore_shapes.geojson"),
        europe_shape=resources("europe_shape.geojson"),
        transmission_projects=lambda w: [
            "data/transmission_projects/" + name
            for name, include in config_provider("transmission_projects", "include")(
                w
            ).items()
            if include
        ],
    output:
        new_lines=resources("transmission_projects/new_lines.csv"),
        new_links=resources("transmission_projects/new_links.csv"),
        adjust_lines=resources("transmission_projects/adjust_lines.csv"),
        adjust_links=resources("transmission_projects/adjust_links.csv"),
        new_buses=resources("transmission_projects/new_buses.csv"),
    log:
        logs("build_transmission_projects.log"),
    benchmark:
        benchmarks("build_transmission_projects")
    resources:
        mem_mb=4000,
    threads: 1
    conda:
        "../envs/environment.yaml"
    script:
        "../scripts/build_transmission_projects.py"


rule add_transmission_projects_and_dlr:
    params:
        transmission_projects=config_provider("transmission_projects"),
        dlr=config_provider("lines", "dynamic_line_rating"),
        s_max_pu=config_provider("lines", "s_max_pu"),
    input:
        network=resources("networks/base.nc"),
        dlr=lambda w: (
            resources("dlr.nc")
            if config_provider("lines", "dynamic_line_rating", "activate")(w)
            else []
        ),
        transmission_projects=lambda w: (
            [
                resources("transmission_projects/new_buses.csv"),
                resources("transmission_projects/new_lines.csv"),
                resources("transmission_projects/new_links.csv"),
                resources("transmission_projects/adjust_lines.csv"),
                resources("transmission_projects/adjust_links.csv"),
            ]
            if config_provider("transmission_projects", "enable")(w)
            else []
        ),
    output:
        network=resources("networks/base_extended.nc"),
    log:
        logs("add_transmission_projects_and_dlr.log"),
    benchmark:
        benchmarks("add_transmission_projects_and_dlr")
    threads: 1
    resources:
        mem_mb=4000,
    conda:
        "../envs/environment.yaml"
    script:
        "../scripts/add_transmission_projects_and_dlr.py"


def input_class_regions(w):
    return {
        f"class_regions_{tech}": resources(
            f"regions_by_class_{{clusters}}_{tech}.geojson"
        )
        for tech in set(config_provider("electricity", "renewable_carriers")(w))
        - {"hydro"}
    }


def input_elec_demand_base(w):
    return {
        "base_network": resources("networks/base_s.nc"),
        "regions": resources("regions_onshore_base_s.geojson"),
        "nuts3": resources("nuts3_shapes.geojson"),
    }


rule build_electricity_demand_base:
    params:
        distribution_key=config_provider("load", "distribution_key"),
        load_source=config_provider("load", "source"),
    input:
        unpack(input_elec_demand_base),
        load=resources("electricity_demand.csv"),
    output:
        resources("electricity_demand_base_s.nc"),
    log:
        logs("build_electricity_demand_base_s.log"),
    benchmark:
        benchmarks("build_electricity_demand_base_s")
    resources:
        mem_mb=5000,
    conda:
        "../envs/environment.yaml"
    script:
        "../scripts/build_electricity_demand_base.py"


use rule build_electricity_demand_base as build_electricity_demand_base_tyndp with:
    input:
        unpack(input_elec_demand_base),
        load=resources("electricity_demand_{planning_horizons}.csv"),
    output:
        resources("electricity_demand_base_s_{planning_horizons}.nc"),
    log:
        logs("build_electricity_demand_base_s_{planning_horizons}.log"),
    benchmark:
        benchmarks("build_electricity_demand_base_s_{planning_horizons}")


rule build_hac_features:
    params:
        snapshots=config_provider("snapshots"),
        drop_leap_day=config_provider("enable", "drop_leap_day"),
        features=config_provider("clustering", "cluster_network", "hac_features"),
    input:
        cutout=lambda w: input_cutout(w),
        regions=resources("regions_onshore_base_s.geojson"),
    output:
        resources("hac_features.nc"),
    log:
        logs("build_hac_features.log"),
    benchmark:
        benchmarks("build_hac_features")
    threads: config["atlite"].get("nprocesses", 4)
    resources:
        mem_mb=10000,
    conda:
        "../envs/environment.yaml"
    script:
        "../scripts/build_hac_features.py"


rule simplify_network:
    params:
        countries=config_provider("countries"),
        mode=config_provider("clustering", "mode"),
        administrative=config_provider("clustering", "administrative"),
        simplify_network=config_provider("clustering", "simplify_network"),
        cluster_network=config_provider("clustering", "cluster_network"),
        aggregation_strategies=config_provider(
            "clustering", "aggregation_strategies", default={}
        ),
        p_max_pu=config_provider("links", "p_max_pu", default=1.0),
        p_min_pu=config_provider("links", "p_min_pu", default=-1.0),
    input:
        network=resources("networks/base_extended.nc"),
        regions_onshore=resources("regions_onshore.geojson"),
        regions_offshore=resources("regions_offshore.geojson"),
        admin_shapes=resources("admin_shapes.geojson"),
    output:
        network=resources("networks/base_s.nc"),
        regions_onshore=resources("regions_onshore_base_s.geojson"),
        regions_offshore=resources("regions_offshore_base_s.geojson"),
        busmap=resources("busmap_base_s.csv"),
    log:
        logs("simplify_network.log"),
    benchmark:
        benchmarks("simplify_network_b")
    threads: 1
    resources:
        mem_mb=12000,
    conda:
        "../envs/environment.yaml"
    script:
        "../scripts/simplify_network.py"


# Optional input when using custom busmaps - Needs to be tailored to selected base_network
def input_custom_busmap(w):

    custom_busmap = []
    custom_busshapes = []

    mode = config_provider("clustering", "mode", default="busmap")(w)

    if mode == "custom_busmap":
        base_network = config_provider("electricity", "base_network")(w)
        custom_busmap = f"data/busmaps/base_s_{w.clusters}_{base_network}.csv"

    if mode == "custom_busshapes":
        base_network = config_provider("electricity", "base_network")(w)
        custom_busshapes = f"data/busshapes/base_s_{w.clusters}_{base_network}.geojson"

    return {
        "custom_busmap": custom_busmap,
        "custom_busshapes": custom_busshapes,
    }


rule cluster_network:
    params:
        countries=config_provider("countries"),
        mode=config_provider("clustering", "mode"),
        administrative=config_provider("clustering", "administrative"),
        cluster_network=config_provider("clustering", "cluster_network"),
        aggregation_strategies=config_provider(
            "clustering", "aggregation_strategies", default={}
        ),
        focus_weights=config_provider("clustering", "focus_weights", default=None),
        renewable_carriers=config_provider("electricity", "renewable_carriers"),
        conventional_carriers=config_provider(
            "electricity", "conventional_carriers", default=[]
        ),
        max_hours=config_provider("electricity", "max_hours"),
        length_factor=config_provider("lines", "length_factor"),
        cluster_mode=config_provider("clustering", "mode"),
        copperplate_regions=config_provider("clustering", "copperplate_regions"),
        load_source=config_provider("load", "source"),
    input:
        unpack(input_custom_busmap),
        network=resources("networks/base_s.nc"),
        admin_shapes=resources("admin_shapes.geojson"),
        bidding_zones=lambda w: (
            resources("bidding_zones.geojson")
            if config_provider("clustering", "mode")(w) == "administrative"
            else []
        ),
        regions_onshore=resources("regions_onshore_base_s.geojson"),
        regions_offshore=resources("regions_offshore_base_s.geojson"),
        hac_features=lambda w: (
            resources("hac_features.nc")
            if config_provider("clustering", "cluster_network", "algorithm")(w)
            == "hac"
            else []
        ),
        load=lambda w: (
            resources("electricity_demand_base_s.nc")
            if config_provider("load", "source")(w) != "tyndp"
            else []
        ),
    output:
        network=resources("networks/base_s_{clusters}.nc"),
        regions_onshore=resources("regions_onshore_base_s_{clusters}.geojson"),
        regions_offshore=resources("regions_offshore_base_s_{clusters}.geojson"),
        busmap=resources("busmap_base_s_{clusters}.csv"),
        linemap=resources("linemap_base_s_{clusters}.csv"),
    log:
        logs("cluster_network_base_s_{clusters}.log"),
    benchmark:
        benchmarks("cluster_network_base_s_{clusters}")
    threads: 1
    resources:
        mem_mb=10000,
    conda:
        "../envs/environment.yaml"
    script:
        "../scripts/cluster_network.py"


def input_profile_tech(w):
    return {
        f"profile_{tech}": resources(
            "profile_{clusters}_" + tech + ".nc"
            if tech != "hydro"
            else f"profile_{tech}.nc"
        )
        for tech in set(config_provider("electricity", "renewable_carriers")(w))
    }


def input_conventional(w):
    carriers = [
        *config_provider("electricity", "conventional_carriers")(w),
        *config_provider("electricity", "extendable_carriers", "Generator")(w),
    ]
    return {
        f"conventional_{carrier}_{attr}": fn
        for carrier, d in config_provider("conventional", default={})(w).items()
        if carrier in carriers
        for attr, fn in d.items()
        if str(fn).startswith("data/")
    }


rule add_electricity:
    params:
        line_length_factor=config_provider("lines", "length_factor"),
        link_length_factor=config_provider("links", "length_factor"),
        scaling_factor=config_provider("load", "scaling_factor"),
        countries=config_provider("countries"),
        snapshots=config_provider("snapshots"),
        renewable=config_provider("renewable"),
        electricity=config_provider("electricity"),
        conventional=config_provider("conventional"),
        costs=config_provider("costs"),
        foresight=config_provider("foresight"),
        drop_leap_day=config_provider("enable", "drop_leap_day"),
        consider_efficiency_classes=config_provider(
            "clustering", "consider_efficiency_classes"
        ),
        aggregation_strategies=config_provider("clustering", "aggregation_strategies"),
        exclude_carriers=config_provider("clustering", "exclude_carriers"),
        load_source=config_provider("load", "source"),
    input:
        unpack(input_profile_tech),
        unpack(input_class_regions),
        unpack(input_conventional),
        base_network=resources("networks/base_s_{clusters}.nc"),
        tech_costs=lambda w: resources(
            f"costs_{config_provider('costs', 'year')(w)}.csv"
        ),
        regions=resources("regions_onshore_base_s_{clusters}.geojson"),
        powerplants=resources("powerplants_s_{clusters}.csv"),
        hydro_capacities=ancient("data/hydro_capacities.csv"),
        unit_commitment="data/unit_commitment.csv",
        fuel_price=lambda w: (
            resources("monthly_fuel_price.csv")
            if config_provider("conventional", "dynamic_fuel_price")(w)
            else []
        ),
        busmap=resources("busmap_base_s_{clusters}.csv"),
        load=lambda w: (
            resources("electricity_demand_base_s.nc")
            if config_provider("load", "source")(w) != "tyndp"
            else []
        ),
    output:
        resources("networks/base_s_{clusters}_elec.nc"),
    log:
        logs("add_electricity_{clusters}.log"),
    benchmark:
        benchmarks("add_electricity_{clusters}")
    threads: 1
    resources:
        mem_mb=10000,
    conda:
        "../envs/environment.yaml"
    script:
        "../scripts/add_electricity.py"


rule prepare_network:
    params:
        time_resolution=config_provider("clustering", "temporal", "resolution_elec"),
        links=config_provider("links"),
        lines=config_provider("lines"),
        co2base=config_provider("electricity", "co2base"),
        co2limit_enable=config_provider("electricity", "co2limit_enable", default=False),
        co2limit=config_provider("electricity", "co2limit"),
        gaslimit_enable=config_provider("electricity", "gaslimit_enable", default=False),
        gaslimit=config_provider("electricity", "gaslimit"),
        max_hours=config_provider("electricity", "max_hours"),
        costs=config_provider("costs"),
        adjustments=config_provider("adjustments", "electricity"),
        autarky=config_provider("electricity", "autarky", default={}),
        drop_leap_day=config_provider("enable", "drop_leap_day"),
        transmission_limit=config_provider("electricity", "transmission_limit"),
    input:
        resources("networks/base_s_{clusters}_elec.nc"),
        tech_costs=lambda w: resources(
            f"costs_{config_provider('costs', 'year')(w)}.csv"
        ),
        co2_price=lambda w: resources("co2_price.csv") if "Ept" in w.opts else [],
    output:
        resources("networks/base_s_{clusters}_elec_{opts}.nc"),
    log:
        logs("prepare_network_base_s_{clusters}_elec_{opts}.log"),
    benchmark:
        benchmarks("prepare_network_base_s_{clusters}_elec_{opts}")
    threads: 1
    resources:
        mem_mb=4000,
    conda:
        "../envs/environment.yaml"
    script:
        "../scripts/prepare_network.py"


if config["electricity"]["base_network"] == "osm-raw":

    rule clean_osm_data:
        input:
            cables_way=expand(
                "data/osm-raw/{country}/cables_way.json",
                country=config_provider("countries"),
            ),
            lines_way=expand(
                "data/osm-raw/{country}/lines_way.json",
                country=config_provider("countries"),
            ),
            routes_relation=expand(
                "data/osm-raw/{country}/routes_relation.json",
                country=config_provider("countries"),
            ),
            substations_way=expand(
                "data/osm-raw/{country}/substations_way.json",
                country=config_provider("countries"),
            ),
            substations_relation=expand(
                "data/osm-raw/{country}/substations_relation.json",
                country=config_provider("countries"),
            ),
            offshore_shapes=resources("offshore_shapes.geojson"),
            country_shapes=resources("country_shapes.geojson"),
        output:
            substations=resources("osm-raw/clean/substations.geojson"),
            substations_polygon=resources("osm-raw/clean/substations_polygon.geojson"),
            converters_polygon=resources("osm-raw/clean/converters_polygon.geojson"),
            lines=resources("osm-raw/clean/lines.geojson"),
            links=resources("osm-raw/clean/links.geojson"),
        log:
            logs("clean_osm_data.log"),
        benchmark:
            benchmarks("clean_osm_data")
        threads: 1
        resources:
            mem_mb=4000,
        conda:
            "../envs/environment.yaml"
        script:
            "../scripts/clean_osm_data.py"


if config["electricity"]["base_network"] == "osm-raw":

    rule build_osm_network:
        params:
            countries=config_provider("countries"),
            voltages=config_provider("electricity", "voltages"),
            line_types=config_provider("lines", "types"),
        input:
            substations=resources("osm-raw/clean/substations.geojson"),
            substations_polygon=resources("osm-raw/clean/substations_polygon.geojson"),
            converters_polygon=resources("osm-raw/clean/converters_polygon.geojson"),
            lines=resources("osm-raw/clean/lines.geojson"),
            links=resources("osm-raw/clean/links.geojson"),
            country_shapes=resources("country_shapes.geojson"),
        output:
            lines=resources("osm-raw/build/lines.csv"),
            links=resources("osm-raw/build/links.csv"),
            converters=resources("osm-raw/build/converters.csv"),
            transformers=resources("osm-raw/build/transformers.csv"),
            substations=resources("osm-raw/build/buses.csv"),
            lines_geojson=resources("osm-raw/build/geojson/lines.geojson"),
            links_geojson=resources("osm-raw/build/geojson/links.geojson"),
            converters_geojson=resources("osm-raw/build/geojson/converters.geojson"),
            transformers_geojson=resources("osm-raw/build/geojson/transformers.geojson"),
            substations_geojson=resources("osm-raw/build/geojson/buses.geojson"),
            stations_polygon=resources("osm-raw/build/geojson/stations_polygon.geojson"),
            buses_polygon=resources("osm-raw/build/geojson/buses_polygon.geojson"),
        log:
            logs("build_osm_network.log"),
        benchmark:
            benchmarks("build_osm_network")
        threads: 1
        resources:
            mem_mb=4000,
        conda:
            "../envs/environment.yaml"
        script:
            "../scripts/build_osm_network.py"


if config["electricity"]["base_network"] == "tyndp":

    rule build_tyndp_network:
        params:
            countries=config_provider("countries"),
        input:
            reference_grid="data/tyndp_2024_bundle/Line data/ReferenceGrid_Electricity.xlsx",
            buses="data/tyndp_2024_bundle/Nodes/LIST OF NODES.xlsx",
            bidding_shapes=resources("bidding_zones.geojson"),
        output:
            lines=resources("tyndp/build/lines.csv"),
            links=resources("tyndp/build/links.csv"),
            converters=resources("tyndp/build/converters.csv"),
            transformers=resources("tyndp/build/transformers.csv"),
            substations=resources("tyndp/build/buses.csv"),
            substations_h2=resources("tyndp/build/buses_h2.csv"),
            lines_geojson=resources("tyndp/build/geojson/lines.geojson"),
            links_geojson=resources("tyndp/build/geojson/links.geojson"),
            converters_geojson=resources("tyndp/build/geojson/converters.geojson"),
            transformers_geojson=resources("tyndp/build/geojson/transformers.geojson"),
            substations_geojson=resources("tyndp/build/geojson/buses.geojson"),
            substations_h2_geojson=resources("tyndp/build/geojson/buses_h2.geojson"),
        log:
            logs("build_tyndp_network.log"),
        benchmark:
            benchmarks("build_tyndp_network")
        threads: 1
        resources:
            mem_mb=4000,
        conda:
            "../envs/environment.yaml"
        script:
            "../scripts/build_tyndp_network.py"


if config["load"]["source"] == "tyndp":

    rule clean_tyndp_demand:
        params:
            planning_horizons=config_provider("scenario", "planning_horizons"),
            snapshots=config_provider("snapshots"),
            scenario=config_provider("tyndp_scenario"),
            available_years=config_provider("load", "available_years_tyndp"),
        input:
            electricity_demand="data/tyndp_2024_bundle/Demand Profiles",
        output:
            electricity_demand_prepped=resources("electricity_demand_raw_tyndp.csv"),
        log:
            logs("clean_tyndp_demand.log"),
        benchmark:
            benchmarks("clean_tyndp_demand")
        threads: 4
        resources:
            mem_mb=4000,
        conda:
            "../envs/environment.yaml"
        script:
            "../scripts/clean_tyndp_demand.py"<|MERGE_RESOLUTION|>--- conflicted
+++ resolved
@@ -436,23 +436,7 @@
     )
     return {
         f"pecd_data_{pyear}": resources("pecd_data_{technology}_" + str(pyear) + ".csv")
-<<<<<<< HEAD
-        for pyear in set(
-            [
-                safe_pyear(
-                    year,
-                    config_provider(
-                        "electricity", "pecd_renewable_profiles", "available_years"
-                    )(w),
-                    "PECD",
-                    verbose=False,
-                )
-                for year in config_provider("scenario", "planning_horizons")(w)
-            ]
-        )
-=======
         for pyear in safe_pyears
->>>>>>> 6ab3be37
     }
 
 
