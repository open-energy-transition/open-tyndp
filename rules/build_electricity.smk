--- conflicted
+++ resolved
@@ -1157,8 +1157,4 @@
         conda:
             "../envs/environment.yaml"
         script:
-<<<<<<< HEAD
-            "../scripts/sb/clean_tyndp_demand.py"
-=======
-            "../scripts/clean_tyndp_electricity_demand.py"
->>>>>>> 934ad45d
+            "../scripts/sb/clean_tyndp_electricity_demand.py"