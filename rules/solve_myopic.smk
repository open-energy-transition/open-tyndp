--- conflicted
+++ resolved
@@ -142,15 +142,11 @@
         network=resources(
             "networks/base_s_{clusters}_{opts}_{sector_opts}_{planning_horizons}_brownfield.nc"
         ),
-<<<<<<< HEAD
-        costs=resources("costs_{planning_horizons}.csv"),
+        costs=resources("costs_{planning_horizons}_processed.csv"),
         offshore_zone_trajectories=branch(
             config_provider("sector", "offshore_hubs_tyndp", "enable"),
             resources("offshore_zone_trajectories.csv"),
         ),
-=======
-        costs=resources("costs_{planning_horizons}_processed.csv"),
->>>>>>> 5c752fc0
     output:
         network=RESULTS
         + "networks/base_s_{clusters}_{opts}_{sector_opts}_{planning_horizons}.nc",
