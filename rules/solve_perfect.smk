# SPDX-FileCopyrightText: Open Energy Transition gGmbH and contributors to PyPSA-Eur <https://github.com/pypsa/pypsa-eur>
#
# SPDX-License-Identifier: MIT
rule add_existing_baseyear:
    params:
        baseyear=config_provider("scenario", "planning_horizons", 0),
        sector=config_provider("sector"),
<<<<<<< HEAD
        electricity=config_provider("electricity"),
=======
        pecd_renewable_profiles=config_provider(
            "electricity", "pecd_renewable_profiles"
        ),
>>>>>>> dbccb1b1
        existing_capacities=config_provider("existing_capacities"),
        carriers=config_provider("electricity", "renewable_carriers"),
        costs=config_provider("costs"),
        heat_pump_sources=config_provider("sector", "heat_pump_sources"),
        energy_totals_year=config_provider("energy", "energy_totals_year"),
        load_source=config_provider("load", "source"),
    input:
        network=resources(
            "networks/base_s_{clusters}_{opts}_{sector_opts}_{planning_horizons}.nc"
        ),
        powerplants=resources("powerplants_s_{clusters}.csv"),
        busmap_s=resources("busmap_base_s.csv"),
        busmap=resources("busmap_base_s_{clusters}.csv"),
        clustered_pop_layout=resources("pop_layout_base_s_{clusters}.csv"),
        costs=lambda w: resources(
            "costs_{}.csv".format(
                config_provider("scenario", "planning_horizons", 0)(w)
            )
        ),
        cop_profiles=resources("cop_profiles_base_s_{clusters}_{planning_horizons}.nc"),
        existing_heating_distribution=resources(
            "existing_heating_distribution_base_s_{clusters}_{planning_horizons}.csv"
        ),
        existing_heating="data/existing_infrastructure/existing_heating_raw.csv",
        heating_efficiencies=resources("heating_efficiencies.csv"),
    output:
        resources(
            "networks/base_s_{clusters}_{opts}_{sector_opts}_{planning_horizons}_brownfield.nc"
        ),
    wildcard_constraints:
        planning_horizons=config["scenario"]["planning_horizons"][0],  #only applies to baseyear
    threads: 1
    resources:
        mem_mb=config_provider("solving", "mem_mb"),
        runtime=config_provider("solving", "runtime", default="24h"),
    log:
        logs(
            "add_existing_baseyear_base_s_{clusters}_{opts}_{sector_opts}_{planning_horizons}.log"
        ),
    benchmark:
        benchmarks(
            "add_existing_baseyear/base_s_{clusters}_{opts}_{sector_opts}_{planning_horizons}"
        )
    conda:
        "../envs/environment.yaml"
    script:
        "../scripts/add_existing_baseyear.py"


def input_network_year(w):
    return {
        f"network_{year}": resources("networks/base_s_{clusters}_{opts}_{sector_opts}")
        + f"_{year}.nc"
        for year in config_provider("scenario", "planning_horizons")(w)[1:]
    }


rule prepare_perfect_foresight:
    params:
        costs=config_provider("costs"),
        time_resolution=config_provider("clustering", "temporal", "sector"),
    input:
        unpack(input_network_year),
        brownfield_network=lambda w: (
            resources("networks/base_s_{clusters}_{opts}_{sector_opts}_")
            + "{}_brownfield.nc".format(
                str(config_provider("scenario", "planning_horizons", 0)(w))
            )
        ),
    output:
        resources(
            "networks/base_s_{clusters}_{opts}_{sector_opts}_brownfield_all_years.nc"
        ),
    threads: 2
    resources:
        mem_mb=10000,
    log:
        logs("prepare_perfect_foresight_{clusters}_{opts}_{sector_opts}.log"),
    benchmark:
        benchmarks("prepare_perfect_foresight_{clusters}_{opts}_{sector_opts}")
    conda:
        "../envs/environment.yaml"
    script:
        "../scripts/prepare_perfect_foresight.py"


rule solve_sector_network_perfect:
    params:
        solving=config_provider("solving"),
        foresight=config_provider("foresight"),
        sector=config_provider("sector"),
        planning_horizons=config_provider("scenario", "planning_horizons"),
        co2_sequestration_potential=config_provider(
            "sector", "co2_sequestration_potential", default=200
        ),
        custom_extra_functionality=input_custom_extra_functionality,
    input:
        network=resources(
            "networks/base_s_{clusters}_{opts}_{sector_opts}_brownfield_all_years.nc"
        ),
        costs=resources("costs_2030.csv"),
        offshore_zone_trajectories=lambda w: (
            resources("offshore_zone_trajectories.csv")
            if config_provider("sector", "offshore_hubs_tyndp", "enable")(w)
            else []
        ),
    output:
        network=RESULTS
        + "networks/base_s_{clusters}_{opts}_{sector_opts}_brownfield_all_years.nc",
        config=RESULTS
        + "configs/config.base_s_{clusters}_{opts}_{sector_opts}_brownfield_all_years.yaml",
    threads: solver_threads
    resources:
        mem_mb=config_provider("solving", "mem"),
    shadow:
        shadow_config
    log:
        solver=RESULTS
        + "logs/base_s_{clusters}_{opts}_{sector_opts}_brownfield_all_years_solver.log",
        python=RESULTS
        + "logs/base_s_{clusters}_{opts}_{sector_opts}_brownfield_all_years_python.log",
        memory=RESULTS
        + "logs/base_s_{clusters}_{opts}_{sector_opts}_brownfield_all_years_memory.log",
    benchmark:
        (
            RESULTS
            + "benchmarks/solve_sector_network/base_s_{clusters}_{opts}_{sector_opts}_brownfield_all_years}"
        )
    conda:
        "../envs/environment.yaml"
    script:
        "../scripts/solve_network.py"


def input_networks_make_summary_perfect(w):
    return {
        f"networks_s_{clusters}_{opts}_{sector_opts}": RESULTS
        + f"networks/base_s_{clusters}_{opts}_{sector_opts}_brownfield_all_years.nc"
        for clusters in config_provider("scenario", "clusters")(w)
        for opts in config_provider("scenario", "opts")(w)
        for sector_opts in config_provider("scenario", "sector_opts")(w)
    }


rule make_summary_perfect:
    input:
        unpack(input_networks_make_summary_perfect),
        costs=resources("costs_2020.csv"),
    output:
        nodal_capacities=RESULTS + "csvs/nodal_capacities.csv",
        costs=RESULTS + "csvs/costs.csv",
        capacities=RESULTS + "csvs/capacities.csv",
        curtailment=RESULTS + "csvs/curtailment.csv",
        energy=RESULTS + "csvs/energy.csv",
        supply=RESULTS + "csvs/supply.csv",
        supply_energy=RESULTS + "csvs/supply_energy.csv",
        prices=RESULTS + "csvs/prices.csv",
        weighted_prices=RESULTS + "csvs/weighted_prices.csv",
        market_values=RESULTS + "csvs/market_values.csv",
        price_statistics=RESULTS + "csvs/price_statistics.csv",
        metrics=RESULTS + "csvs/metrics.csv",
        co2_emissions=RESULTS + "csvs/co2_emissions.csv",
    threads: 2
    resources:
        mem_mb=10000,
    log:
        logs("make_summary_perfect.log"),
    benchmark:
        benchmarks("make_summary_perfect")
    conda:
        "../envs/environment.yaml"
    script:
        "../scripts/make_summary_perfect.py"<|MERGE_RESOLUTION|>--- conflicted
+++ resolved
@@ -5,13 +5,9 @@
     params:
         baseyear=config_provider("scenario", "planning_horizons", 0),
         sector=config_provider("sector"),
-<<<<<<< HEAD
-        electricity=config_provider("electricity"),
-=======
         pecd_renewable_profiles=config_provider(
             "electricity", "pecd_renewable_profiles"
         ),
->>>>>>> dbccb1b1
         existing_capacities=config_provider("existing_capacities"),
         carriers=config_provider("electricity", "renewable_carriers"),
         costs=config_provider("costs"),
