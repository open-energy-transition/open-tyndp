--- conflicted
+++ resolved
@@ -8,12 +8,9 @@
         pecd_renewable_profiles=config_provider(
             "electricity", "pecd_renewable_profiles"
         ),
-<<<<<<< HEAD
-=======
         tyndp_renewable_carriers=config_provider(
             "electricity", "tyndp_renewable_carriers"
         ),
->>>>>>> 2f132080
         existing_capacities=config_provider("existing_capacities"),
         carriers=config_provider("electricity", "renewable_carriers"),
         costs=config_provider("costs"),
