--- conflicted
+++ resolved
@@ -168,8 +168,6 @@
             move(input[0], output[0])
             validate_checksum(output[0], input[0])
 
-<<<<<<< HEAD
-=======
     rule retrieve_cutout_1w:
         input:
             # TODO Use Zenodo as data provider
@@ -187,19 +185,14 @@
             move(input[0], output[0])
 
 
->>>>>>> 8ef03a40
 if config["enable"]["retrieve"] and config["enable"].get("retrieve_tyndp_bundle", True):
 
     rule retrieve_tyndp_bundle:
         output:
-<<<<<<< HEAD
-            directory("data/tyndp_2024_bundle"),
-=======
             dir=directory("data/tyndp_2024_bundle"),
             elec_reference_grid="data/tyndp_2024_bundle/Line data/ReferenceGrid_Electricity.xlsx",
             buses="data/tyndp_2024_bundle/Nodes/LIST OF NODES.xlsx",
             h2_reference_grid="data/tyndp_2024_bundle/Line data/ReferenceGrid_Hydrogen.xlsx",
->>>>>>> 8ef03a40
         log:
             "logs/retrieve_tyndp_bundle.log",
         retries: 2
