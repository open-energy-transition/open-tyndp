# SPDX-FileCopyrightText: Contributors to Open-TYNDP <https://github.com/open-energy-transition/open-tyndp>
# SPDX-FileCopyrightText: Contributors to PyPSA-Eur <https://github.com/pypsa/pypsa-eur>
#
# SPDX-License-Identifier: MIT

import os
import requests
from datetime import datetime, timedelta
from shutil import move, unpack_archive
from shutil import copy2 as shcopy2
from zipfile import ZipFile

if config["enable"].get("retrieve", "auto") == "auto":
    config["enable"]["retrieve"] = has_internet_access()

if config["enable"]["retrieve"] is False:
    print("Datafile downloads disabled in config[retrieve] or no internet access.")


if config["enable"]["retrieve"] and config["enable"].get("retrieve_databundle", True):
    datafiles = [
        "je-e-21.03.02.xls",
        "nama_10r_3popgdp.tsv.gz",
        "corine/g250_clc06_V18_5.tif",
        "eea/UNFCCC_v23.csv",
        "emobility/KFZ__count",
        "emobility/Pkw__count",
        "h2_salt_caverns_GWh_per_sqkm.geojson",
        "natura/natura.tiff",
        "gebco/GEBCO_2014_2D.nc",
        "GDP_per_capita_PPP_1990_2015_v2.nc",
        "ppp_2019_1km_Aggregated.tif",
        "era5-HDD-per-country.csv",
        "era5-runoff-per-country.csv",
    ]

    rule retrieve_databundle:
        output:
            expand("data/bundle/{file}", file=datafiles),
        log:
            "logs/retrieve_databundle.log",
        benchmark:
            "benchmarks/retrieve_databundle"
        resources:
            mem_mb=1000,
        retries: 2
        conda:
            "../envs/environment.yaml"
        script:
            "../scripts/retrieve_databundle.py"

    rule retrieve_eurostat_data:
        output:
            directory("data/eurostat/Balances-April2023"),
        log:
            "logs/retrieve_eurostat_data.log",
        retries: 2
        conda:
            "../envs/environment.yaml"
        script:
            "../scripts/retrieve_eurostat_data.py"

    rule retrieve_jrc_idees:
        output:
            directory("data/jrc-idees-2021"),
        log:
            "logs/retrieve_jrc_idees.log",
        retries: 2
        script:
            "../scripts/retrieve_jrc_idees.py"

    rule retrieve_eurostat_household_data:
        output:
            "data/eurostat/eurostat-household_energy_balances-february_2024.csv",
        log:
            "logs/retrieve_eurostat_household_data.log",
        retries: 2
        conda:
            "../envs/environment.yaml"
        script:
            "../scripts/retrieve_eurostat_household_data.py"


if config["enable"]["retrieve"]:

    rule retrieve_nuts_2013_shapes:
        input:
            shapes=storage(
                "https://gisco-services.ec.europa.eu/distribution/v2/nuts/download/ref-nuts-2013-03m.geojson.zip"
            ),
        output:
            shapes_level_3="data/nuts/NUTS_RG_03M_2013_4326_LEVL_3.geojson",
            shapes_level_2="data/nuts/NUTS_RG_03M_2013_4326_LEVL_2.geojson",
        params:
            zip_file="ref-nuts-2013-03m.geojson.zip",
        run:
            # Copy file and ensure proper permissions
            shcopy2(input.shapes, params.zip_file)

            with ZipFile(params.zip_file, "r") as zip_ref:
                for level in ["LEVL_3", "LEVL_2"]:
                    filename = f"NUTS_RG_03M_2013_4326_{level}.geojson"
                    zip_ref.extract(filename, Path(output.shapes_level_3).parent)
                    extracted_file = Path(output.shapes_level_3).parent / filename
                    extracted_file.rename(
                        getattr(output, f"shapes_level_{level[-1]}")
                    )
            os.remove(params.zip_file)



if config["enable"]["retrieve"]:

    rule retrieve_nuts_2021_shapes:
        input:
            shapes=storage(
                "https://gisco-services.ec.europa.eu/distribution/v2/nuts/download/ref-nuts-2021-01m.geojson.zip"
            ),
        output:
            shapes_level_3="data/nuts/NUTS_RG_01M_2021_4326_LEVL_3.geojson",
            shapes_level_2="data/nuts/NUTS_RG_01M_2021_4326_LEVL_2.geojson",
            shapes_level_1="data/nuts/NUTS_RG_01M_2021_4326_LEVL_1.geojson",
            shapes_level_0="data/nuts/NUTS_RG_01M_2021_4326_LEVL_0.geojson",
        params:
            zip_file="ref-nuts-2021-01m.geojson.zip",
        run:
            # Copy file and ensure proper permissions
            shcopy2(input.shapes, params.zip_file)

            with ZipFile(params.zip_file, "r") as zip_ref:
                for level in ["LEVL_3", "LEVL_2", "LEVL_1", "LEVL_0"]:
                    filename = f"NUTS_RG_01M_2021_4326_{level}.geojson"
                    zip_ref.extract(filename, Path(output.shapes_level_0).parent)
                    extracted_file = Path(output.shapes_level_0).parent / filename
                    extracted_file.rename(
                        getattr(output, f"shapes_level_{level[-1]}")
                    )
            os.remove(params.zip_file)



if config["enable"]["retrieve"]:

    rule retrieve_bidding_zones:
        output:
            file_entsoepy="data/busshapes/bidding_zones_entsoepy.geojson",
            file_electricitymaps="data/busshapes/bidding_zones_electricitymaps.geojson",
        log:
            "logs/retrieve_bidding_zones.log",
        resources:
            mem_mb=1000,
        retries: 2
        conda:
            "../envs/environment.yaml"
        script:
            "../scripts/retrieve_bidding_zones.py"


if config["enable"]["retrieve"] and config["enable"].get("retrieve_cutout", True):

    rule retrieve_cutout:
        input:
            storage(
                "https://zenodo.org/records/15349674/files/{cutout}.nc",
            ),
        output:
            CDIR.joinpath("{cutout}.nc").as_posix(),
        log:
            Path("logs").joinpath(CDIR, "retrieve_cutout_{cutout}.log").as_posix(),
        resources:
            mem_mb=5000,
        retries: 2
        run:
            move(input[0], output[0])
            validate_checksum(output[0], input[0])

    rule retrieve_additional_cutout:
        input:
            storage("https://storage.googleapis.com/open-tyndp-data-store/{cutout}.nc"),
        output:
            CDIR.joinpath("{cutout}.nc").as_posix(),
        log:
            Path("logs").joinpath(CDIR, "retrieve_cutout_{cutout}.log").as_posix(),
        resources:
            mem_mb=5000,
        retries: 2
        run:
            move(input[0], output[0])


if config["enable"]["retrieve"]:

    rule retrieve_tyndp_bundle:
        output:
            dir=directory("data/tyndp_2024_bundle"),
            elec_reference_grid="data/tyndp_2024_bundle/Line data/ReferenceGrid_Electricity.xlsx",
            buses="data/tyndp_2024_bundle/Nodes/LIST OF NODES.xlsx",
            h2_reference_grid="data/tyndp_2024_bundle/Line data/ReferenceGrid_Hydrogen.xlsx",
            electricity_demand=directory("data/tyndp_2024_bundle/Demand Profiles"),
            h2_imports="data/tyndp_2024_bundle/Hydrogen/H2 IMPORTS GENERATORS PROPERTIES.xlsx",
            offshore_nodes="data/tyndp_2024_bundle/Offshore hubs/NODE.xlsx",
            offshore_grid="data/tyndp_2024_bundle/Offshore hubs/GRID.xlsx",
            offshore_electrolysers="data/tyndp_2024_bundle/Offshore hubs/ELECTROLYSER.xlsx",
            offshore_generators="data/tyndp_2024_bundle/Offshore hubs/GENERATOR.xlsx",
            trajectories="data/tyndp_2024_bundle/Investment Datasets/TRAJECTORY.xlsx",
        log:
            "logs/retrieve_tyndp_bundle.log",
        retries: 2
        script:
            "../scripts/retrieve_tyndp_bundle.py"

    rule retrieve_tyndp_pecd_data_raw:
        params:
            # TODO Integrate into Zenodo tyndp data bundle
            url="https://storage.googleapis.com/open-tyndp-data-store/PECD/PECD_{pecd_version}.zip",
            source="PECD raw",
        input:
            "data/tyndp_2024_bundle",
        output:
            dir=directory("data/tyndp_2024_bundle/PECD/PECD_{pecd_version}"),
        log:
            "logs/retrieve_tyndp_pecd_data_raw_{pecd_version}.log",
        retries: 2
        wildcard_constraints:
            pecd_version="(?!.*pre-built).*",  # Cannot be pre-built version
        script:
            "../scripts/retrieve_additional_tyndp_data.py"

    use rule retrieve_tyndp_pecd_data_raw as retrieve_tyndp_hydro_inflows with:
        params:
            # TODO Integrate into Zenodo tyndp data bundle
            url="https://storage.googleapis.com/open-tyndp-data-store/Hydro_Inflows.zip",
            source="Hydro Inflows",
        output:
            dir=directory("data/tyndp_2024_bundle/Hydro Inflows"),
        log:
            "logs/retrieve_tyndp_hydro_inflows.log",

<<<<<<< HEAD
    use rule retrieve_tyndp_pecd_data as retrieve_tyndp_pemmdb_data with:
        params:
            # TODO Integrate into Zenodo tyndp data bundle
            url="https://storage.googleapis.com/open-tyndp-data-store/PEMMDB.zip",
            source="PEMMDB",
        output:
            dir=directory("data/tyndp_2024_bundle/PEMMDB2"),
        log:
            "logs/retrieve_tyndp_pemmdb_data.log",

    ruleorder: retrieve_tyndp_bundle > retrieve_tyndp_pecd_data > clean_pecd_data
    ruleorder: retrieve_tyndp_bundle > retrieve_tyndp_hydro_inflows > clean_tyndp_hydro_inflows
=======
    if config["electricity"]["pecd_renewable_profiles"]["pre_built"]["retrieve"]:

        use rule retrieve_tyndp_pecd_data_raw as retrieve_tyndp_pecd_data_prebuilt with:
            params:
                url="https://storage.googleapis.com/open-tyndp-data-store/PECD/PECD_{pecd_prebuilt_version}.zip",
                source="PECD prebuilt",
            output:
                dir=directory(
                    "data/tyndp_2024_bundle/PECD/PECD_{pecd_prebuilt_version}"
                ),
            log:
                "logs/retrieve_tyndp_pecd_data_raw_{pecd_prebuilt_version}.log",
>>>>>>> 2b5b035e

    rule retrieve_countries_centroids:
        output:
            "data/countries_centroids.geojson",
        log:
            "logs/retrieve_countries_centroids.log",
        retries: 2
        shell:
            "wget -O {output} https://cdn.jsdelivr.net/gh/gavinr/world-countries-centroids@v1.0.0/dist/countries.geojson"


if config["enable"]["retrieve"] and config["enable"].get("retrieve_cost_data", True):

    rule retrieve_cost_data:
        params:
            version=config_provider("costs", "version"),
        output:
            resources("costs_{year}.csv"),
        log:
            logs("retrieve_cost_data_{year}.log"),
        resources:
            mem_mb=1000,
        retries: 2
        conda:
            "../envs/environment.yaml"
        script:
            "../scripts/retrieve_cost_data.py"


if config["enable"]["retrieve"]:
    datafiles = [
        "IGGIELGN_LNGs.geojson",
        "IGGIELGN_BorderPoints.geojson",
        "IGGIELGN_Productions.geojson",
        "IGGIELGN_Storages.geojson",
        "IGGIELGN_PipeSegments.geojson",
    ]

    rule retrieve_gas_infrastructure_data:
        output:
            expand("data/gas_network/scigrid-gas/data/{files}", files=datafiles),
        log:
            "logs/retrieve_gas_infrastructure_data.log",
        retries: 2
        conda:
            "../envs/environment.yaml"
        script:
            "../scripts/retrieve_gas_infrastructure_data.py"


if config["enable"]["retrieve"]:

    rule retrieve_electricity_demand:
        params:
            versions=["2019-06-05", "2020-10-06"],
        output:
            "data/electricity_demand_raw.csv",
        log:
            "logs/retrieve_electricity_demand.log",
        resources:
            mem_mb=5000,
        retries: 2
        conda:
            "../envs/environment.yaml"
        script:
            "../scripts/retrieve_electricity_demand.py"


if config["enable"]["retrieve"]:

    rule retrieve_synthetic_electricity_demand:
        input:
            storage(
                "https://zenodo.org/records/10820928/files/demand_hourly.csv",
            ),
        output:
            "data/load_synthetic_raw.csv",
        log:
            "logs/retrieve_synthetic_electricity_demand.log",
        resources:
            mem_mb=5000,
        retries: 2
        run:
            move(input[0], output[0])


if config["enable"]["retrieve"]:

    rule retrieve_ship_raster:
        input:
            storage(
                "https://zenodo.org/records/13757228/files/shipdensity_global.zip",
                keep_local=True,
            ),
        output:
            "data/shipdensity_global.zip",
        log:
            "logs/retrieve_ship_raster.log",
        resources:
            mem_mb=5000,
        retries: 2
        run:
            move(input[0], output[0])
            validate_checksum(output[0], input[0])


if config["enable"]["retrieve"]:

    rule retrieve_jrc_enspreso_biomass:
        input:
            storage(
                "https://zenodo.org/records/10356004/files/ENSPRESO_BIOMASS.xlsx",
                keep_local=True,
            ),
        output:
            "data/ENSPRESO_BIOMASS.xlsx",
        retries: 1
        run:
            move(input[0], output[0])


if config["enable"]["retrieve"]:

    rule retrieve_hotmaps_industrial_sites:
        input:
            storage(
                "https://gitlab.com/hotmaps/industrial_sites/industrial_sites_Industrial_Database/-/raw/master/data/Industrial_Database.csv",
                keep_local=True,
            ),
        output:
            "data/Industrial_Database.csv",
        retries: 1
        run:
            move(input[0], output[0])


if config["enable"]["retrieve"]:

    rule retrieve_usgs_ammonia_production:
        input:
            storage(
                "https://d9-wret.s3.us-west-2.amazonaws.com/assets/palladium/production/s3fs-public/media/files/myb1-2022-nitro-ert.xlsx"
            ),
        output:
            "data/myb1-2022-nitro-ert.xlsx",
        retries: 1
        run:
            move(input[0], output[0])


if config["enable"]["retrieve"]:

    # Downloading Copernicus Global Land Cover for land cover and land use:
    # Website: https://land.copernicus.eu/global/products/lc
    rule download_copernicus_land_cover:
        input:
            storage(
                "https://zenodo.org/records/3939050/files/PROBAV_LC100_global_v3.0.1_2019-nrt_Discrete-Classification-map_EPSG-4326.tif",
            ),
        output:
            "data/Copernicus_LC100_global_v3.0.1_2019-nrt_Discrete-Classification-map_EPSG-4326.tif",
        run:
            move(input[0], output[0])
            validate_checksum(output[0], input[0])


if config["enable"]["retrieve"]:

    # Downloading LUISA Base Map for land cover and land use:
    # Website: https://ec.europa.eu/jrc/en/luisa
    rule retrieve_luisa_land_cover:
        input:
            storage(
                "https://jeodpp.jrc.ec.europa.eu/ftp/jrc-opendata/LUISA/EUROPE/Basemaps/LandUse/2018/LATEST/LUISA_basemap_020321_50m.tif",
            ),
        output:
            "data/LUISA_basemap_020321_50m.tif",
        run:
            move(input[0], output[0])


if config["enable"]["retrieve"]:

    rule retrieve_eez:
        params:
            zip_file="World_EEZ_v12_20231025_LR.zip",
        output:
            gpkg="data/eez/World_EEZ_v12_20231025_LR/eez_v12_lowres.gpkg",
        run:
            from uuid import uuid4

            name = str(uuid4())[:8]
            org = str(uuid4())[:8]

            response = requests.post(
                "https://www.marineregions.org/download_file.php",
                params={"name": "World_EEZ_v12_20231025_LR.zip"},
                data={
                    "name": name,
                    "organisation": org,
                    "email": f"{name}@{org}.org",
                    "country": "Germany",
                    "user_category": "academia",
                    "purpose_category": "Research",
                    "agree": "1",
                },
            )

            with open(params["zip_file"], "wb") as f:
                f.write(response.content)
            output_folder = Path(output.gpkg).parent.parent
            unpack_archive(params["zip_file"], output_folder)
            os.remove(params["zip_file"])



if config["enable"]["retrieve"]:

    rule retrieve_worldbank_urban_population:
        params:
            zip_file="API_SP.URB.TOTL.IN.ZS_DS2_en_csv_v2.zip",
        output:
            gpkg="data/worldbank/API_SP.URB.TOTL.IN.ZS_DS2_en_csv_v2.csv",
        run:
            response = requests.get(
                "https://api.worldbank.org/v2/en/indicator/SP.URB.TOTL.IN.ZS?downloadformat=csv",
            )

            with open(params["zip_file"], "wb") as f:
                f.write(response.content)
            output_folder = Path(output.gpkg).parent
            unpack_archive(params["zip_file"], output_folder)

            for f in os.listdir(output_folder):
                if f.startswith(
                    "API_SP.URB.TOTL.IN.ZS_DS2_en_csv_v2_"
                ) and f.endswith(".csv"):
                    os.rename(os.path.join(output_folder, f), output.gpkg)
                    break
            os.remove(params["zip_file"])



if config["enable"]["retrieve"]:

    rule retrieve_co2stop:
        params:
            zip_file="co2jrc_openformats.zip",
        output:
            "data/CO2JRC_OpenFormats/CO2Stop_DataInterrogationSystem/Hydrocarbon_Storage_Units.csv",
            "data/CO2JRC_OpenFormats/CO2Stop_DataInterrogationSystem/Hydrocarbon_Traps.csv",
            "data/CO2JRC_OpenFormats/CO2Stop_DataInterrogationSystem/Hydrocarbon_Traps_Temp.csv",
            "data/CO2JRC_OpenFormats/CO2Stop_DataInterrogationSystem/Hydrocarbon_Traps1.csv",
            "data/CO2JRC_OpenFormats/CO2Stop_Polygons Data/DaughterUnits_March13.kml",
            "data/CO2JRC_OpenFormats/CO2Stop_Polygons Data/StorageUnits_March13.kml",
        run:
            response = requests.get(
                "https://setis.ec.europa.eu/document/download/786a884f-0b33-4789-b744-28004b16bd1a_en?filename=co2jrc_openformats.zip",
            )
            with open(params["zip_file"], "wb") as f:
                f.write(response.content)
            output_folder = Path(output[0]).parent.parent.parent
            unpack_archive(params["zip_file"], output_folder)
            os.remove(params["zip_file"])



if config["enable"]["retrieve"]:

    rule retrieve_gem_europe_gas_tracker:
        output:
            "data/gem/Europe-Gas-Tracker-2024-05.xlsx",
        run:
            # mirror of https://globalenergymonitor.org/wp-content/uploads/2024/05/Europe-Gas-Tracker-2024-05.xlsx
            url = "https://tubcloud.tu-berlin.de/s/LMBJQCsN6Ez5cN2/download/Europe-Gas-Tracker-2024-05.xlsx"
            response = requests.get(url)
            with open(output[0], "wb") as f:
                f.write(response.content)



if config["enable"]["retrieve"]:

    rule retrieve_gem_steel_plant_tracker:
        output:
            "data/gem/Global-Steel-Plant-Tracker-April-2024-Standard-Copy-V1.xlsx",
        run:
            # mirror or https://globalenergymonitor.org/wp-content/uploads/2024/04/Global-Steel-Plant-Tracker-April-2024-Standard-Copy-V1.xlsx
            url = "https://tubcloud.tu-berlin.de/s/Aqebo3rrQZWKGsG/download/Global-Steel-Plant-Tracker-April-2024-Standard-Copy-V1.xlsx"
            response = requests.get(url)
            with open(output[0], "wb") as f:
                f.write(response.content)



if config["enable"]["retrieve"]:
    # Some logic to find the correct file URL
    # Sometimes files are released delayed or ahead of schedule, check which file is currently available

    def check_file_exists(url):
        response = requests.head(url)
        return response.status_code == 200

    # Basic pattern where WDPA files can be found
    url_pattern = (
        "https://d1gam3xoknrgr2.cloudfront.net/current/WDPA_{bYYYY}_Public_shp.zip"
    )

    # 3-letter month + 4 digit year for current/previous/next month to test
    current_monthyear = datetime.now().strftime("%b%Y")
    prev_monthyear = (datetime.now() - timedelta(30)).strftime("%b%Y")
    next_monthyear = (datetime.now() + timedelta(30)).strftime("%b%Y")

    # Test prioritised: current month -> previous -> next
    for bYYYY in [current_monthyear, prev_monthyear, next_monthyear]:
        if check_file_exists(url := url_pattern.format(bYYYY=bYYYY)):
            break
        else:
            # If None of the three URLs are working
            url = False

    assert (
        url
    ), f"No WDPA files found at {url_pattern} for bY='{current_monthyear}, {prev_monthyear}, or {next_monthyear}'"

    # Downloading protected area database from WDPA
    # extract the main zip and then merge the contained 3 zipped shapefiles
    # Website: https://www.protectedplanet.net/en/thematic-areas/wdpa
    rule download_wdpa:
        input:
            zip_file=storage(url, keep_local=True),
        params:
            zip_file="WDPA_shp.zip",
            folder_name="WDPA",
        output:
            gpkg="data/WDPA.gpkg",
        run:
            # Copy file and ensure proper permissions
            shcopy2(input.zip_file, params.zip_file)
            output_folder = Path(output.gpkg).parent / params.folder_name
            unpack_archive(params.zip_file, output_folder)

            for i in range(3):
                # vsizip is special driver for directly working with zipped shapefiles in ogr2ogr
                layer_path = (
                    f"/vsizip/{output_folder}/WDPA_{bYYYY}_Public_shp_{i}.zip"
                )
                print(f"Adding layer {i+1} of 3 to combined output file.")
                shell("ogr2ogr -f gpkg -update -append {output.gpkg} {layer_path}")
            os.remove(params.zip_file)

    rule download_wdpa_marine:
        # Downloading Marine protected area database from WDPA
        # extract the main zip and then merge the contained 3 zipped shapefiles
        # Website: https://www.protectedplanet.net/en/thematic-areas/marine-protected-areas
        input:
            zip_file=storage(
                f"https://d1gam3xoknrgr2.cloudfront.net/current/WDPA_WDOECM_{bYYYY}_Public_marine_shp.zip",
                keep_local=True,
            ),
        params:
            zip_file="WDPA_WDOECM_marine.zip",
            folder_name="WDPA_WDOECM_marine",
        output:
            gpkg="data/WDPA_WDOECM_marine.gpkg",
        run:
            shcopy2(input.zip_file, params.zip_file)
            output_folder = Path(output.gpkg).parent / params.folder_name
            unpack_archive(params.zip_file, output_folder)

            for i in range(3):
                # vsizip is special driver for directly working with zipped shapefiles in ogr2ogr
                layer_path = f"/vsizip/{output_folder}/WDPA_WDOECM_{bYYYY}_Public_marine_shp_{i}.zip"
                print(f"Adding layer {i+1} of 3 to combined output file.")
                shell("ogr2ogr -f gpkg -update -append {output.gpkg} {layer_path}")
            os.remove(params.zip_file)



if config["enable"]["retrieve"]:

    rule retrieve_monthly_co2_prices:
        input:
            storage(
                "https://public.eex-group.com/eex/eua-auction-report/emission-spot-primary-market-auction-report-2019-data.xls",
                keep_local=True,
            ),
        output:
            "data/validation/emission-spot-primary-market-auction-report-2019-data.xls",
        log:
            "logs/retrieve_monthly_co2_prices.log",
        resources:
            mem_mb=5000,
        retries: 2
        run:
            move(input[0], output[0])


if config["enable"]["retrieve"]:

    rule retrieve_monthly_fuel_prices:
        output:
            "data/validation/energy-price-trends-xlsx-5619002.xlsx",
        log:
            "logs/retrieve_monthly_fuel_prices.log",
        resources:
            mem_mb=5000,
        retries: 2
        conda:
            "../envs/environment.yaml"
        script:
            "../scripts/retrieve_monthly_fuel_prices.py"


if config["enable"]["retrieve"] and (
    config["electricity"]["base_network"] == "osm-prebuilt"
):
    OSM_VERSION = config["electricity"]["osm-prebuilt-version"]
    OSM_FILES = [
        "buses.csv",
        "converters.csv",
        "lines.csv",
        "links.csv",
        "transformers.csv",
    ]
    if OSM_VERSION >= 0.6:
        OSM_FILES.append("map.html")
    OSM_ZENODO_IDS = {
        0.1: "12799202",
        0.2: "13342577",
        0.3: "13358976",
        0.4: "13759222",
        0.5: "13981528",
        0.6: "14144752",
    }

    # update rule to use the correct version
    rule retrieve_osm_prebuilt:
        input:
            **{
                file: storage(
                    f"https://zenodo.org/records/{OSM_ZENODO_IDS[OSM_VERSION]}/files/{file}"
                )
                for file in OSM_FILES
            },
        output:
            **{file: f"data/osm-prebuilt/{OSM_VERSION}/{file}" for file in OSM_FILES},
        log:
            "logs/retrieve_osm_prebuilt.log",
        threads: 1
        resources:
            mem_mb=500,
        run:
            for key in input.keys():
                move(input[key], output[key])
                validate_checksum(output[key], input[key])



if config["enable"]["retrieve"] and (
    config["electricity"]["base_network"] == "osm-raw"
):

    rule retrieve_osm_data:
        output:
            cables_way="data/osm-raw/{country}/cables_way.json",
            lines_way="data/osm-raw/{country}/lines_way.json",
            routes_relation="data/osm-raw/{country}/routes_relation.json",
            substations_way="data/osm-raw/{country}/substations_way.json",
            substations_relation="data/osm-raw/{country}/substations_relation.json",
        log:
            "logs/retrieve_osm_data_{country}.log",
        threads: 1
        conda:
            "../envs/environment.yaml"
        script:
            "../scripts/retrieve_osm_data.py"


if config["enable"]["retrieve"] and (
    config["electricity"]["base_network"] == "osm-raw"
):

    rule retrieve_osm_data_all:
        input:
            expand(
                "data/osm-raw/{country}/cables_way.json",
                country=config_provider("countries"),
            ),
            expand(
                "data/osm-raw/{country}/lines_way.json",
                country=config_provider("countries"),
            ),
            expand(
                "data/osm-raw/{country}/routes_relation.json",
                country=config_provider("countries"),
            ),
            expand(
                "data/osm-raw/{country}/substations_way.json",
                country=config_provider("countries"),
            ),
            expand(
                "data/osm-raw/{country}/substations_relation.json",
                country=config_provider("countries"),
            ),


if config["enable"]["retrieve"]:

    rule retrieve_osm_boundaries:
        output:
            json="data/osm-boundaries/json/{country}_adm1.json",
        log:
            "logs/retrieve_osm_boundaries_{country}_adm1.log",
        threads: 1
        conda:
            "../envs/environment.yaml"
        script:
            "../scripts/retrieve_osm_boundaries.py"

    rule retrieve_geothermal_heat_utilisation_potentials:
        input:
            isi_heat_potentials=storage(
                "https://fordatis.fraunhofer.de/bitstream/fordatis/341.5/11/Results_DH_Matching_Cluster.xlsx",
                keep_local=True,
            ),
        output:
            "data/isi_heat_utilisation_potentials.xlsx",
        log:
            "logs/retrieve_geothermal_heat_utilisation_potentials.log",
        threads: 1
        retries: 2
        run:
            move(input[0], output[0])

    rule retrieve_lau_regions:
        input:
            lau_regions=storage(
                "https://gisco-services.ec.europa.eu/distribution/v2/lau/download/ref-lau-2019-01m.geojson.zip",
                keep_local=True,
            ),
        output:
            lau_regions="data/lau_regions.zip",
        log:
            "logs/retrieve_lau_regions.log",
        log:
            "logs/retrieve_lau_regions.log",
        threads: 1
        retries: 2
        run:
            move(input[0], output[0])


if config["enable"]["retrieve"]:

    rule retrieve_jrc_ardeco:
        output:
            ardeco_gdp="data/jrc-ardeco/ARDECO-SUVGDP.2021.table.csv",
            ardeco_pop="data/jrc-ardeco/ARDECO-SNPTD.2021.table.csv",
        run:
            # TODO Revert to original data source once data becomes available again
            urls = {
                "ardeco_gdp": "https://storage.googleapis.com/open-tyndp-data-store/jrc-ardeco/ARDECO-SUVGDP.2021.table.csv",
                "ardeco_pop": "https://storage.googleapis.com/open-tyndp-data-store/jrc-ardeco/ARDECO-SNPTD.2021.table.csv",
            }

            for key, url in urls.items():
                response = requests.get(url)
                output_path = output[key] if key in urls else None
                if output_path:
                    with open(output_path, "wb") as f:
                        f.write(response.content)



if config["enable"]["retrieve"]:

    rule retrieve_aquifer_data_bgr:
        input:
            zip_file=storage(
                "https://download.bgr.de/bgr/grundwasser/IHME1500/v12/shp/IHME1500_v12.zip"
            ),
        output:
            aquifer_shapes_shp="data/bgr/ihme1500_aquif_ec4060_v12_poly.shp",
            aquifer_shapes_shx="data/bgr/ihme1500_aquif_ec4060_v12_poly.shx",
            aquifer_shapes_dbf="data/bgr/ihme1500_aquif_ec4060_v12_poly.dbf",
            aquifer_shapes_cpg="data/bgr/ihme1500_aquif_ec4060_v12_poly.cpg",
            aquifer_shapes_prj="data/bgr/ihme1500_aquif_ec4060_v12_poly.prj",
            aquifer_shapes_sbn="data/bgr/ihme1500_aquif_ec4060_v12_poly.sbn",
            aquifer_shapes_sbx="data/bgr/ihme1500_aquif_ec4060_v12_poly.sbx",
        params:
            filename_shp="IHME1500_v12/shp/ihme1500_aquif_ec4060_v12_poly.shp",
            filename_shx="IHME1500_v12/shp/ihme1500_aquif_ec4060_v12_poly.shx",
            filename_dbf="IHME1500_v12/shp/ihme1500_aquif_ec4060_v12_poly.dbf",
            filename_cpg="IHME1500_v12/shp/ihme1500_aquif_ec4060_v12_poly.cpg",
            filename_prj="IHME1500_v12/shp/ihme1500_aquif_ec4060_v12_poly.prj",
            filename_sbn="IHME1500_v12/shp/ihme1500_aquif_ec4060_v12_poly.sbn",
            filename_sbx="IHME1500_v12/shp/ihme1500_aquif_ec4060_v12_poly.sbx",
        run:
            with ZipFile(input.zip_file, "r") as zip_ref:
                for fn, outpt in zip(
                    params,
                    output,
                ):
                    zip_ref.extract(fn, Path(outpt).parent)
                    extracted_file = Path(outpt).parent / fn
                    extracted_file.rename(outpt)

    rule retrieve_dh_areas:
        input:
            dh_areas=storage(
                "https://fordatis.fraunhofer.de/bitstream/fordatis/341.5/2/dh_areas.gpkg",
                keep_local=True,
            ),
        output:
            dh_areas="data/dh_areas.gpkg",
        log:
            "logs/retrieve_dh_areas.log",
        threads: 1
        retries: 2
        run:
            move(input[0], output[0])<|MERGE_RESOLUTION|>--- conflicted
+++ resolved
@@ -236,8 +236,7 @@
         log:
             "logs/retrieve_tyndp_hydro_inflows.log",
 
-<<<<<<< HEAD
-    use rule retrieve_tyndp_pecd_data as retrieve_tyndp_pemmdb_data with:
+    use rule retrieve_tyndp_pecd_data_raw as retrieve_tyndp_pemmdb_data with:
         params:
             # TODO Integrate into Zenodo tyndp data bundle
             url="https://storage.googleapis.com/open-tyndp-data-store/PEMMDB.zip",
@@ -247,9 +246,6 @@
         log:
             "logs/retrieve_tyndp_pemmdb_data.log",
 
-    ruleorder: retrieve_tyndp_bundle > retrieve_tyndp_pecd_data > clean_pecd_data
-    ruleorder: retrieve_tyndp_bundle > retrieve_tyndp_hydro_inflows > clean_tyndp_hydro_inflows
-=======
     if config["electricity"]["pecd_renewable_profiles"]["pre_built"]["retrieve"]:
 
         use rule retrieve_tyndp_pecd_data_raw as retrieve_tyndp_pecd_data_prebuilt with:
@@ -262,7 +258,6 @@
                 ),
             log:
                 "logs/retrieve_tyndp_pecd_data_raw_{pecd_prebuilt_version}.log",
->>>>>>> 2b5b035e
 
     rule retrieve_countries_centroids:
         output:
