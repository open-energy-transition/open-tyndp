--- conflicted
+++ resolved
@@ -169,8 +169,7 @@
             validate_checksum(output[0], input[0])
 
 
-<<<<<<< HEAD
-if config["enable"]["retrieve"] and config["enable"].get("retrieve_tyndp_bundle", True):
+if config["enable"]["retrieve"]:
 
     rule retrieve_tyndp_bundle:
         output:
@@ -181,21 +180,12 @@
             electricity_demand=directory("data/tyndp_2024_bundle/Demand Profiles"),
             h2_imports="data/tyndp_2024_bundle/Hydrogen/H2 IMPORTS GENERATORS PROPERTIES.xlsx",
             offshore_buses="data/tyndp_2024_bundle/Offshore hubs/NODE.xlsx",
-=======
-if config["enable"]["retrieve"]:
-
-    rule retrieve_tyndp_bundle:
-        output:
-            reference_grid="data/tyndp_2024_bundle/Line data/ReferenceGrid_Electricity.xlsx",
-            buses="data/tyndp_2024_bundle/Nodes/LIST OF NODES.xlsx",
->>>>>>> 31b54bcd
         log:
             "logs/retrieve_tyndp_bundle.log",
         retries: 2
         script:
             "../scripts/retrieve_tyndp_bundle.py"
 
-<<<<<<< HEAD
     rule retrieve_tyndp_pecd_data:
         params:
             # TODO Integrate into Zenodo tyndp data bundle
@@ -219,8 +209,6 @@
         shell:
             "wget -O {output} https://cdn.jsdelivr.net/gh/gavinr/world-countries-centroids@v1.0.0/dist/countries.geojson"
 
-=======
->>>>>>> 31b54bcd
 
 if config["enable"]["retrieve"] and config["enable"].get("retrieve_cost_data", True):
 
