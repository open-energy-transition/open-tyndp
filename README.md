--- conflicted
+++ resolved
@@ -61,11 +61,7 @@
 
 To generate a PDF of the dependency graph of all steps `resources/dag_rulegraph.pdf` run:
 
-<<<<<<< HEAD
-    snakemake -c1 rulegraph
-=======
     snakemake -c1 rulegraph --configfile config/config.tyndp.yaml
->>>>>>> a95dea81
 
 <sup>*</sup> Open Energy Transition (g)GmbH, Königsallee 52, 95448 Bayreuth, Germany
 
