# SPDX-FileCopyrightText: Contributors to PyPSA-Eur <https://github.com/pypsa/pypsa-eur>
#
# SPDX-License-Identifier: CC0-1.0

# docs in https://pypsa-eur.readthedocs.io/en/latest/configuration.html#top-level-configuration
version: v2025.04.0
tutorial: false

logging:
  level: INFO
  format: '%(levelname)s:%(name)s:%(message)s'

remote:
  ssh: ""
  path: ""

# docs in https://pypsa-eur.readthedocs.io/en/latest/configuration.html#run
run:
  prefix: ""
  name: ""
  scenarios:
    enable: false
    file: config/scenarios.yaml
  disable_progressbar: false
  shared_resources:
    policy: false
    exclude: []
  shared_cutouts: true
  use_shadow_directory: true # Set to false if problems regarding missing directories occur

# docs in https://pypsa-eur.readthedocs.io/en/latest/configuration.html#foresight
foresight: overnight

# docs in https://pypsa-eur.readthedocs.io/en/latest/configuration.html#scenario
# Wildcard docs in https://pypsa-eur.readthedocs.io/en/latest/wildcards.html
scenario:
  clusters:
  - 39
  - 128
  - 256
  opts:
  - ''
  sector_opts:
  - ''
  planning_horizons:
  # - 2020
  # - 2030
  # - 2040
  - 2050

# docs in https://pypsa-eur.readthedocs.io/en/latest/configuration.html#countries
countries: ['AL', 'AT', 'BA', 'BE', 'BG', 'CH', 'CZ', 'DE', 'DK', 'EE', 'ES', 'FI', 'FR', 'GB', 'GR', 'HR', 'HU', 'IE', 'IT', 'LT', 'LU', 'LV', 'ME', 'MK', 'NL', 'NO', 'PL', 'PT', 'RO', 'RS', 'SE', 'SI', 'SK', 'XK']

# docs in https://pypsa-eur.readthedocs.io/en/latest/configuration.html#snapshots
snapshots:
  start: "2013-01-01"
  end: "2014-01-01"
  inclusive: 'left'

# docs in https://pypsa-eur.readthedocs.io/en/latest/configuration.html#enable
enable:
  retrieve: auto
  retrieve_databundle: true
  retrieve_tyndp_bundle: false
  retrieve_cost_data: true
  build_cutout: false
  retrieve_cutout: true
  drop_leap_day: true

# docs in https://pypsa-eur.readthedocs.io/en/latest/configuration.html#co2-budget
co2_budget:
  2020: 0.720 # average emissions of 2019 to 2021 relative to 1990, CO2 excl LULUCF, EEA data, European Environment Agency. (2023a). Annual European Union greenhouse gas inventory 1990–2021 and inventory report 2023 - CRF Table. https://unfccc.int/documents/627830
  2025: 0.648 # With additional measures (WAM) projection, CO2 excl LULUCF, European Environment Agency. (2023e). Member States’ greenhouse gas (GHG) emission projections 2023. https://www.eea.europa.eu/en/datahub/datahubitem-view/4b8d94a4-aed7-4e67-a54c-0623a50f48e8
  2030: 0.450 # 55% reduction by 2030 (Ff55)
  2035: 0.250
  2040: 0.100 # 90% by 2040
  2045: 0.050
  2050: 0.000 # climate-neutral by 2050

# docs in https://pypsa-eur.readthedocs.io/en/latest/configuration.html#electricity
electricity:
  voltages: [220., 300., 330., 380., 400., 500., 750.]
  base_network: osm-prebuilt
  osm-prebuilt-version: 0.6
  gaslimit_enable: false
  gaslimit: false
  co2limit_enable: false
  co2limit: 7.75e+7
  co2base: 1.487e+9

  operational_reserve:
    activate: false
    epsilon_load: 0.02
    epsilon_vres: 0.02
    contingency: 4000

  max_hours:
    battery: 6
    H2: 168

  extendable_carriers:
    Generator: [solar, solar-hsat, onwind, offwind-ac, offwind-dc, offwind-float, OCGT, CCGT]
    StorageUnit: [] # battery, H2
    Store: [battery, H2]
    Link: [] # H2 pipeline

  powerplants_filter: (DateOut >= 2024 or DateOut != DateOut) and not (Country == 'Germany' and Fueltype == 'Nuclear')
  custom_powerplants: false
  everywhere_powerplants: []

  conventional_carriers: [nuclear, oil, OCGT, CCGT, coal, lignite, geothermal, biomass]
  renewable_carriers: [solar, solar-hsat, onwind, offwind-ac, offwind-dc, offwind-float, hydro]

  estimate_renewable_capacities:
    enable: true
    from_gem: true
    year: 2020
    expansion_limit: false
    technology_mapping:
      Offshore: offwind-ac
      Onshore: onwind
      PV: solar

  autarky:
    enable: false
    by_country: false

  transmission_limit: vopt

# docs in https://pypsa-eur.readthedocs.io/en/latest/configuration.html#atlite
atlite:
  cutout_directory: cutouts
  default_cutout: europe-2013-sarah3-era5
  nprocesses: 4
  show_progress: false
  cutouts:
    # use 'base' to determine geographical bounds and time span from config
    # base:
      # module: era5
    europe-2013-sarah3-era5:
      module: [sarah, era5] # in priority order
      x: [-12., 42.]
      y: [33., 72.]
      dx: 0.3
      dy: 0.3
      time: ['2013', '2013']

# docs in https://pypsa-eur.readthedocs.io/en/latest/configuration.html#renewable
renewable:
  onwind:
    cutout: default
    resource:
      method: wind
      turbine: Vestas_V112_3MW
      smooth: false
      add_cutout_windspeed: true
    resource_classes: 1
    capacity_per_sqkm: 3
    # correction_factor: 0.93
    corine:
      grid_codes: [12, 13, 14, 15, 16, 17, 18, 19, 20, 21, 22, 23, 24, 25, 26, 27, 28, 29, 31, 32]
      distance: 1000
      distance_grid_codes: [1, 2, 3, 4, 5, 6]
    luisa: false
      # grid_codes: [1111, 1121, 1122, 1123, 1130, 1210, 1221, 1222, 1230, 1241, 1242]
      # distance: 1000
      # distance_grid_codes: [1111, 1121, 1122, 1123, 1130, 1210, 1221, 1222, 1230, 1241, 1242]
    natura: true
    excluder_resolution: 100
    clip_p_max_pu: 1.e-2
  offwind-ac:
    cutout: default
    resource:
      method: wind
      turbine: NREL_ReferenceTurbine_2020ATB_5.5MW
      smooth: false
      add_cutout_windspeed: true
    resource_classes: 1
    capacity_per_sqkm: 2
    correction_factor: 0.8855
    corine: [44, 255]
    luisa: false # [0, 5230]
    natura: true
    ship_threshold: 400
    max_depth: 60
    max_shore_distance: 30000
    excluder_resolution: 200
    clip_p_max_pu: 1.e-2
    landfall_length: 10
  offwind-dc:
    cutout: default
    resource:
      method: wind
      turbine: NREL_ReferenceTurbine_2020ATB_5.5MW
      smooth: false
      add_cutout_windspeed: true
    resource_classes: 1
    capacity_per_sqkm: 2
    correction_factor: 0.8855
    corine: [44, 255]
    luisa: false # [0, 5230]
    natura: true
    ship_threshold: 400
    max_depth: 60
    min_shore_distance: 30000
    excluder_resolution: 200
    clip_p_max_pu: 1.e-2
    landfall_length: 10
  offwind-float:
    cutout: default
    resource:
      method: wind
      turbine: NREL_ReferenceTurbine_5MW_offshore
      smooth: false
      add_cutout_windspeed: true
    resource_classes: 1
    # ScholzPhd Tab 4.3.1: 10MW/km^2
    capacity_per_sqkm: 2
    correction_factor: 0.8855
    # proxy for wake losses
    # from 10.1016/j.energy.2018.08.153
    # until done more rigorously in #153
    corine: [44, 255]
    natura: true
    ship_threshold: 400
    excluder_resolution: 200
    min_depth: 60
    max_depth: 1000
    clip_p_max_pu: 1.e-2
    landfall_length: 10
  solar:
    cutout: default
    resource:
      method: pv
      panel: CSi
      orientation:
        slope: 35.
        azimuth: 180.
    resource_classes: 1
    capacity_per_sqkm: 5.1
    # correction_factor: 0.854337
    corine: [1, 2, 3, 4, 5, 6, 7, 8, 9, 10, 11, 12, 13, 14, 15, 16, 17, 18, 19, 20, 26, 31, 32]
    luisa: false # [1111, 1121, 1122, 1123, 1130, 1210, 1221, 1222, 1230, 1241, 1242, 1310, 1320, 1330, 1410, 1421, 1422, 2110, 2120, 2130, 2210, 2220, 2230, 2310, 2410, 2420, 3210, 3320, 3330]
    natura: true
    excluder_resolution: 100
    clip_p_max_pu: 1.e-2
  solar-hsat:
    cutout: default
    resource:
      method: pv
      panel: CSi
      orientation:
        slope: 35.
        azimuth: 180.
      tracking: horizontal
    resource_classes: 1
    capacity_per_sqkm: 4.43 # 15% higher land usage acc. to NREL
    corine: [1, 2, 3, 4, 5, 6, 7, 8, 9, 10, 11, 12, 13, 14, 15, 16, 17, 18, 19, 20, 26, 31, 32]
    luisa: false # [1111, 1121, 1122, 1123, 1130, 1210, 1221, 1222, 1230, 1241, 1242, 1310, 1320, 1330, 1410, 1421, 1422, 2110, 2120, 2130, 2210, 2220, 2230, 2310, 2410, 2420, 3210, 3320, 3330]
    natura: true
    excluder_resolution: 100
    clip_p_max_pu: 1.e-2
  hydro:
    cutout: default
    carriers: [ror, PHS, hydro]
    PHS_max_hours: 6
    hydro_max_hours: "energy_capacity_totals_by_country" # one of energy_capacity_totals_by_country, estimate_by_large_installations or a float
    flatten_dispatch: false
    flatten_dispatch_buffer: 0.2
    clip_min_inflow: 1.0
    eia_norm_year: false
    eia_correct_by_capacity: false
    eia_approximate_missing: false

# docs in https://pypsa-eur.readthedocs.io/en/latest/configuration.html#conventional
conventional:
  unit_commitment: false
  dynamic_fuel_price: false
  nuclear:
    p_max_pu: "data/nuclear_p_max_pu.csv" # float of file name

# docs in https://pypsa-eur.readthedocs.io/en/latest/configuration.html#lines
lines:
  types:
    220.: "Al/St 240/40 2-bundle 220.0"
    300.: "Al/St 240/40 3-bundle 300.0"
    330.: "Al/St 240/40 3-bundle 300.0"
    380.: "Al/St 240/40 4-bundle 380.0"
    400.: "Al/St 240/40 4-bundle 380.0"
    500.: "Al/St 240/40 4-bundle 380.0"
    750.: "Al/St 560/50 4-bundle 750.0"
  s_max_pu: 0.7
  s_nom_max: .inf
  max_extension: 20000 #MW
  length_factor: 1.25
  reconnect_crimea: true
  under_construction: 'keep' # 'zero': set capacity to zero, 'remove': remove, 'keep': with full capacity for lines in grid extract
  dynamic_line_rating:
    activate: false
    cutout: default
    correction_factor: 0.95
    max_voltage_difference: false
    max_line_rating: false

# docs in https://pypsa-eur.readthedocs.io/en/latest/configuration.html#links
links:
  p_max_pu: 1.0
  p_min_pu: -1.0
  p_nom_max: .inf
  max_extension: 30000 #MW
  length_factor: 1.25
  under_construction: 'keep' # 'zero': set capacity to zero, 'remove': remove, 'keep': with full capacity for lines in grid extract

# docs in https://pypsa-eur.readthedocs.io/en/latest/configuration.html#transmission_projects
transmission_projects:
  enable: true
  include:
    tyndp2020: true
    nep: true
    manual: true
  skip:
  - upgraded_lines
  - upgraded_links
  status:
  - under_construction
  - in_permitting
  - confirmed
    #- planned_not_yet_permitted
    #- under_consideration
  new_link_capacity: zero #keep or zero

# docs in https://pypsa-eur.readthedocs.io/en/latest/configuration.html#transformers
transformers:
  x: 0.1
  s_nom: 2000.
  type: ''

# docs-load in https://pypsa-eur.readthedocs.io/en/latest/configuration.html#load
load:
  source: opsd # opsd, tyndp
  fill_gaps:
    enable: true
    interpolate_limit: 3
    time_shift_for_large_gaps: 1w
  manual_adjustments: true # false
  scaling_factor: 1.0
  fixed_year: false # false or year (e.g. 2013)
  supplement_synthetic: true
  distribution_key:
    gdp: 0.6
    population: 0.4
  tyndp_scenario: ''  # NT, DE or GA
# docs
# TODO: PyPSA-Eur merge issue in prepare_sector_network.py
# regulate what components with which carriers are kept from PyPSA-Eur;
# some technologies are removed because they are implemented differently
# (e.g. battery or H2 storage) or have different year-dependent costs
# in PyPSA-Eur-Sec
pypsa_eur:
  Bus:
  - AC
  Link:
  - DC
  Generator:
  - onwind
  - offwind-ac
  - offwind-dc
  - offwind-float
  - solar-hsat
  - solar
  - ror
  - nuclear
  StorageUnit:
  - PHS
  - hydro
  Store: []

# docs in https://pypsa-eur.readthedocs.io/en/latest/configuration.html#energy
energy:
  energy_totals_year: 2019
  base_emissions_year: 1990
  emissions: CO2

# docs in https://pypsa-eur.readthedocs.io/en/latest/configuration.html#biomass
biomass:
  year: 2030
  scenario: ENS_Med
  classes:
    solid biomass:
    - Agricultural waste
    - Fuelwood residues
    - Secondary Forestry residues - woodchips
    - Sawdust
    - Residues from landscape care
    not included:
    - Sugar from sugar beet
    - Rape seed
    - "Sunflower, soya seed "
    - Bioethanol barley, wheat, grain maize, oats, other cereals and rye
    - Miscanthus, switchgrass, RCG
    - Willow
    - Poplar
    - FuelwoodRW
    - C&P_RW
    biogas:
    - Manure solid, liquid
    - Sludge
    municipal solid waste:
    - Municipal waste
  share_unsustainable_use_retained:
    2020: 1
    2025: 0.66
    2030: 0.33
    2035: 0
    2040: 0
    2045: 0
    2050: 0
  share_sustainable_potential_available:
    2020: 0
    2025: 0.33
    2030: 0.66
    2035: 1
    2040: 1
    2045: 1
    2050: 1


# docs in https://pypsa-eur.readthedocs.io/en/latest/configuration.html#solar-thermal
solar_thermal:
  clearsky_model: simple  # should be "simple" or "enhanced"?
  orientation:
    slope: 45.
    azimuth: 180.
  cutout: default

# docs in https://pypsa-eur.readthedocs.io/en/latest/configuration.html#existing-capacities
existing_capacities:
  grouping_years_power: [1920, 1950, 1955, 1960, 1965, 1970, 1975, 1980, 1985, 1990, 1995, 2000, 2005, 2010, 2015, 2020, 2025]
  grouping_years_heat: [1980, 1985, 1990, 1995, 2000, 2005, 2010, 2015, 2019] # heat grouping years >= baseyear will be ignored
  threshold_capacity: 10
  default_heating_lifetime: 20
  conventional_carriers:
  - lignite
  - coal
  - oil
  - uranium

# docs in https://pypsa-eur.readthedocs.io/en/latest/configuration.html#sector
sector:
  transport: true
  heating: true
  biomass: true
  industry: true
  shipping: true
  aviation: true
  agriculture: true
  fossil_fuels: true
  district_heating:
    potential: 0.6
    progress:
      2020: 0.0
      2025: 0.15
      2030: 0.3
      2035: 0.45
      2040: 0.6
      2045: 0.8
      2050: 1.0
    district_heating_loss: 0.15
    supply_temperature_approximation:
      max_forward_temperature_baseyear:
        FR: 110
        DK: 75
        DE: 109
        CZ: 130
        FI: 115
        PL: 130
        SE: 102
        IT: 90
      min_forward_temperature_baseyear:
        DE: 82
      return_temperature_baseyear:
        DE: 58
      lower_threshold_ambient_temperature: 0
      upper_threshold_ambient_temperature: 10
      rolling_window_ambient_temperature: 72
      relative_annual_temperature_reduction: 0.01
    ptes:
      dynamic_capacity: true
      max_top_temperature: 90
      min_bottom_temperature: 35
    heat_source_cooling: 6 #K
    heat_pump_cop_approximation:
      refrigerant: ammonia
      heat_exchanger_pinch_point_temperature_difference: 5 #K
      isentropic_compressor_efficiency: 0.8
      heat_loss: 0.0
    limited_heat_sources:
      geothermal:
        constant_temperature_celsius: 65
        ignore_missing_regions: false
    direct_utilisation_heat_sources:
    - geothermal
  heat_pump_sources:
    urban central:
    - air
    urban decentral:
    - air
    rural:
    - air
    - ground
  cluster_heat_buses: true
  heat_demand_cutout: default
  bev_dsm_restriction_value: 0.75
  bev_dsm_restriction_time: 7
  transport_heating_deadband_upper: 20.
  transport_heating_deadband_lower: 15.
  ICE_lower_degree_factor: 0.375
  ICE_upper_degree_factor: 1.6
  EV_lower_degree_factor: 0.98
  EV_upper_degree_factor: 0.63
  bev_dsm: true
  bev_dsm_availability: 0.5
  bev_energy: 0.05
  bev_charge_efficiency: 0.9
  bev_charge_rate: 0.011
  bev_avail_max: 0.95
  bev_avail_mean: 0.8
  v2g: true
  land_transport_fuel_cell_share:
    2020: 0
    2025: 0
    2030: 0
    2035: 0
    2040: 0
    2045: 0
    2050: 0
  land_transport_electric_share:
    2020: 0
    2025: 0.15
    2030: 0.3
    2035: 0.45
    2040: 0.7
    2045: 0.85
    2050: 1
  land_transport_ice_share:
    2020: 1
    2025: 0.85
    2030: 0.7
    2035: 0.55
    2040: 0.3
    2045: 0.15
    2050: 0
  transport_electric_efficiency: 53.19 # 1 MWh_el = 53.19*100 km
  transport_fuel_cell_efficiency: 30.003 # 1 MWh_H2 = 30.003*100 km
  transport_ice_efficiency: 16.0712 # 1 MWh_oil = 16.0712 * 100 km
  agriculture_machinery_electric_share: 0
  agriculture_machinery_oil_share: 1
  agriculture_machinery_fuel_efficiency: 0.7
  agriculture_machinery_electric_efficiency: 0.3
  MWh_MeOH_per_MWh_H2: 0.8787
  MWh_MeOH_per_tCO2: 4.0321
  MWh_MeOH_per_MWh_e: 3.6907
  shipping_hydrogen_liquefaction: false
  shipping_hydrogen_share:
    2020: 0
    2025: 0
    2030: 0
    2035: 0
    2040: 0
    2045: 0
    2050: 0
  shipping_methanol_share:
    2020: 0
    2025: 0.15
    2030: 0.3
    2035: 0.5
    2040: 0.7
    2045: 0.85
    2050: 1
  shipping_oil_share:
    2020: 1
    2025: 0.85
    2030: 0.7
    2035: 0.5
    2040: 0.3
    2045: 0.15
    2050: 0
  shipping_methanol_efficiency: 0.46
  shipping_oil_efficiency: 0.40
  aviation_demand_factor: 1.
  HVC_demand_factor: 1.
  time_dep_hp_cop: true
  heat_pump_sink_T_individual_heating: 55.
  reduce_space_heat_exogenously: true
  reduce_space_heat_exogenously_factor:
    2020: 0.10  # this results in a space heat demand reduction of 10%
    2025: 0.09  # first heat demand increases compared to 2020 because of larger floor area per capita
    2030: 0.09
    2035: 0.11
    2040: 0.16
    2045: 0.21
    2050: 0.29
  retrofitting:
    retro_endogen: false
    cost_factor: 1.0
    interest_rate: 0.04
    annualise_cost: true
    tax_weighting: false
    construction_index: true
  tes: true
  tes_tau:
    decentral: 3
    central: 180
  boilers: true
  resistive_heaters: true
  oil_boilers: false
  biomass_boiler: true
  overdimension_heat_generators:
    decentral: 1.1  #to cover demand peaks bigger than data
    central: 1.0
  chp:
    enable: true
    fuel:
    - solid biomass # For solid biomass, CHP with and without CC are added
    - gas # For all other fuels the same techno economic data from gas CHP is taken
    micro_chp: false # Only gas is used for micro_chp
  solar_thermal: true
  solar_cf_correction: 0.788457  # =  >>> 1/1.2683
  methanation: true
  coal_cc: false
  dac: true
  co2_vent: false
  heat_vent:
    urban central: true
    urban decentral: true
    rural: true
  marginal_cost_heat_vent: 0.02
  allam_cycle_gas: false
  hydrogen_fuel_cell: true
  hydrogen_turbine: false
  SMR: true
  SMR_cc: true
  ATR: false
  regional_oil_demand: false
  regional_coal_demand: false
  regional_co2_sequestration_potential:
    enable: false
    attribute:
    - conservative estimate Mt
    - conservative estimate GAS Mt
    - conservative estimate OIL Mt
    - conservative estimate aquifer Mt
    include_onshore: false
    min_size: 3
    max_size: 25
    years_of_storage: 25
  co2_sequestration_potential:
    2020: 0
    2025: 0
    2030: 50
    2035: 100
    2040: 200
    2045: 200
    2050: 200
  co2_sequestration_cost: 10
  co2_sequestration_lifetime: 50
  co2_spatial: false
  co2_network: false
  co2_network_cost_factor: 1
  cc_fraction: 0.9
  hydrogen_underground_storage: true
  hydrogen_underground_storage_locations:
    # - onshore  # more than 50 km from sea
  - nearshore    # within 50 km of sea
    # - offshore
  methanol:
    regional_methanol_demand: false
    methanol_reforming: false
    methanol_reforming_cc: false
    methanol_to_kerosene: false
    methanol_to_power:
      ccgt: false
      ccgt_cc: false
      ocgt: false
      allam: false
    biomass_to_methanol: false
    biomass_to_methanol_cc: false
  ammonia: false
  min_part_load_fischer_tropsch: 0.5
  min_part_load_methanolisation: 0.3
  min_part_load_methanation: 0.3
  use_fischer_tropsch_waste_heat: 0.25
  use_haber_bosch_waste_heat: 0.25
  use_methanolisation_waste_heat: 0.25
  use_methanation_waste_heat: 0.25
  use_fuel_cell_waste_heat: 0.25
  use_electrolysis_waste_heat: 0.25
  electricity_transmission_grid: true
  electricity_distribution_grid: true
  electricity_grid_connection: true
  transmission_efficiency:
    enable:
    - DC
    - H2 pipeline
    - gas pipeline
    - electricity distribution grid
    DC:
      efficiency_static: 0.98
      efficiency_per_1000km: 0.977
    H2 pipeline:
      efficiency_per_1000km: 1 # 0.982
      compression_per_1000km: 0.018
    gas pipeline:
      efficiency_per_1000km: 1 #0.977
      compression_per_1000km: 0.01
    electricity distribution grid:
      efficiency_static: 0.97
  H2_network: true
  h2_topology_tyndp:
    enable: false
<<<<<<< HEAD
    tyndp_scenario:
      scenario: ''  # NT, DE or GA
      year: 2030  # 2030, 2035, 2040, 2045 or 2050 (only for DE or GA)
=======
    tyndp_scenario: DE  # NT, DE or GA
>>>>>>> 2d4cc5ac
  gas_network: false
  H2_retrofit: false
  H2_retrofit_capacity_per_CH4: 0.6
  gas_network_connectivity_upgrade: 1
  gas_distribution_grid: true
  gas_distribution_grid_cost_factor: 1.0
  biomass_spatial: false
  biomass_transport: false
  biogas_upgrading_cc: false
  conventional_generation:
    OCGT: gas
  keep_existing_capacities: false
  biomass_to_liquid: false
  biomass_to_liquid_cc: false
  electrobiofuels: false
  biosng: false
  biosng_cc: false
  bioH2: false
  municipal_solid_waste: false
  limit_max_growth:
    enable: false
    # allowing 30% larger than max historic growth
    factor: 1.3
    max_growth:  # unit GW
      onwind: 16 # onshore max grow so far 16 GW in Europe https://www.iea.org/reports/renewables-2020/wind
      solar: 28 # solar max grow so far 28 GW in Europe https://www.iea.org/reports/renewables-2020/solar-pv
      offwind-ac: 35 # offshore max grow so far 3.5 GW in Europe https://windeurope.org/about-wind/statistics/offshore/european-offshore-wind-industry-key-trends-statistics-2019/
      offwind-dc: 35
    max_relative_growth:
      onwind: 3
      solar: 3
      offwind-ac: 3
      offwind-dc: 3
  enhanced_geothermal:
    enable: false
    flexible: true
    max_hours: 240
    max_boost: 0.25
    var_cf: true
    sustainability_factor: 0.0025
  solid_biomass_import:
    enable: false
    price: 54 #EUR/MWh
    max_amount: 1390 # TWh
    upstream_emissions_factor: .1 #share of solid biomass CO2 emissions at full combustion
  imports:
    enable: false
    limit: .inf
    limit_sense: <=
    price:
      H2: 74
      NH3: 97
      methanol: 121
      gas: 122
      oil: 125

# docs in https://pypsa-eur.readthedocs.io/en/latest/configuration.html#industry
industry:
  St_primary_fraction:
    2020: 0.6
    2025: 0.55
    2030: 0.5
    2035: 0.45
    2040: 0.4
    2045: 0.35
    2050: 0.3
  DRI_fraction:
    2020: 0
    2025: 0
    2030: 0.05
    2035: 0.2
    2040: 0.4
    2045: 0.7
    2050: 1
  H2_DRI: 1.7
  elec_DRI: 0.322
  Al_primary_fraction:
    2020: 0.4
    2025: 0.375
    2030: 0.35
    2035: 0.325
    2040: 0.3
    2045: 0.25
    2050: 0.2
  MWh_NH3_per_tNH3: 5.166
  MWh_CH4_per_tNH3_SMR: 10.8
  MWh_elec_per_tNH3_SMR: 0.7
  MWh_H2_per_tNH3_electrolysis: 5.93
  MWh_elec_per_tNH3_electrolysis: 0.2473
  MWh_NH3_per_MWh_H2_cracker: 1.46 # https://github.com/euronion/trace/blob/44a5ff8401762edbef80eff9cfe5a47c8d3c8be4/data/efficiencies.csv
  NH3_process_emissions: 24.5
  petrochemical_process_emissions: 25.5
  #HVC primary/recycling based on values used in Neumann et al https://doi.org/10.1016/j.joule.2023.06.016, linearly interpolated between 2020 and 2050
  #2020 recycling rates based on Agora https://static.agora-energiewende.de/fileadmin/Projekte/2021/2021_02_EU_CEAP/A-EW_254_Mobilising-circular-economy_study_WEB.pdf
  #fractions refer to the total primary HVC production in 2020
  #assumes 6.7 Mtplastics produced from recycling in 2020
  HVC_primary_fraction:
    2020: 1.0
    2025: 0.9
    2030: 0.8
    2035: 0.7
    2040: 0.6
    2045: 0.5
    2050: 0.4
  HVC_mechanical_recycling_fraction:
    2020: 0.12
    2025: 0.15
    2030: 0.18
    2035: 0.21
    2040: 0.24
    2045: 0.27
    2050: 0.30
  HVC_chemical_recycling_fraction:
    2020: 0.0
    2025: 0.0
    2030: 0.04
    2035: 0.08
    2040: 0.12
    2045: 0.16
    2050: 0.20
  HVC_environment_sequestration_fraction: 0.
  waste_to_energy: false
  waste_to_energy_cc: false
  sector_ratios_fraction_future:
    2020: 0.0
    2025: 0.1
    2030: 0.3
    2035: 0.5
    2040: 0.7
    2045: 0.9
    2050: 1.0
  basic_chemicals_without_NH3_production_today: 69. #Mt/a, = 86 Mtethylene-equiv - 17 MtNH3
  HVC_production_today: 52.
  MWh_elec_per_tHVC_mechanical_recycling: 0.547
  MWh_elec_per_tHVC_chemical_recycling: 6.9
  chlorine_production_today: 9.58
  MWh_elec_per_tCl: 3.6
  MWh_H2_per_tCl: -0.9372
  methanol_production_today: 1.5
  MWh_elec_per_tMeOH: 0.167
  MWh_CH4_per_tMeOH: 10.25
  MWh_MeOH_per_tMeOH: 5.528
  hotmaps_locate_missing: false
  reference_year: 2019
  oil_refining_emissions: 0.013


# docs in https://pypsa-eur.readthedocs.io/en/latest/configuration.html#costs
costs:
  year: 2030
  version: v0.10.1
  social_discountrate: 0.02
  fill_values:
    FOM: 0
    VOM: 0
    efficiency: 1
    fuel: 0
    investment: 0
    lifetime: 25
    "CO2 intensity": 0
    "discount rate": 0.07
  overwrites: {}
  marginal_cost:
    solar: 0.01
    onwind: 0.015
    offwind: 0.015
    hydro: 0.
    H2: 0.
    electrolysis: 0.
    fuel cell: 0.
    battery: 0.
    battery inverter: 0.
    home battery storage: 0
    water tank charger: 0.03
    central water pit charger: 0.025
  emission_prices:
    enable: false
    co2: 0.
    co2_monthly_prices: false

# docs in https://pypsa-eur.readthedocs.io/en/latest/configuration.html#clustering
clustering:
  mode: busmap
  administrative:
    level: 1
  focus_weights: false
  simplify_network:
    to_substations: false
    remove_stubs: true
    remove_stubs_across_borders: false
  cluster_network:
    algorithm: kmeans
    hac_features:
    - wnd100m
    - influx_direct
  exclude_carriers: []
  consider_efficiency_classes: false
  aggregation_strategies:
    generators:
      committable: any
      ramp_limit_up: max
      ramp_limit_down: max
  temporal:
    resolution_elec: false
    resolution_sector: false

# docs in https://pypsa-eur.readthedocs.io/en/latest/configuration.html#adjustments
adjustments:
  electricity: false
  sector:
    factor:
      Link:
        electricity distribution grid:
          capital_cost: 1.0
    absolute: false

# docs in https://pypsa-eur.readthedocs.io/en/latest/configuration.html#solving
solving:
  options:
    clip_p_max_pu: 1.e-2
    load_shedding: false
    curtailment_mode: false
    noisy_costs: true
    skip_iterations: true
    rolling_horizon: false
    seed: 123
    custom_extra_functionality: "../data/custom_extra_functionality.py"
    # io_api: "direct"  # Increases performance but only supported for the highs and gurobi solvers
    # options that go into the optimize function
    track_iterations: false
    min_iterations: 2
    max_iterations: 3
    transmission_losses: 2
    linearized_unit_commitment: true
    horizon: 365
    post_discretization:
      enable: false
      line_unit_size: 1700
      line_threshold: 0.3
      link_unit_size:
        DC: 2000
        H2 pipeline: 1200
        gas pipeline: 1500
      link_threshold:
        DC: 0.3
        H2 pipeline: 0.3
        gas pipeline: 0.3
      fractional_last_unit_size: false
    keep_files: false
    model_kwargs:
      solver_dir: "/tmp"

  agg_p_nom_limits:
    agg_offwind: false
    include_existing: false
    file: data/agg_p_nom_minmax.csv

  constraints:
    CCL: false
    EQ: false
    BAU: false
    SAFE: false

  solver:
    name: gurobi
    options: gurobi-default

  solver_options:
    highs-default:
      # refer to https://ergo-code.github.io/HiGHS/dev/options/definitions/
      threads: 1
      solver: "ipm"
      run_crossover: "off"
      small_matrix_value: 1e-6
      large_matrix_value: 1e9
      primal_feasibility_tolerance: 1e-5
      dual_feasibility_tolerance: 1e-5
      ipm_optimality_tolerance: 1e-4
      parallel: "on"
      random_seed: 123
    highs-simplex:
      solver: "simplex"
      parallel: "on"
      primal_feasibility_tolerance: 1e-5
      dual_feasibility_tolerance: 1e-5
      random_seed: 123
    gurobi-default:
      threads: 8
      method: 2 # barrier
      crossover: 0
      BarConvTol: 1.e-6
      Seed: 123
      AggFill: 0
      PreDual: 0
      GURO_PAR_BARDENSETHRESH: 200
    gurobi-numeric-focus:
      NumericFocus: 3       # Favour numeric stability over speed
      method: 2             # barrier
      crossover: 0          # do not use crossover
      BarHomogeneous: 1     # Use homogeneous barrier if standard does not converge
      BarConvTol: 1.e-5
      FeasibilityTol: 1.e-4
      OptimalityTol: 1.e-4
      ObjScale: -0.5
      threads: 8
      Seed: 123
    gurobi-fallback:        # Use gurobi defaults
      crossover: 0
      method: 2             # barrier
      BarHomogeneous: 1     # Use homogeneous barrier if standard does not converge
      BarConvTol: 1.e-5
      FeasibilityTol: 1.e-5
      OptimalityTol: 1.e-5
      Seed: 123
      threads: 8
    cplex-default:
      threads: 4
      lpmethod: 4 # barrier
      solutiontype: 2 # non basic solution, ie no crossover
      barrier.convergetol: 1.e-5
      feasopt.tolerance: 1.e-6
    copt-default:
      Threads: 8
      LpMethod: 2
      Crossover: 0
      RelGap: 1.e-6
      Dualize: 0
    copt-gpu:
      LpMethod: 6
      GPUMode: 1
      PDLPTol: 1.e-5
      Crossover: 0
    cbc-default: {} # Used in CI
    glpk-default: {} # Used in CI

  check_objective:
    enable: false
    expected_value: None
    atol: 1_000_000
    rtol: 0.01

  mem_mb: 30000 #memory in MB; 20 GB enough for 50+B+I+H2; 100 GB for 181+B+I+H2
  memory_logging_frequency: 30 # in seconds
  runtime: 6h #runtime in humanfriendly style https://humanfriendly.readthedocs.io/en/latest/<|MERGE_RESOLUTION|>--- conflicted
+++ resolved
@@ -718,13 +718,7 @@
   H2_network: true
   h2_topology_tyndp:
     enable: false
-<<<<<<< HEAD
-    tyndp_scenario:
-      scenario: ''  # NT, DE or GA
-      year: 2030  # 2030, 2035, 2040, 2045 or 2050 (only for DE or GA)
-=======
-    tyndp_scenario: DE  # NT, DE or GA
->>>>>>> 2d4cc5ac
+    tyndp_scenario: ''  # NT, DE or GA
   gas_network: false
   H2_retrofit: false
   H2_retrofit_capacity_per_CH4: 0.6
