# SPDX-FileCopyrightText: Contributors to PyPSA-Eur <https://github.com/pypsa/pypsa-eur>
#
# SPDX-License-Identifier: CC0-1.0

# docs in https://pypsa-eur.readthedocs.io/en/latest/configuration.html#top-level-configuration
version: v2025.01.0
tutorial: false

logging:
  level: INFO
  format: '%(levelname)s:%(name)s:%(message)s'

remote:
  ssh: ""
  path: ""

# docs in https://pypsa-eur.readthedocs.io/en/latest/configuration.html#run
run:
  prefix: ""
  name: ""
  scenarios:
    enable: false
    file: config/scenarios.yaml
  disable_progressbar: false
  shared_resources:
    policy: false
    exclude: []
  shared_cutouts: true
  use_shadow_directory: true # Set to false if problems regarding missing directories occur

# docs in https://pypsa-eur.readthedocs.io/en/latest/configuration.html#foresight
foresight: overnight

# docs in https://pypsa-eur.readthedocs.io/en/latest/configuration.html#scenario
# Wildcard docs in https://pypsa-eur.readthedocs.io/en/latest/wildcards.html
scenario:
  clusters:
  - 39
  - 128
  - 256
  opts:
  - ''
  sector_opts:
  - ''
  planning_horizons:
  # - 2020
  # - 2030
  # - 2040
  - 2050

# docs in https://pypsa-eur.readthedocs.io/en/latest/configuration.html#countries
countries: ['AL', 'AT', 'BA', 'BE', 'BG', 'CH', 'CZ', 'DE', 'DK', 'EE', 'ES', 'FI', 'FR', 'GB', 'GR', 'HR', 'HU', 'IE', 'IT', 'LT', 'LU', 'LV', 'ME', 'MK', 'NL', 'NO', 'PL', 'PT', 'RO', 'RS', 'SE', 'SI', 'SK', 'XK']

# docs in https://pypsa-eur.readthedocs.io/en/latest/configuration.html#snapshots
snapshots:
  start: "2013-01-01"
  end: "2014-01-01"
  inclusive: 'left'

# docs in https://pypsa-eur.readthedocs.io/en/latest/configuration.html#enable
enable:
  retrieve: auto
  retrieve_databundle: true
  retrieve_cost_data: true
  build_cutout: false
  retrieve_cutout: true
  drop_leap_day: true

# docs in https://pypsa-eur.readthedocs.io/en/latest/configuration.html#co2-budget
co2_budget:
  2020: 0.720 # average emissions of 2019 to 2021 relative to 1990, CO2 excl LULUCF, EEA data, European Environment Agency. (2023a). Annual European Union greenhouse gas inventory 1990–2021 and inventory report 2023 - CRF Table. https://unfccc.int/documents/627830
  2025: 0.648 # With additional measures (WAM) projection, CO2 excl LULUCF, European Environment Agency. (2023e). Member States’ greenhouse gas (GHG) emission projections 2023. https://www.eea.europa.eu/en/datahub/datahubitem-view/4b8d94a4-aed7-4e67-a54c-0623a50f48e8
  2030: 0.450 # 55% reduction by 2030 (Ff55)
  2035: 0.250
  2040: 0.100 # 90% by 2040
  2045: 0.050
  2050: 0.000 # climate-neutral by 2050

# docs in https://pypsa-eur.readthedocs.io/en/latest/configuration.html#electricity
electricity:
  voltages: [220., 300., 330., 380., 400., 500., 750.]
  base_network: osm-prebuilt
  osm-prebuilt-version: 0.6
  gaslimit_enable: false
  gaslimit: false
  co2limit_enable: false
  co2limit: 7.75e+7
  co2base: 1.487e+9

  operational_reserve:
    activate: false
    epsilon_load: 0.02
    epsilon_vres: 0.02
    contingency: 4000

  max_hours:
    battery: 6
    H2: 168

  extendable_carriers:
    Generator: [solar, solar-hsat, onwind, offwind-ac, offwind-dc, offwind-float, OCGT, CCGT]
    StorageUnit: [] # battery, H2
    Store: [battery, H2]
    Link: [] # H2 pipeline

  powerplants_filter: (DateOut >= 2024 or DateOut != DateOut) and not (Country == 'Germany' and Fueltype == 'Nuclear')
  custom_powerplants: false
  everywhere_powerplants: []

  conventional_carriers: [nuclear, oil, OCGT, CCGT, coal, lignite, geothermal, biomass]
  renewable_carriers: [solar, solar-hsat, onwind, offwind-ac, offwind-dc, offwind-float, hydro]

  estimate_renewable_capacities:
    enable: true
    from_opsd: true
    year: 2020
    expansion_limit: false
    technology_mapping:
      Offshore: [offwind-ac, offwind-dc, offwind-float]
      Onshore: [onwind]
      PV: [solar]

  autarky:
    enable: false
    by_country: false

  transmission_limit: vopt

# docs in https://pypsa-eur.readthedocs.io/en/latest/configuration.html#atlite
atlite:
  cutout_directory: cutouts
  default_cutout: europe-2013-sarah3-era5
  nprocesses: 4
  show_progress: false
  cutouts:
    # use 'base' to determine geographical bounds and time span from config
    # base:
      # module: era5
    europe-2013-sarah3-era5:
      module: [sarah, era5] # in priority order
      x: [-12., 42.]
      y: [33., 72.]
      dx: 0.3
      dy: 0.3
      time: ['2013', '2013']

# docs in https://pypsa-eur.readthedocs.io/en/latest/configuration.html#renewable
renewable:
  onwind:
    cutout: europe-2013-sarah3-era5
    resource:
      method: wind
      turbine: Vestas_V112_3MW
      smooth: false
      add_cutout_windspeed: true
    capacity_per_sqkm: 3
    # correction_factor: 0.93
    corine:
      grid_codes: [12, 13, 14, 15, 16, 17, 18, 19, 20, 21, 22, 23, 24, 25, 26, 27, 28, 29, 31, 32]
      distance: 1000
      distance_grid_codes: [1, 2, 3, 4, 5, 6]
    luisa: false
      # grid_codes: [1111, 1121, 1122, 1123, 1130, 1210, 1221, 1222, 1230, 1241, 1242]
      # distance: 1000
      # distance_grid_codes: [1111, 1121, 1122, 1123, 1130, 1210, 1221, 1222, 1230, 1241, 1242]
    natura: true
    excluder_resolution: 100
    clip_p_max_pu: 1.e-2
  offwind-ac:
    cutout: europe-2013-sarah3-era5
    resource:
      method: wind
      turbine: NREL_ReferenceTurbine_2020ATB_5.5MW
      smooth: false
      add_cutout_windspeed: true
    capacity_per_sqkm: 2
    correction_factor: 0.8855
    corine: [44, 255]
    luisa: false # [0, 5230]
    natura: true
    ship_threshold: 400
    max_depth: 60
    max_shore_distance: 30000
    excluder_resolution: 200
    clip_p_max_pu: 1.e-2
    landfall_length: 10
  offwind-dc:
    cutout: europe-2013-sarah3-era5
    resource:
      method: wind
      turbine: NREL_ReferenceTurbine_2020ATB_5.5MW
      smooth: false
      add_cutout_windspeed: true
    capacity_per_sqkm: 2
    correction_factor: 0.8855
    corine: [44, 255]
    luisa: false # [0, 5230]
    natura: true
    ship_threshold: 400
    max_depth: 60
    min_shore_distance: 30000
    excluder_resolution: 200
    clip_p_max_pu: 1.e-2
    landfall_length: 10
  offwind-float:
    cutout: europe-2013-sarah3-era5
    resource:
      method: wind
      turbine: NREL_ReferenceTurbine_5MW_offshore
      smooth: false
      add_cutout_windspeed: true
    # ScholzPhd Tab 4.3.1: 10MW/km^2
    capacity_per_sqkm: 2
    correction_factor: 0.8855
    # proxy for wake losses
    # from 10.1016/j.energy.2018.08.153
    # until done more rigorously in #153
    corine: [44, 255]
    natura: true
    ship_threshold: 400
    excluder_resolution: 200
    min_depth: 60
    max_depth: 1000
    clip_p_max_pu: 1.e-2
    landfall_length: 10
  solar:
    cutout: europe-2013-sarah3-era5
    resource:
      method: pv
      panel: CSi
      orientation:
        slope: 35.
        azimuth: 180.
    capacity_per_sqkm: 5.1
    # correction_factor: 0.854337
    corine: [1, 2, 3, 4, 5, 6, 7, 8, 9, 10, 11, 12, 13, 14, 15, 16, 17, 18, 19, 20, 26, 31, 32]
    luisa: false # [1111, 1121, 1122, 1123, 1130, 1210, 1221, 1222, 1230, 1241, 1242, 1310, 1320, 1330, 1410, 1421, 1422, 2110, 2120, 2130, 2210, 2220, 2230, 2310, 2410, 2420, 3210, 3320, 3330]
    natura: true
    excluder_resolution: 100
    clip_p_max_pu: 1.e-2
  solar-hsat:
    cutout: europe-2013-sarah3-era5
    resource:
      method: pv
      panel: CSi
      orientation:
        slope: 35.
        azimuth: 180.
      tracking: horizontal
    capacity_per_sqkm: 4.43 # 15% higher land usage acc. to NREL
    corine: [1, 2, 3, 4, 5, 6, 7, 8, 9, 10, 11, 12, 13, 14, 15, 16, 17, 18, 19, 20, 26, 31, 32]
    luisa: false # [1111, 1121, 1122, 1123, 1130, 1210, 1221, 1222, 1230, 1241, 1242, 1310, 1320, 1330, 1410, 1421, 1422, 2110, 2120, 2130, 2210, 2220, 2230, 2310, 2410, 2420, 3210, 3320, 3330]
    natura: true
    excluder_resolution: 100
    clip_p_max_pu: 1.e-2
  hydro:
    cutout: europe-2013-sarah3-era5
    carriers: [ror, PHS, hydro]
    PHS_max_hours: 6
    hydro_max_hours: "energy_capacity_totals_by_country" # one of energy_capacity_totals_by_country, estimate_by_large_installations or a float
    flatten_dispatch: false
    flatten_dispatch_buffer: 0.2
    clip_min_inflow: 1.0
    eia_norm_year: false
    eia_correct_by_capacity: false
    eia_approximate_missing: false

# docs in https://pypsa-eur.readthedocs.io/en/latest/configuration.html#conventional
conventional:
  unit_commitment: false
  dynamic_fuel_price: false
  nuclear:
    p_max_pu: "data/nuclear_p_max_pu.csv" # float of file name

# docs in https://pypsa-eur.readthedocs.io/en/latest/configuration.html#lines
lines:
  types:
    220.: "Al/St 240/40 2-bundle 220.0"
    300.: "Al/St 240/40 3-bundle 300.0"
    330.: "Al/St 240/40 3-bundle 300.0"
    380.: "Al/St 240/40 4-bundle 380.0"
    400.: "Al/St 240/40 4-bundle 380.0"
    500.: "Al/St 240/40 4-bundle 380.0"
    750.: "Al/St 560/50 4-bundle 750.0"
  s_max_pu: 0.7
  s_nom_max: .inf
  max_extension: 20000 #MW
  length_factor: 1.25
  reconnect_crimea: true
  under_construction: 'keep' # 'zero': set capacity to zero, 'remove': remove, 'keep': with full capacity for lines in grid extract
  dynamic_line_rating:
    activate: false
    cutout: europe-2013-sarah3-era5
    correction_factor: 0.95
    max_voltage_difference: false
    max_line_rating: false

# docs in https://pypsa-eur.readthedocs.io/en/latest/configuration.html#links
links:
  p_max_pu: 1.0
  p_nom_max: .inf
  max_extension: 30000 #MW
  length_factor: 1.25
  under_construction: 'keep' # 'zero': set capacity to zero, 'remove': remove, 'keep': with full capacity for lines in grid extract

# docs in https://pypsa-eur.readthedocs.io/en/latest/configuration.html#transmission_projects
transmission_projects:
  enable: true
  include:
    tyndp2020: true
    nep: true
    manual: true
  skip:
  - upgraded_lines
  - upgraded_links
  status:
  - under_construction
  - in_permitting
  - confirmed
    #- planned_not_yet_permitted
    #- under_consideration
  new_link_capacity: zero #keep or zero

# docs in https://pypsa-eur.readthedocs.io/en/latest/configuration.html#transformers
transformers:
  x: 0.1
  s_nom: 2000.
  type: ''

# docs-load in https://pypsa-eur.readthedocs.io/en/latest/configuration.html#load
load:
  interpolate_limit: 3
  time_shift_for_large_gaps: 1w
  manual_adjustments: true # false
  scaling_factor: 1.0
  fixed_year: false # false or year (e.g. 2013)
  supplement_synthetic: true
  distribution_key:
    gdp: 0.6
    population: 0.4

# docs
# TODO: PyPSA-Eur merge issue in prepare_sector_network.py
# regulate what components with which carriers are kept from PyPSA-Eur;
# some technologies are removed because they are implemented differently
# (e.g. battery or H2 storage) or have different year-dependent costs
# in PyPSA-Eur-Sec
pypsa_eur:
  Bus:
  - AC
  Link:
  - DC
  Generator:
  - onwind
  - offwind-ac
  - offwind-dc
  - offwind-float
  - solar-hsat
  - solar
  - ror
  - nuclear
  StorageUnit:
  - PHS
  - hydro
  Store: []

# docs in https://pypsa-eur.readthedocs.io/en/latest/configuration.html#energy
energy:
  energy_totals_year: 2019
  base_emissions_year: 1990
  emissions: CO2

# docs in https://pypsa-eur.readthedocs.io/en/latest/configuration.html#biomass
biomass:
  year: 2030
  scenario: ENS_Med
  classes:
    solid biomass:
    - Agricultural waste
    - Fuelwood residues
    - Secondary Forestry residues - woodchips
    - Sawdust
    - Residues from landscape care
    not included:
    - Sugar from sugar beet
    - Rape seed
    - "Sunflower, soya seed "
    - Bioethanol barley, wheat, grain maize, oats, other cereals and rye
    - Miscanthus, switchgrass, RCG
    - Willow
    - Poplar
    - FuelwoodRW
    - C&P_RW
    biogas:
    - Manure solid, liquid
    - Sludge
    municipal solid waste:
    - Municipal waste
  share_unsustainable_use_retained:
    2020: 1
    2025: 0.66
    2030: 0.33
    2035: 0
    2040: 0
    2045: 0
    2050: 0
  share_sustainable_potential_available:
    2020: 0
    2025: 0.33
    2030: 0.66
    2035: 1
    2040: 1
    2045: 1
    2050: 1


# docs in https://pypsa-eur.readthedocs.io/en/latest/configuration.html#solar-thermal
solar_thermal:
  clearsky_model: simple  # should be "simple" or "enhanced"?
  orientation:
    slope: 45.
    azimuth: 180.
  cutout: default

# docs in https://pypsa-eur.readthedocs.io/en/latest/configuration.html#existing-capacities
existing_capacities:
  grouping_years_power: [1920, 1950, 1955, 1960, 1965, 1970, 1975, 1980, 1985, 1990, 1995, 2000, 2005, 2010, 2015, 2020, 2025]
  grouping_years_heat: [1980, 1985, 1990, 1995, 2000, 2005, 2010, 2015, 2019] # heat grouping years >= baseyear will be ignored
  threshold_capacity: 10
  default_heating_lifetime: 20
  conventional_carriers:
  - lignite
  - coal
  - oil
  - uranium

# docs in https://pypsa-eur.readthedocs.io/en/latest/configuration.html#sector
sector:
  transport: true
  heating: true
  biomass: true
  industry: true
  shipping: true
  aviation: true
  agriculture: true
  fossil_fuels: true
  district_heating:
    potential: 0.6
    progress:
      2020: 0.0
      2025: 0.15
      2030: 0.3
      2035: 0.45
      2040: 0.6
      2045: 0.8
      2050: 1.0
    district_heating_loss: 0.15
    supply_temperature_approximation:
      max_forward_temperature_baseyear:
        FR: 110
        DK: 75
        DE: 109
        CZ: 130
        FI: 115
        PL: 130
        SE: 102
        IT: 90
      min_forward_temperature_baseyear:
        DE: 82
      return_temperature_baseyear:
        DE: 58
      lower_threshold_ambient_temperature: 0
      upper_threshold_ambient_temperature: 10
      rolling_window_ambient_temperature: 72
      relative_annual_temperature_reduction: 0.01
    ptes:
      dynamic_capacity: true
      max_top_temperature: 90
      min_bottom_temperature: 35
    heat_source_cooling: 6 #K
    heat_pump_cop_approximation:
      refrigerant: ammonia
      heat_exchanger_pinch_point_temperature_difference: 5 #K
      isentropic_compressor_efficiency: 0.8
      heat_loss: 0.0
    limited_heat_sources:
      geothermal:
        constant_temperature_celsius: 65
    direct_utilisation_heat_sources:
    - geothermal
  heat_pump_sources:
    urban central:
    - air
    urban decentral:
    - air
    rural:
    - air
    - ground
  cluster_heat_buses: true
  heat_demand_cutout: default
  bev_dsm_restriction_value: 0.75
  bev_dsm_restriction_time: 7
  transport_heating_deadband_upper: 20.
  transport_heating_deadband_lower: 15.
  ICE_lower_degree_factor: 0.375
  ICE_upper_degree_factor: 1.6
  EV_lower_degree_factor: 0.98
  EV_upper_degree_factor: 0.63
  bev_dsm: true
  bev_dsm_availability: 0.5
  bev_energy: 0.05
  bev_charge_efficiency: 0.9
  bev_charge_rate: 0.011
  bev_avail_max: 0.95
  bev_avail_mean: 0.8
  v2g: true
  land_transport_fuel_cell_share:
    2020: 0
    2025: 0
    2030: 0
    2035: 0
    2040: 0
    2045: 0
    2050: 0
  land_transport_electric_share:
    2020: 0
    2025: 0.15
    2030: 0.3
    2035: 0.45
    2040: 0.7
    2045: 0.85
    2050: 1
  land_transport_ice_share:
    2020: 1
    2025: 0.85
    2030: 0.7
    2035: 0.55
    2040: 0.3
    2045: 0.15
    2050: 0
  transport_electric_efficiency: 53.19 # 1 MWh_el = 53.19*100 km
  transport_fuel_cell_efficiency: 30.003 # 1 MWh_H2 = 30.003*100 km
  transport_ice_efficiency: 16.0712 # 1 MWh_oil = 16.0712 * 100 km
  agriculture_machinery_electric_share: 0
  agriculture_machinery_oil_share: 1
  agriculture_machinery_fuel_efficiency: 0.7
  agriculture_machinery_electric_efficiency: 0.3
  MWh_MeOH_per_MWh_H2: 0.8787
  MWh_MeOH_per_tCO2: 4.0321
  MWh_MeOH_per_MWh_e: 3.6907
  shipping_hydrogen_liquefaction: false
  shipping_hydrogen_share:
    2020: 0
    2025: 0
    2030: 0
    2035: 0
    2040: 0
    2045: 0
    2050: 0
  shipping_methanol_share:
    2020: 0
    2025: 0.15
    2030: 0.3
    2035: 0.5
    2040: 0.7
    2045: 0.85
    2050: 1
  shipping_oil_share:
    2020: 1
    2025: 0.85
    2030: 0.7
    2035: 0.5
    2040: 0.3
    2045: 0.15
    2050: 0
  shipping_methanol_efficiency: 0.46
  shipping_oil_efficiency: 0.40
  aviation_demand_factor: 1.
  HVC_demand_factor: 1.
  time_dep_hp_cop: true
  heat_pump_sink_T_individual_heating: 55.
  reduce_space_heat_exogenously: true
  reduce_space_heat_exogenously_factor:
    2020: 0.10  # this results in a space heat demand reduction of 10%
    2025: 0.09  # first heat demand increases compared to 2020 because of larger floor area per capita
    2030: 0.09
    2035: 0.11
    2040: 0.16
    2045: 0.21
    2050: 0.29
  retrofitting:
    retro_endogen: false
    cost_factor: 1.0
    interest_rate: 0.04
    annualise_cost: true
    tax_weighting: false
    construction_index: true
  tes: true
  tes_tau:
    decentral: 3
    central: 180
  boilers: true
  resistive_heaters: true
  oil_boilers: false
  biomass_boiler: true
  overdimension_heat_generators:
    decentral: 1.1  #to cover demand peaks bigger than data
    central: 1.0
  chp:
    enable: true
    fuel:
    - solid biomass # For solid biomass, CHP with and without CC are added
    - gas # For all other fuels the same techno economic data from gas CHP is taken
    micro_chp: false # Only gas is used for micro_chp
  solar_thermal: true
  solar_cf_correction: 0.788457  # =  >>> 1/1.2683
  methanation: true
  coal_cc: false
  dac: true
  co2_vent: false
  heat_vent:
    urban central: true
    urban decentral: true
    rural: true
  marginal_cost_heat_vent: 0.02
  allam_cycle_gas: false
  hydrogen_fuel_cell: true
  hydrogen_turbine: false
  SMR: true
  SMR_cc: true
  ATR: false
  regional_oil_demand: false
  regional_coal_demand: false
  regional_co2_sequestration_potential:
    enable: false
    attribute:
    - conservative estimate Mt
    - conservative estimate GAS Mt
    - conservative estimate OIL Mt
    - conservative estimate aquifer Mt
    include_onshore: false
    min_size: 3
    max_size: 25
    years_of_storage: 25
  co2_sequestration_potential:
    2020: 0
    2025: 0
    2030: 50
    2035: 100
    2040: 200
    2045: 200
    2050: 200
  co2_sequestration_cost: 10
  co2_sequestration_lifetime: 50
  co2_spatial: false
  co2_network: false
  co2_network_cost_factor: 1
  cc_fraction: 0.9
  hydrogen_underground_storage: true
  hydrogen_underground_storage_locations:
    # - onshore  # more than 50 km from sea
  - nearshore    # within 50 km of sea
    # - offshore
  methanol:
    regional_methanol_demand: false
    methanol_reforming: false
    methanol_reforming_cc: false
    methanol_to_kerosene: false
    methanol_to_power:
      ccgt: false
      ccgt_cc: false
      ocgt: false
      allam: false
    biomass_to_methanol: false
    biomass_to_methanol_cc: false
  ammonia: false
  min_part_load_fischer_tropsch: 0.5
  min_part_load_methanolisation: 0.3
  min_part_load_methanation: 0.3
  use_fischer_tropsch_waste_heat: 0.25
  use_haber_bosch_waste_heat: 0.25
  use_methanolisation_waste_heat: 0.25
  use_methanation_waste_heat: 0.25
  use_fuel_cell_waste_heat: 0.25
  use_electrolysis_waste_heat: 0.25
  electricity_transmission_grid: true
  electricity_distribution_grid: true
  electricity_grid_connection: true
  transmission_efficiency:
    DC:
      efficiency_static: 0.98
      efficiency_per_1000km: 0.977
    H2 pipeline:
      efficiency_per_1000km: 1 # 0.982
      compression_per_1000km: 0.018
    gas pipeline:
      efficiency_per_1000km: 1 #0.977
      compression_per_1000km: 0.01
    electricity distribution grid:
      efficiency_static: 0.97
  H2_network: true
  h2_topology_tyndp:
    enable: false
    tyndp_scenario:
      scenario: DE  # NT, DE or GA
      year: 2030  # 2030, 2035, 2040, 2045 or 2050 (only for DE or GA)
  gas_network: false
  H2_retrofit: false
  H2_retrofit_capacity_per_CH4: 0.6
  gas_network_connectivity_upgrade: 1
  gas_distribution_grid: true
  gas_distribution_grid_cost_factor: 1.0
  biomass_spatial: false
  biomass_transport: false
  biogas_upgrading_cc: false
  conventional_generation:
    OCGT: gas
  keep_existing_capacities: false
  biomass_to_liquid: false
  biomass_to_liquid_cc: false
  electrobiofuels: false
  biosng: false
  biosng_cc: false
  bioH2: false
  municipal_solid_waste: false
  limit_max_growth:
    enable: false
    # allowing 30% larger than max historic growth
    factor: 1.3
    max_growth:  # unit GW
      onwind: 16 # onshore max grow so far 16 GW in Europe https://www.iea.org/reports/renewables-2020/wind
      solar: 28 # solar max grow so far 28 GW in Europe https://www.iea.org/reports/renewables-2020/solar-pv
      offwind-ac: 35 # offshore max grow so far 3.5 GW in Europe https://windeurope.org/about-wind/statistics/offshore/european-offshore-wind-industry-key-trends-statistics-2019/
      offwind-dc: 35
    max_relative_growth:
      onwind: 3
      solar: 3
      offwind-ac: 3
      offwind-dc: 3
  enhanced_geothermal:
    enable: false
    flexible: true
    max_hours: 240
    max_boost: 0.25
    var_cf: true
    sustainability_factor: 0.0025
  solid_biomass_import:
    enable: false
    price: 54 #EUR/MWh
    max_amount: 1390 # TWh
    upstream_emissions_factor: .1 #share of solid biomass CO2 emissions at full combustion
  imports:
    enable: false
    limit: .inf
    limit_sense: <=
    price:
      H2: 74
      NH3: 97
      methanol: 121
      gas: 122
      oil: 125

# docs in https://pypsa-eur.readthedocs.io/en/latest/configuration.html#industry
industry:
  St_primary_fraction:
    2020: 0.6
    2025: 0.55
    2030: 0.5
    2035: 0.45
    2040: 0.4
    2045: 0.35
    2050: 0.3
  DRI_fraction:
    2020: 0
    2025: 0
    2030: 0.05
    2035: 0.2
    2040: 0.4
    2045: 0.7
    2050: 1
  H2_DRI: 1.7
  elec_DRI: 0.322
  Al_primary_fraction:
    2020: 0.4
    2025: 0.375
    2030: 0.35
    2035: 0.325
    2040: 0.3
    2045: 0.25
    2050: 0.2
  MWh_NH3_per_tNH3: 5.166
  MWh_CH4_per_tNH3_SMR: 10.8
  MWh_elec_per_tNH3_SMR: 0.7
  MWh_H2_per_tNH3_electrolysis: 5.93
  MWh_elec_per_tNH3_electrolysis: 0.2473
  MWh_NH3_per_MWh_H2_cracker: 1.46 # https://github.com/euronion/trace/blob/44a5ff8401762edbef80eff9cfe5a47c8d3c8be4/data/efficiencies.csv
  NH3_process_emissions: 24.5
  petrochemical_process_emissions: 25.5
  #HVC primary/recycling based on values used in Neumann et al https://doi.org/10.1016/j.joule.2023.06.016, linearly interpolated between 2020 and 2050
  #2020 recycling rates based on Agora https://static.agora-energiewende.de/fileadmin/Projekte/2021/2021_02_EU_CEAP/A-EW_254_Mobilising-circular-economy_study_WEB.pdf
  #fractions refer to the total primary HVC production in 2020
  #assumes 6.7 Mtplastics produced from recycling in 2020
  HVC_primary_fraction:
    2020: 1.0
    2025: 0.9
    2030: 0.8
    2035: 0.7
    2040: 0.6
    2045: 0.5
    2050: 0.4
  HVC_mechanical_recycling_fraction:
    2020: 0.12
    2025: 0.15
    2030: 0.18
    2035: 0.21
    2040: 0.24
    2045: 0.27
    2050: 0.30
  HVC_chemical_recycling_fraction:
    2020: 0.0
    2025: 0.0
    2030: 0.04
    2035: 0.08
    2040: 0.12
    2045: 0.16
    2050: 0.20
  HVC_environment_sequestration_fraction: 0.
  waste_to_energy: false
  waste_to_energy_cc: false
  sector_ratios_fraction_future:
    2020: 0.0
    2025: 0.1
    2030: 0.3
    2035: 0.5
    2040: 0.7
    2045: 0.9
    2050: 1.0
  basic_chemicals_without_NH3_production_today: 69. #Mt/a, = 86 Mtethylene-equiv - 17 MtNH3
  HVC_production_today: 52.
  MWh_elec_per_tHVC_mechanical_recycling: 0.547
  MWh_elec_per_tHVC_chemical_recycling: 6.9
  chlorine_production_today: 9.58
  MWh_elec_per_tCl: 3.6
  MWh_H2_per_tCl: -0.9372
  methanol_production_today: 1.5
  MWh_elec_per_tMeOH: 0.167
  MWh_CH4_per_tMeOH: 10.25
  MWh_MeOH_per_tMeOH: 5.528
  hotmaps_locate_missing: false
  reference_year: 2019
  oil_refining_emissions: 0.013


# docs in https://pypsa-eur.readthedocs.io/en/latest/configuration.html#costs
costs:
  year: 2030
  version: v0.10.1
  social_discountrate: 0.02
  fill_values:
    FOM: 0
    VOM: 0
    efficiency: 1
    fuel: 0
    investment: 0
    lifetime: 25
    "CO2 intensity": 0
    "discount rate": 0.07
  overwrites: {}
  marginal_cost:
    solar: 0.01
    onwind: 0.015
    offwind: 0.015
    hydro: 0.
    H2: 0.
    electrolysis: 0.
    fuel cell: 0.
    battery: 0.
    battery inverter: 0.
    home battery storage: 0
    water tank charger: 0.03
    central water pit charger: 0.025
  emission_prices:
    enable: false
    co2: 0.
    co2_monthly_prices: false

# docs in https://pypsa-eur.readthedocs.io/en/latest/configuration.html#clustering
clustering:
  mode: busmap
  administrative:
    level: 1
  focus_weights: false
  simplify_network:
    to_substations: false
    remove_stubs: true
    remove_stubs_across_borders: false
  cluster_network:
    algorithm: kmeans
    hac_features:
    - wnd100m
    - influx_direct
  exclude_carriers: []
  consider_efficiency_classes: false
  aggregation_strategies:
    generators:
      committable: any
      ramp_limit_up: max
      ramp_limit_down: max
  temporal:
    resolution_elec: false
    resolution_sector: false

# docs in https://pypsa-eur.readthedocs.io/en/latest/configuration.html#adjustments
adjustments:
  electricity: false
  sector:
    factor:
      Link:
        electricity distribution grid:
          capital_cost: 1.0
    absolute: false

# docs in https://pypsa-eur.readthedocs.io/en/latest/configuration.html#solving
solving:
  #tmpdir: "path/to/tmp"
  options:
    clip_p_max_pu: 1.e-2
    load_shedding: false
    curtailment_mode: false
    noisy_costs: true
    skip_iterations: true
    rolling_horizon: false
    seed: 123
    custom_extra_functionality: "../data/custom_extra_functionality.py"
    # io_api: "direct"  # Increases performance but only supported for the highs and gurobi solvers
    # options that go into the optimize function
    track_iterations: false
    min_iterations: 2
    max_iterations: 3
    transmission_losses: 2
    linearized_unit_commitment: true
    horizon: 365
    post_discretization:
      enable: false
      line_unit_size: 1700
      line_threshold: 0.3
      link_unit_size:
        DC: 2000
        H2 pipeline: 1200
        gas pipeline: 1500
      link_threshold:
        DC: 0.3
        H2 pipeline: 0.3
        gas pipeline: 0.3
      fractional_last_unit_size: false

  agg_p_nom_limits:
    agg_offwind: false
    include_existing: false
    file: data/agg_p_nom_minmax.csv

  constraints:
    CCL: false
    EQ: false
    BAU: false
    SAFE: false

  solver:
    name: gurobi
    options: gurobi-default

  solver_options:
    highs-default:
      # refer to https://ergo-code.github.io/HiGHS/dev/options/definitions/
      threads: 1
      solver: "ipm"
      run_crossover: "off"
      small_matrix_value: 1e-6
      large_matrix_value: 1e9
      primal_feasibility_tolerance: 1e-5
      dual_feasibility_tolerance: 1e-5
      ipm_optimality_tolerance: 1e-4
      parallel: "on"
      random_seed: 123
    highs-simplex:
      solver: "simplex"
      parallel: "on"
      primal_feasibility_tolerance: 1e-5
      dual_feasibility_tolerance: 1e-5
      random_seed: 123
    gurobi-default:
      threads: 8
      method: 2 # barrier
      crossover: 0
      BarConvTol: 1.e-6
      Seed: 123
      AggFill: 0
      PreDual: 0
      GURO_PAR_BARDENSETHRESH: 200
    gurobi-numeric-focus:
      NumericFocus: 3       # Favour numeric stability over speed
      method: 2             # barrier
      crossover: 0          # do not use crossover
      BarHomogeneous: 1     # Use homogeneous barrier if standard does not converge
      BarConvTol: 1.e-5
      FeasibilityTol: 1.e-4
      OptimalityTol: 1.e-4
      ObjScale: -0.5
      threads: 8
      Seed: 123
    gurobi-fallback:        # Use gurobi defaults
      crossover: 0
      method: 2             # barrier
      BarHomogeneous: 1     # Use homogeneous barrier if standard does not converge
      BarConvTol: 1.e-5
      FeasibilityTol: 1.e-5
      OptimalityTol: 1.e-5
      Seed: 123
      threads: 8
    cplex-default:
      threads: 4
      lpmethod: 4 # barrier
      solutiontype: 2 # non basic solution, ie no crossover
      barrier.convergetol: 1.e-5
      feasopt.tolerance: 1.e-6
    copt-default:
      Threads: 8
      LpMethod: 2
      Crossover: 0
      RelGap: 1.e-6
      Dualize: 0
    copt-gpu:
      LpMethod: 6
      GPUMode: 1
      PDLPTol: 1.e-5
      Crossover: 0
    cbc-default: {} # Used in CI
    glpk-default: {} # Used in CI

  check_objective:
    enable: false
    expected_value: None
    atol: 1_000_000
    rtol: 0.01

  mem_mb: 30000 #memory in MB; 20 GB enough for 50+B+I+H2; 100 GB for 181+B+I+H2
  memory_logging_frequency: 30 # in seconds
<<<<<<< HEAD
  runtime: 6h #runtime in humanfriendly style https://humanfriendly.readthedocs.io/en/latest/


# docs in https://pypsa-eur.readthedocs.io/en/latest/configuration.html#plotting
plotting:
  map:
    boundaries: [-11, 30, 34, 71]
    color_geomap:
      ocean: white
      land: white
  projection:
    name: "EqualEarth"
    # See https://scitools.org.uk/cartopy/docs/latest/reference/projections.html for alternatives, for example:
    # name: "LambertConformal"
    # central_longitude: 10.
    # central_latitude: 50.
    # standard_parallels: [35, 65]
  eu_node_location:
    x: -5.5
    y: 46.
  costs_max: 1000
  costs_threshold: 1
  energy_max: 20000
  energy_min: -20000
  energy_threshold: 50.

  nice_names:
    OCGT: "Open-Cycle Gas"
    CCGT: "Combined-Cycle Gas"
    offwind-ac: "Offshore Wind (AC)"
    offwind-dc: "Offshore Wind (DC)"
    offwind-float: "Offshore Wind (Floating)"
    onwind: "Onshore Wind"
    solar: "Solar"
    PHS: "Pumped Hydro Storage"
    hydro: "Reservoir & Dam"
    battery: "Battery Storage"
    H2: "Hydrogen Storage"
    lines: "Transmission Lines"
    ror: "Run of River"
    load: "Load Shedding"
    ac: "AC"
    dc: "DC"

  tech_colors:
    # wind
    onwind: "#235ebc"
    onshore wind: "#235ebc"
    offwind: "#6895dd"
    offshore wind: "#6895dd"
    offwind-ac: "#6895dd"
    offshore wind (AC): "#6895dd"
    offshore wind ac: "#6895dd"
    offwind-dc: "#74c6f2"
    offshore wind (DC): "#74c6f2"
    offshore wind dc: "#74c6f2"
    offwind-float: "#b5e2fa"
    offshore wind (Float): "#b5e2fa"
    offshore wind float: "#b5e2fa"
    # water
    hydro: '#298c81'
    hydro reservoir: '#298c81'
    ror: '#3dbfb0'
    run of river: '#3dbfb0'
    hydroelectricity: '#298c81'
    PHS: '#51dbcc'
    hydro+PHS: "#08ad97"
    # solar
    solar: "#f9d002"
    solar PV: "#f9d002"
    solar-hsat: "#fdb915"
    solar thermal: '#ffbf2b'
    residential rural solar thermal: '#f1c069'
    services rural solar thermal: '#eabf61'
    residential urban decentral solar thermal: '#e5bc5a'
    services urban decentral solar thermal: '#dfb953'
    urban central solar thermal: '#d7b24c'
    solar rooftop: '#ffea80'
    # gas
    OCGT: '#e0986c'
    OCGT marginal: '#e0986c'
    OCGT-heat: '#e0986c'
    gas boiler: '#db6a25'
    gas boilers: '#db6a25'
    gas boiler marginal: '#db6a25'
    residential rural gas boiler: '#d4722e'
    residential urban decentral gas boiler: '#cb7a36'
    services rural gas boiler: '#c4813f'
    services urban decentral gas boiler: '#ba8947'
    urban central gas boiler: '#b0904f'
    gas: '#e05b09'
    fossil gas: '#e05b09'
    natural gas: '#e05b09'
    biogas to gas: '#e36311'
    biogas to gas CC: '#e51245'
    CCGT: '#a85522'
    CCGT marginal: '#a85522'
    allam: '#B98F76'
    gas for industry co2 to atmosphere: '#692e0a'
    gas for industry co2 to stored: '#8a3400'
    gas for industry: '#853403'
    gas for industry CC: '#692e0a'
    gas pipeline: '#ebbca0'
    gas pipeline new: '#a87c62'
    # oil
    oil: '#c9c9c9'
    oil primary: '#d2d2d2'
    oil refining: '#e6e6e6'
    imported oil: '#a3a3a3'
    oil boiler: '#adadad'
    residential rural oil boiler: '#a9a9a9'
    services rural oil boiler: '#a5a5a5'
    residential urban decentral oil boiler: '#a1a1a1'
    urban central oil boiler: '#9d9d9d'
    services urban decentral oil boiler: '#999999'
    agriculture machinery oil: '#949494'
    shipping oil: "#808080"
    land transport oil: '#afafaf'
    # nuclear
    Nuclear: '#ff8c00'
    Nuclear marginal: '#ff8c00'
    nuclear: '#ff8c00'
    uranium: '#ff8c00'
    # coal
    Coal: '#545454'
    coal: '#545454'
    Coal marginal: '#545454'
    coal for industry: '#343434'
    solid: '#545454'
    Lignite: '#826837'
    lignite: '#826837'
    Lignite marginal: '#826837'
    # biomass
    biogas: '#e3d37d'
    biomass: '#baa741'
    solid biomass: '#baa741'
    municipal solid waste: '#91ba41'
    solid biomass import: '#d5ca8d'
    solid biomass transport: '#baa741'
    solid biomass for industry: '#7a6d26'
    solid biomass for industry CC: '#47411c'
    solid biomass for industry co2 from atmosphere: '#736412'
    solid biomass for industry co2 to stored: '#47411c'
    urban central solid biomass CHP: '#9d9042'
    urban central solid biomass CHP CC: '#6c5d28'
    biomass boiler: '#8A9A5B'
    residential rural biomass boiler: '#a1a066'
    residential urban decentral biomass boiler: '#b0b87b'
    services rural biomass boiler: '#c6cf98'
    services urban decentral biomass boiler: '#dde5b5'
    biomass to liquid: '#32CD32'
    unsustainable solid biomass: '#998622'
    unsustainable bioliquids: '#32CD32'
    electrobiofuels: 'red'
    BioSNG: '#123456'
    solid biomass to hydrogen: '#654321'
    # power transmission
    lines: '#6c9459'
    transmission lines: '#6c9459'
    electricity distribution grid: '#97ad8c'
    low voltage: '#97ad8c'
    # electricity demand
    Electric load: '#110d63'
    electric demand: '#110d63'
    electricity: '#110d63'
    industry electricity: '#2d2a66'
    industry new electricity: '#2d2a66'
    agriculture electricity: '#494778'
    # battery + EVs
    battery: '#ace37f'
    battery storage: '#ace37f'
    battery charger: '#88a75b'
    battery discharger: '#5d4e29'
    home battery: '#80c944'
    home battery storage: '#80c944'
    home battery charger: '#5e8032'
    home battery discharger: '#3c5221'
    BEV charger: '#baf238'
    V2G: '#e5ffa8'
    land transport EV: '#baf238'
    land transport demand: '#38baf2'
    EV battery: '#baf238'
    # hot water storage
    water tanks: '#e69487'
    residential rural water tanks: '#f7b7a3'
    services rural water tanks: '#f3afa3'
    residential urban decentral water tanks: '#f2b2a3'
    services urban decentral water tanks: '#f1b4a4'
    urban central water tanks: '#e9977d'
    hot water storage: '#e69487'
    hot water charging: '#e8998b'
    urban central water tanks charger: '#b57a67'
    residential rural water tanks charger: '#b4887c'
    residential urban decentral water tanks charger: '#b39995'
    services rural water tanks charger: '#b3abb0'
    services urban decentral water tanks charger: '#b3becc'
    hot water discharging: '#e99c8e'
    urban central water tanks discharger: '#b9816e'
    residential rural water tanks discharger: '#ba9685'
    residential urban decentral water tanks discharger: '#baac9e'
    services rural water tanks discharger: '#bbc2b8'
    services urban decentral water tanks discharger: '#bdd8d3'
    water pits: "#cc826a"
    water pits charger: "#b36a5e"
    water pits discharger: "#b37468"
    urban central water pits: "#d96f4c"
    urban central water pits charger: "#a85d47"
    urban central water pits discharger: "#b36452"
    # heat demand
    Heat load: '#cc1f1f'
    heat: '#cc1f1f'
    heat vent: '#aa3344'
    heat demand: '#cc1f1f'
    rural heat: '#ff5c5c'
    residential rural heat: '#ff7c7c'
    services rural heat: '#ff9c9c'
    central heat: '#cc1f1f'
    urban central heat: '#d15959'
    urban central heat vent: '#a74747'
    decentral heat: '#750606'
    residential urban decentral heat: '#a33c3c'
    services urban decentral heat: '#cc1f1f'
    low-temperature heat for industry: '#8f2727'
    process heat: '#ff0000'
    agriculture heat: '#d9a5a5'
    # heat supply
    heat pumps: '#2fb537'
    heat pump: '#2fb537'
    air heat pump: '#36eb41'
    residential urban decentral air heat pump: '#48f74f'
    services urban decentral air heat pump: '#5af95d'
    services rural air heat pump: '#5af95d'
    urban central air heat pump: '#6cfb6b'
    urban central geothermal heat pump: '#4f2144'
    geothermal heat pump: '#4f2144'
    geothermal heat direct utilisation: '#ba91b1'
    ground heat pump: '#2fb537'
    residential rural ground heat pump: '#4f2144'
    residential rural air heat pump: '#48f74f'
    services rural ground heat pump: '#5af95d'
    Ambient: '#98eb9d'
    CHP: '#8a5751'
    urban central gas CHP: '#8d5e56'
    CHP CC: '#634643'
    urban central gas CHP CC: '#6e4e4c'
    CHP heat: '#8a5751'
    CHP electric: '#8a5751'
    district heating: '#e8beac'
    resistive heater: '#d8f9b8'
    residential rural resistive heater: '#bef5b5'
    residential urban decentral resistive heater: '#b2f1a9'
    services rural resistive heater: '#a5ed9d'
    services urban decentral resistive heater: '#98e991'
    urban central resistive heater: '#8cdf85'
    retrofitting: '#8487e8'
    building retrofitting: '#8487e8'
    # hydrogen
    H2 for industry: "#f073da"
    H2 for shipping: "#ebaee0"
    H2: '#bf13a0'
    hydrogen: '#bf13a0'
    retrofitted H2 boiler: '#e5a0d9'
    SMR: '#870c71'
    SMR CC: '#4f1745'
    ATR: '#870c99'
    H2 liquefaction: '#d647bd'
    hydrogen storage: '#bf13a0'
    H2 Store: '#bf13a0'
    H2 storage: '#bf13a0'
    land transport fuel cell: '#6b3161'
    H2 pipeline: '#f081dc'
    H2 pipeline retrofitted: '#ba99b5'
    H2 Fuel Cell: '#c251ae'
    H2 fuel cell: '#c251ae'
    H2 turbine: '#991f83'
    H2 Electrolysis: '#ff29d9'
    H2 electrolysis: '#ff29d9'
    # ammonia
    NH3: '#46caf0'
    ammonia: '#46caf0'
    ammonia store: '#00ace0'
    ammonia cracker: '#87d0e6'
    Haber-Bosch: '#076987'
    # syngas
    Sabatier: '#9850ad'
    methanation: '#c44ce6'
    methane: '#c44ce6'
    # synfuels
    Fischer-Tropsch: '#25c49a'
    liquid: '#25c49a'
    kerosene for aviation: '#a1ffe6'
    naphtha for industry: '#57ebc4'
    methanol-to-kerosene: '#C98468'
    methanol-to-olefins/aromatics: '#FFA07A'
    Methanol steam reforming: '#FFBF00'
    Methanol steam reforming CC: '#A2EA8A'
    methanolisation: '#00FFBF'
    biomass-to-methanol: '#EAD28A'
    biomass-to-methanol CC: '#EADBAD'
    allam methanol: '#B98F76'
    CCGT methanol: '#B98F76'
    CCGT methanol CC: '#B98F76'
    OCGT methanol: '#B98F76'
    methanol: '#FF7B00'
    methanol transport: '#FF7B00'
    shipping methanol: '#468c8b'
    industry methanol: '#468c8b'
    # co2
    CC: '#f29dae'
    CCS: '#f29dae'
    CO2 sequestration: '#f29dae'
    DAC: '#ff5270'
    co2 stored: '#f2385a'
    co2 sequestered: '#f2682f'
    co2: '#f29dae'
    co2 vent: '#ffd4dc'
    CO2 pipeline: '#f5627f'
    # emissions
    process emissions CC: '#000000'
    process emissions: '#222222'
    process emissions to stored: '#444444'
    process emissions to atmosphere: '#888888'
    oil emissions: '#aaaaaa'
    shipping oil emissions: "#555555"
    shipping methanol emissions: '#666666'
    land transport oil emissions: '#777777'
    agriculture machinery oil emissions: '#333333'
    # other
    shipping: '#03a2ff'
    power-to-heat: '#2fb537'
    power-to-gas: '#c44ce6'
    power-to-H2: '#ff29d9'
    power-to-liquid: '#25c49a'
    gas-to-power/heat: '#ee8340'
    waste: '#e3d37d'
    other: '#000000'
    geothermal: '#ba91b1'
    geothermal heat: '#ba91b1'
    geothermal district heat: '#d19D00'
    geothermal organic rankine cycle: '#ffbf00'
    AC: "#70af1d"
    AC-AC: "#70af1d"
    AC line: "#70af1d"
    links: "#8a1caf"
    HVDC links: "#8a1caf"
    DC: "#8a1caf"
    DC-DC: "#8a1caf"
    DC link: "#8a1caf"
    load: "#dd2e23"
    waste CHP: '#e3d37d'
    waste CHP CC: '#e3d3ff'
    HVC to air: 'k'
=======
  runtime: 6h #runtime in humanfriendly style https://humanfriendly.readthedocs.io/en/latest/
>>>>>>> be6fc76f
<|MERGE_RESOLUTION|>--- conflicted
+++ resolved
@@ -1045,359 +1045,4 @@
 
   mem_mb: 30000 #memory in MB; 20 GB enough for 50+B+I+H2; 100 GB for 181+B+I+H2
   memory_logging_frequency: 30 # in seconds
-<<<<<<< HEAD
-  runtime: 6h #runtime in humanfriendly style https://humanfriendly.readthedocs.io/en/latest/
-
-
-# docs in https://pypsa-eur.readthedocs.io/en/latest/configuration.html#plotting
-plotting:
-  map:
-    boundaries: [-11, 30, 34, 71]
-    color_geomap:
-      ocean: white
-      land: white
-  projection:
-    name: "EqualEarth"
-    # See https://scitools.org.uk/cartopy/docs/latest/reference/projections.html for alternatives, for example:
-    # name: "LambertConformal"
-    # central_longitude: 10.
-    # central_latitude: 50.
-    # standard_parallels: [35, 65]
-  eu_node_location:
-    x: -5.5
-    y: 46.
-  costs_max: 1000
-  costs_threshold: 1
-  energy_max: 20000
-  energy_min: -20000
-  energy_threshold: 50.
-
-  nice_names:
-    OCGT: "Open-Cycle Gas"
-    CCGT: "Combined-Cycle Gas"
-    offwind-ac: "Offshore Wind (AC)"
-    offwind-dc: "Offshore Wind (DC)"
-    offwind-float: "Offshore Wind (Floating)"
-    onwind: "Onshore Wind"
-    solar: "Solar"
-    PHS: "Pumped Hydro Storage"
-    hydro: "Reservoir & Dam"
-    battery: "Battery Storage"
-    H2: "Hydrogen Storage"
-    lines: "Transmission Lines"
-    ror: "Run of River"
-    load: "Load Shedding"
-    ac: "AC"
-    dc: "DC"
-
-  tech_colors:
-    # wind
-    onwind: "#235ebc"
-    onshore wind: "#235ebc"
-    offwind: "#6895dd"
-    offshore wind: "#6895dd"
-    offwind-ac: "#6895dd"
-    offshore wind (AC): "#6895dd"
-    offshore wind ac: "#6895dd"
-    offwind-dc: "#74c6f2"
-    offshore wind (DC): "#74c6f2"
-    offshore wind dc: "#74c6f2"
-    offwind-float: "#b5e2fa"
-    offshore wind (Float): "#b5e2fa"
-    offshore wind float: "#b5e2fa"
-    # water
-    hydro: '#298c81'
-    hydro reservoir: '#298c81'
-    ror: '#3dbfb0'
-    run of river: '#3dbfb0'
-    hydroelectricity: '#298c81'
-    PHS: '#51dbcc'
-    hydro+PHS: "#08ad97"
-    # solar
-    solar: "#f9d002"
-    solar PV: "#f9d002"
-    solar-hsat: "#fdb915"
-    solar thermal: '#ffbf2b'
-    residential rural solar thermal: '#f1c069'
-    services rural solar thermal: '#eabf61'
-    residential urban decentral solar thermal: '#e5bc5a'
-    services urban decentral solar thermal: '#dfb953'
-    urban central solar thermal: '#d7b24c'
-    solar rooftop: '#ffea80'
-    # gas
-    OCGT: '#e0986c'
-    OCGT marginal: '#e0986c'
-    OCGT-heat: '#e0986c'
-    gas boiler: '#db6a25'
-    gas boilers: '#db6a25'
-    gas boiler marginal: '#db6a25'
-    residential rural gas boiler: '#d4722e'
-    residential urban decentral gas boiler: '#cb7a36'
-    services rural gas boiler: '#c4813f'
-    services urban decentral gas boiler: '#ba8947'
-    urban central gas boiler: '#b0904f'
-    gas: '#e05b09'
-    fossil gas: '#e05b09'
-    natural gas: '#e05b09'
-    biogas to gas: '#e36311'
-    biogas to gas CC: '#e51245'
-    CCGT: '#a85522'
-    CCGT marginal: '#a85522'
-    allam: '#B98F76'
-    gas for industry co2 to atmosphere: '#692e0a'
-    gas for industry co2 to stored: '#8a3400'
-    gas for industry: '#853403'
-    gas for industry CC: '#692e0a'
-    gas pipeline: '#ebbca0'
-    gas pipeline new: '#a87c62'
-    # oil
-    oil: '#c9c9c9'
-    oil primary: '#d2d2d2'
-    oil refining: '#e6e6e6'
-    imported oil: '#a3a3a3'
-    oil boiler: '#adadad'
-    residential rural oil boiler: '#a9a9a9'
-    services rural oil boiler: '#a5a5a5'
-    residential urban decentral oil boiler: '#a1a1a1'
-    urban central oil boiler: '#9d9d9d'
-    services urban decentral oil boiler: '#999999'
-    agriculture machinery oil: '#949494'
-    shipping oil: "#808080"
-    land transport oil: '#afafaf'
-    # nuclear
-    Nuclear: '#ff8c00'
-    Nuclear marginal: '#ff8c00'
-    nuclear: '#ff8c00'
-    uranium: '#ff8c00'
-    # coal
-    Coal: '#545454'
-    coal: '#545454'
-    Coal marginal: '#545454'
-    coal for industry: '#343434'
-    solid: '#545454'
-    Lignite: '#826837'
-    lignite: '#826837'
-    Lignite marginal: '#826837'
-    # biomass
-    biogas: '#e3d37d'
-    biomass: '#baa741'
-    solid biomass: '#baa741'
-    municipal solid waste: '#91ba41'
-    solid biomass import: '#d5ca8d'
-    solid biomass transport: '#baa741'
-    solid biomass for industry: '#7a6d26'
-    solid biomass for industry CC: '#47411c'
-    solid biomass for industry co2 from atmosphere: '#736412'
-    solid biomass for industry co2 to stored: '#47411c'
-    urban central solid biomass CHP: '#9d9042'
-    urban central solid biomass CHP CC: '#6c5d28'
-    biomass boiler: '#8A9A5B'
-    residential rural biomass boiler: '#a1a066'
-    residential urban decentral biomass boiler: '#b0b87b'
-    services rural biomass boiler: '#c6cf98'
-    services urban decentral biomass boiler: '#dde5b5'
-    biomass to liquid: '#32CD32'
-    unsustainable solid biomass: '#998622'
-    unsustainable bioliquids: '#32CD32'
-    electrobiofuels: 'red'
-    BioSNG: '#123456'
-    solid biomass to hydrogen: '#654321'
-    # power transmission
-    lines: '#6c9459'
-    transmission lines: '#6c9459'
-    electricity distribution grid: '#97ad8c'
-    low voltage: '#97ad8c'
-    # electricity demand
-    Electric load: '#110d63'
-    electric demand: '#110d63'
-    electricity: '#110d63'
-    industry electricity: '#2d2a66'
-    industry new electricity: '#2d2a66'
-    agriculture electricity: '#494778'
-    # battery + EVs
-    battery: '#ace37f'
-    battery storage: '#ace37f'
-    battery charger: '#88a75b'
-    battery discharger: '#5d4e29'
-    home battery: '#80c944'
-    home battery storage: '#80c944'
-    home battery charger: '#5e8032'
-    home battery discharger: '#3c5221'
-    BEV charger: '#baf238'
-    V2G: '#e5ffa8'
-    land transport EV: '#baf238'
-    land transport demand: '#38baf2'
-    EV battery: '#baf238'
-    # hot water storage
-    water tanks: '#e69487'
-    residential rural water tanks: '#f7b7a3'
-    services rural water tanks: '#f3afa3'
-    residential urban decentral water tanks: '#f2b2a3'
-    services urban decentral water tanks: '#f1b4a4'
-    urban central water tanks: '#e9977d'
-    hot water storage: '#e69487'
-    hot water charging: '#e8998b'
-    urban central water tanks charger: '#b57a67'
-    residential rural water tanks charger: '#b4887c'
-    residential urban decentral water tanks charger: '#b39995'
-    services rural water tanks charger: '#b3abb0'
-    services urban decentral water tanks charger: '#b3becc'
-    hot water discharging: '#e99c8e'
-    urban central water tanks discharger: '#b9816e'
-    residential rural water tanks discharger: '#ba9685'
-    residential urban decentral water tanks discharger: '#baac9e'
-    services rural water tanks discharger: '#bbc2b8'
-    services urban decentral water tanks discharger: '#bdd8d3'
-    water pits: "#cc826a"
-    water pits charger: "#b36a5e"
-    water pits discharger: "#b37468"
-    urban central water pits: "#d96f4c"
-    urban central water pits charger: "#a85d47"
-    urban central water pits discharger: "#b36452"
-    # heat demand
-    Heat load: '#cc1f1f'
-    heat: '#cc1f1f'
-    heat vent: '#aa3344'
-    heat demand: '#cc1f1f'
-    rural heat: '#ff5c5c'
-    residential rural heat: '#ff7c7c'
-    services rural heat: '#ff9c9c'
-    central heat: '#cc1f1f'
-    urban central heat: '#d15959'
-    urban central heat vent: '#a74747'
-    decentral heat: '#750606'
-    residential urban decentral heat: '#a33c3c'
-    services urban decentral heat: '#cc1f1f'
-    low-temperature heat for industry: '#8f2727'
-    process heat: '#ff0000'
-    agriculture heat: '#d9a5a5'
-    # heat supply
-    heat pumps: '#2fb537'
-    heat pump: '#2fb537'
-    air heat pump: '#36eb41'
-    residential urban decentral air heat pump: '#48f74f'
-    services urban decentral air heat pump: '#5af95d'
-    services rural air heat pump: '#5af95d'
-    urban central air heat pump: '#6cfb6b'
-    urban central geothermal heat pump: '#4f2144'
-    geothermal heat pump: '#4f2144'
-    geothermal heat direct utilisation: '#ba91b1'
-    ground heat pump: '#2fb537'
-    residential rural ground heat pump: '#4f2144'
-    residential rural air heat pump: '#48f74f'
-    services rural ground heat pump: '#5af95d'
-    Ambient: '#98eb9d'
-    CHP: '#8a5751'
-    urban central gas CHP: '#8d5e56'
-    CHP CC: '#634643'
-    urban central gas CHP CC: '#6e4e4c'
-    CHP heat: '#8a5751'
-    CHP electric: '#8a5751'
-    district heating: '#e8beac'
-    resistive heater: '#d8f9b8'
-    residential rural resistive heater: '#bef5b5'
-    residential urban decentral resistive heater: '#b2f1a9'
-    services rural resistive heater: '#a5ed9d'
-    services urban decentral resistive heater: '#98e991'
-    urban central resistive heater: '#8cdf85'
-    retrofitting: '#8487e8'
-    building retrofitting: '#8487e8'
-    # hydrogen
-    H2 for industry: "#f073da"
-    H2 for shipping: "#ebaee0"
-    H2: '#bf13a0'
-    hydrogen: '#bf13a0'
-    retrofitted H2 boiler: '#e5a0d9'
-    SMR: '#870c71'
-    SMR CC: '#4f1745'
-    ATR: '#870c99'
-    H2 liquefaction: '#d647bd'
-    hydrogen storage: '#bf13a0'
-    H2 Store: '#bf13a0'
-    H2 storage: '#bf13a0'
-    land transport fuel cell: '#6b3161'
-    H2 pipeline: '#f081dc'
-    H2 pipeline retrofitted: '#ba99b5'
-    H2 Fuel Cell: '#c251ae'
-    H2 fuel cell: '#c251ae'
-    H2 turbine: '#991f83'
-    H2 Electrolysis: '#ff29d9'
-    H2 electrolysis: '#ff29d9'
-    # ammonia
-    NH3: '#46caf0'
-    ammonia: '#46caf0'
-    ammonia store: '#00ace0'
-    ammonia cracker: '#87d0e6'
-    Haber-Bosch: '#076987'
-    # syngas
-    Sabatier: '#9850ad'
-    methanation: '#c44ce6'
-    methane: '#c44ce6'
-    # synfuels
-    Fischer-Tropsch: '#25c49a'
-    liquid: '#25c49a'
-    kerosene for aviation: '#a1ffe6'
-    naphtha for industry: '#57ebc4'
-    methanol-to-kerosene: '#C98468'
-    methanol-to-olefins/aromatics: '#FFA07A'
-    Methanol steam reforming: '#FFBF00'
-    Methanol steam reforming CC: '#A2EA8A'
-    methanolisation: '#00FFBF'
-    biomass-to-methanol: '#EAD28A'
-    biomass-to-methanol CC: '#EADBAD'
-    allam methanol: '#B98F76'
-    CCGT methanol: '#B98F76'
-    CCGT methanol CC: '#B98F76'
-    OCGT methanol: '#B98F76'
-    methanol: '#FF7B00'
-    methanol transport: '#FF7B00'
-    shipping methanol: '#468c8b'
-    industry methanol: '#468c8b'
-    # co2
-    CC: '#f29dae'
-    CCS: '#f29dae'
-    CO2 sequestration: '#f29dae'
-    DAC: '#ff5270'
-    co2 stored: '#f2385a'
-    co2 sequestered: '#f2682f'
-    co2: '#f29dae'
-    co2 vent: '#ffd4dc'
-    CO2 pipeline: '#f5627f'
-    # emissions
-    process emissions CC: '#000000'
-    process emissions: '#222222'
-    process emissions to stored: '#444444'
-    process emissions to atmosphere: '#888888'
-    oil emissions: '#aaaaaa'
-    shipping oil emissions: "#555555"
-    shipping methanol emissions: '#666666'
-    land transport oil emissions: '#777777'
-    agriculture machinery oil emissions: '#333333'
-    # other
-    shipping: '#03a2ff'
-    power-to-heat: '#2fb537'
-    power-to-gas: '#c44ce6'
-    power-to-H2: '#ff29d9'
-    power-to-liquid: '#25c49a'
-    gas-to-power/heat: '#ee8340'
-    waste: '#e3d37d'
-    other: '#000000'
-    geothermal: '#ba91b1'
-    geothermal heat: '#ba91b1'
-    geothermal district heat: '#d19D00'
-    geothermal organic rankine cycle: '#ffbf00'
-    AC: "#70af1d"
-    AC-AC: "#70af1d"
-    AC line: "#70af1d"
-    links: "#8a1caf"
-    HVDC links: "#8a1caf"
-    DC: "#8a1caf"
-    DC-DC: "#8a1caf"
-    DC link: "#8a1caf"
-    load: "#dd2e23"
-    waste CHP: '#e3d37d'
-    waste CHP CC: '#e3d3ff'
-    HVC to air: 'k'
-=======
-  runtime: 6h #runtime in humanfriendly style https://humanfriendly.readthedocs.io/en/latest/
->>>>>>> be6fc76f
+  runtime: 6h #runtime in humanfriendly style https://humanfriendly.readthedocs.io/en/latest/