--- conflicted
+++ resolved
@@ -31,18 +31,15 @@
       - OCGT
       - CCGT
   sector:
-<<<<<<< HEAD
     land_transport_ice_share:  # TODO Improve TYNDP 2024 approximations
       2030: 0.96
       2035: 0.7  # interpolation
       2040: 0.44
       2045: 0.3  # interpolation
       2050: 0.16
-=======
     h2_zones_tyndp: true
     force_biomass_potential: false
     force_biogas_potential: false
->>>>>>> 39146908
     co2_sequestration_potential:
       # Values from TYNDP 2024 Supply Tool
       2030: 60
@@ -70,18 +67,15 @@
       - OCGT
       - CCGT
   sector:
-<<<<<<< HEAD
     land_transport_ice_share:  # TODO Improve TYNDP 2024 approximations
       2030: 0.96
       2035: 0.73  # interpolation
       2040: 0.50
       2045: 0.34  # interpolation
       2050: 0.17
-=======
     h2_zones_tyndp: true
     force_biomass_potential: false
     force_biogas_potential: false
->>>>>>> 39146908
     co2_sequestration_potential:
       # Values from TYNDP 2024 Supply
       2030: 48
