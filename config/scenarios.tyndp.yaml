--- conflicted
+++ resolved
@@ -30,10 +30,8 @@
       - OCGT
       - CCGT
   sector:
-<<<<<<< HEAD
     force_biomass_potential: false
     force_biogas_potential: false
-=======
     co2_sequestration_potential:
       # Values from TYNDP 2024 Supply Tool
       2030: 60
@@ -41,7 +39,6 @@
       2040: 120
       2045: 135
       2050: 150
->>>>>>> e7bfb774
 
 GA:
   tyndp_scenario: GA
@@ -62,15 +59,12 @@
       - OCGT
       - CCGT
   sector:
-<<<<<<< HEAD
     force_biomass_potential: false
     force_biogas_potential: false
-=======
     co2_sequestration_potential:
       # Values from TYNDP 2024 Supply
       2030: 48
       2035: 167
       2040: 344
       2045: 398
-      2050: 400
->>>>>>> e7bfb774
+      2050: 400