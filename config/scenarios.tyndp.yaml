--- conflicted
+++ resolved
@@ -5,15 +5,12 @@
 NT:
   tyndp_scenario: NT
   sector:
-<<<<<<< HEAD
     h2_zones_tyndp: false
-=======
     co2_sequestration_potential:
       # Values from TYNDP 2024 Supply Tool
       2030: 47
       2035: 167
       2040: 344
->>>>>>> e7bfb774
 
 DE:
   tyndp_scenario: DE
@@ -34,9 +31,7 @@
       - OCGT
       - CCGT
   sector:
-<<<<<<< HEAD
     h2_zones_tyndp: true
-=======
     co2_sequestration_potential:
       # Values from TYNDP 2024 Supply Tool
       2030: 60
@@ -44,7 +39,6 @@
       2040: 120
       2045: 135
       2050: 150
->>>>>>> e7bfb774
 
 GA:
   tyndp_scenario: GA
@@ -65,14 +59,11 @@
       - OCGT
       - CCGT
   sector:
-<<<<<<< HEAD
     h2_zones_tyndp: true
-=======
     co2_sequestration_potential:
       # Values from TYNDP 2024 Supply
       2030: 48
       2035: 167
       2040: 344
       2045: 398
-      2050: 400
->>>>>>> e7bfb774
+      2050: 400