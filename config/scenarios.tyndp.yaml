# SPDX-FileCopyrightText: Contributors to Open-TYNDP <https://github.com/open-energy-transition/open-tyndp>
#
# SPDX-License-Identifier: MIT

NT:
  tyndp_scenario: NT
  sector:
    h2_zones_tyndp: false
    co2_sequestration_potential:
      # Values from TYNDP 2024 Supply Tool
      2030: 47
      2035: 167
      2040: 344

DE:
  tyndp_scenario: DE
  electricity:
    extendable_carriers:
      Generator:
      - onwind
      - solar-pv-utility
      - solar-pv-rooftop
      - offwind-ac-fb-r
      - offwind-ac-fl-r
      - offwind-dc-fb-r
      - offwind-dc-fl-r
      - offwind-dc-fb-oh
      - offwind-dc-fl-oh
      - offwind-h2-fb-oh
      - offwind-h2-fl-oh
      - OCGT
      - CCGT
  sector:
    h2_zones_tyndp: true
<<<<<<< HEAD
=======
    force_biomass_potential: false
    force_biogas_potential: false
>>>>>>> e02a052a
    co2_sequestration_potential:
      # Values from TYNDP 2024 Supply Tool
      2030: 60
      2035: 90
      2040: 120
      2045: 135
      2050: 150

GA:
  tyndp_scenario: GA
  electricity:
    extendable_carriers:
      Generator:
      - onwind
      - solar-pv-utility
      - solar-pv-rooftop
      - offwind-ac-fb-r
      - offwind-ac-fl-r
      - offwind-dc-fb-r
      - offwind-dc-fl-r
      - offwind-dc-fb-oh
      - offwind-dc-fl-oh
      - offwind-h2-fb-oh
      - offwind-h2-fl-oh
      - OCGT
      - CCGT
  sector:
    h2_zones_tyndp: true
<<<<<<< HEAD
=======
    force_biomass_potential: false
    force_biogas_potential: false
>>>>>>> e02a052a
    co2_sequestration_potential:
      # Values from TYNDP 2024 Supply
      2030: 48
      2035: 167
      2040: 344
      2045: 398
      2050: 400<|MERGE_RESOLUTION|>--- conflicted
+++ resolved
@@ -32,11 +32,8 @@
       - CCGT
   sector:
     h2_zones_tyndp: true
-<<<<<<< HEAD
-=======
     force_biomass_potential: false
     force_biogas_potential: false
->>>>>>> e02a052a
     co2_sequestration_potential:
       # Values from TYNDP 2024 Supply Tool
       2030: 60
@@ -65,11 +62,8 @@
       - CCGT
   sector:
     h2_zones_tyndp: true
-<<<<<<< HEAD
-=======
     force_biomass_potential: false
     force_biogas_potential: false
->>>>>>> e02a052a
     co2_sequestration_potential:
       # Values from TYNDP 2024 Supply
       2030: 48
