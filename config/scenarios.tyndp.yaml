# SPDX-FileCopyrightText: Contributors to Open-TYNDP <https://github.com/open-energy-transition/open-tyndp>
#
# SPDX-License-Identifier: MIT

NT:
  tyndp_scenario: NT
  sector:
    co2_sequestration_potential:
      # Values from TYNDP 2024 Supply Tool
      2030: 47
      2035: 167
      2040: 344

DE:
  tyndp_scenario: DE
  electricity:
    extendable_carriers:
      Generator:
      - onwind
      - solar-pv-utility
      - solar-pv-rooftop
      - offwind-ac-fb-r
      - offwind-ac-fl-r
      - offwind-dc-fb-r
      - offwind-dc-fl-r
      - offwind-dc-fb-oh
      - offwind-dc-fl-oh
      - offwind-h2-fb-oh
      - offwind-h2-fl-oh
      - OCGT
      - CCGT
  sector:
<<<<<<< HEAD
    land_transport_ice_share:  # TODO Improve TYNDP 2024 approximations
      2030: 0.96
      2035: 0.7  # interpolation
      2040: 0.44
      2045: 0.3  # interpolation
      2050: 0.16
=======
    co2_sequestration_potential:
      # Values from TYNDP 2024 Supply Tool
      2030: 60
      2035: 90
      2040: 120
      2045: 135
      2050: 150
>>>>>>> e7bfb774

GA:
  tyndp_scenario: GA
  electricity:
    extendable_carriers:
      Generator:
      - onwind
      - solar-pv-utility
      - solar-pv-rooftop
      - offwind-ac-fb-r
      - offwind-ac-fl-r
      - offwind-dc-fb-r
      - offwind-dc-fl-r
      - offwind-dc-fb-oh
      - offwind-dc-fl-oh
      - offwind-h2-fb-oh
      - offwind-h2-fl-oh
      - OCGT
      - CCGT
  sector:
<<<<<<< HEAD
    land_transport_ice_share:  # TODO Improve TYNDP 2024 approximations
      2030: 0.96
      2035: 0.73  # interpolation
      2040: 0.50
      2045: 0.34  # interpolation
      2050: 0.17
=======
    co2_sequestration_potential:
      # Values from TYNDP 2024 Supply
      2030: 48
      2035: 167
      2040: 344
      2045: 398
      2050: 400
>>>>>>> e7bfb774
<|MERGE_RESOLUTION|>--- conflicted
+++ resolved
@@ -30,14 +30,12 @@
       - OCGT
       - CCGT
   sector:
-<<<<<<< HEAD
     land_transport_ice_share:  # TODO Improve TYNDP 2024 approximations
       2030: 0.96
       2035: 0.7  # interpolation
       2040: 0.44
       2045: 0.3  # interpolation
       2050: 0.16
-=======
     co2_sequestration_potential:
       # Values from TYNDP 2024 Supply Tool
       2030: 60
@@ -45,7 +43,6 @@
       2040: 120
       2045: 135
       2050: 150
->>>>>>> e7bfb774
 
 GA:
   tyndp_scenario: GA
@@ -66,19 +63,16 @@
       - OCGT
       - CCGT
   sector:
-<<<<<<< HEAD
     land_transport_ice_share:  # TODO Improve TYNDP 2024 approximations
       2030: 0.96
       2035: 0.73  # interpolation
       2040: 0.50
       2045: 0.34  # interpolation
       2050: 0.17
-=======
     co2_sequestration_potential:
       # Values from TYNDP 2024 Supply
       2030: 48
       2035: 167
       2040: 344
       2045: 398
-      2050: 400
->>>>>>> e7bfb774
+      2050: 400