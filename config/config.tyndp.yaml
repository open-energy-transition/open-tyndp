--- conflicted
+++ resolved
@@ -37,24 +37,15 @@
 electricity:
   base_network: tyndp
 
-<<<<<<< HEAD
+  # TODO: remove redundant onwind and solar from renewable_carriers list once technologies are included as tyndp_renewable_carriers from PEMMDB data
   renewable_carriers: [solar, solar-hsat, onwind]
-  tyndp_renewable_carriers: [hydro, offwind-ac-fb-r, offwind-ac-fl-r, offwind-dc-fb-r, offwind-dc-fl-r, offwind-dc-fb-oh, offwind-dc-fl-oh, offwind-h2-fb-oh, offwind-h2-fl-oh]
-=======
-  # TODO: remove redundant onwind and solar from renewable_carriers list once technologies are included as tyndp_renewable_carriers from PEMMDB data
-  renewable_carriers: [onwind, solar, solar-hsat, hydro]
-  tyndp_renewable_carriers: [onwind, solar-pv-utility, solar-pv-rooftop, offwind-ac-fb-r, offwind-ac-fl-r, offwind-dc-fb-r, offwind-dc-fl-r, offwind-dc-fb-oh, offwind-dc-fl-oh, offwind-h2-fb-oh, offwind-h2-fl-oh]
->>>>>>> 6ab3be37
+  tyndp_renewable_carriers: [hydro, onwind, solar-pv-utility, solar-pv-rooftop, offwind-ac-fb-r, offwind-ac-fl-r, offwind-dc-fb-r, offwind-dc-fl-r, offwind-dc-fb-oh, offwind-dc-fl-oh, offwind-h2-fb-oh, offwind-h2-fl-oh]
 
   pecd_renewable_profiles:
     enable: true
     fill_gaps_method: zero
     # Complete PECD data is only available for the years 2030, 2040
-<<<<<<< HEAD
-    # TODO: adjust once udpated 2050 PECD data ist available
-=======
     # TODO: adjust once udpated 2050 PECD data is available
->>>>>>> 6ab3be37
     available_years:
     - 2030
     - 2040
