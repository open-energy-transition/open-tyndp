# SPDX-FileCopyrightText: Open Energy Transition gGmbH
#
# SPDX-License-Identifier: CC0-1.0

run:
  prefix: "tyndp"

# TODO set foresight
foresight: myopic

tyndp_scenario: DE  # NT, DE or GA

scenario:
  clusters:
  - all
  planning_horizons:
  - 2030
  - 2040

countries: ['AL', 'AT', 'BA', 'BE', 'BG', 'CH', 'CZ', 'CY', 'DE', 'DK', 'EE', 'ES', 'FI', 'FR', 'GB', 'GR', 'HR', 'HU', 'IE', 'IT', 'LT', 'LU', 'LV', 'ME', 'MK', 'MT', 'NL', 'NO', 'PL', 'PT', 'RO', 'RS', 'SE', 'SI', 'SK']

snapshots:
  # TODO define multiple climatic years, being either 1995 2008 or 2009
  start: "2009-01-01"
  end: "2010-01-01"

co2_budget:
  # TODO define carbon budget compliant with EU 2030 and 2050 targets
  2020: 0.720 # average emissions of 2019 to 2021 relative to 1990, CO2 excl LULUCF, EEA data, European Environment Agency. (2023a). Annual European Union greenhouse gas inventory 1990–2021 and inventory report 2023 - CRF Table. https://unfccc.int/documents/627830
  2025: 0.648 # With additional measures (WAM) projection, CO2 excl LULUCF, European Environment Agency. (2023e). Member States’ greenhouse gas (GHG) emission projections 2023. https://www.eea.europa.eu/en/datahub/datahubitem-view/4b8d94a4-aed7-4e67-a54c-0623a50f48e8
  2030: 0.450 # 55% reduction by 2030 (Ff55)
  2035: 0.250
  2040: 0.100 # 90% by 2040
  2045: 0.050
  2050: 0.000 # climate-neutral by 2050

electricity:
  base_network: tyndp

  extendable_carriers:
    Generator: [OCGT, CCGT]

  # TODO: remove redundant onwind and solar from renewable_carriers list once technologies are included as tyndp_renewable_carriers from PEMMDB data
  tyndp_conventional_carriers:
  - gas
  - coal
  - lignite
  - nuclear
  - oil-light
  - oil-heavy
  - oil-shale
  renewable_carriers: [hydro]
  tyndp_renewable_carriers:
  - other-res
  - hydro-ror
  - hydro-reservoir
  - hydro-pondage
  - hydro-phs
  - hydro-phs-pure
  - onwind
  - solar-pv-utility
  - solar-pv-rooftop
  - offwind-ac-fb-r
  - offwind-ac-fl-r
  - offwind-dc-fb-r
  - offwind-dc-fl-r
  - offwind-dc-fb-oh
  - offwind-dc-fl-oh
  - offwind-h2-fb-oh
  - offwind-h2-fl-oh
  tyndp_stores:
  - battery
  - h2_cavern
  - h2_tank

  pecd_renewable_profiles:
    enable: true
    fill_gaps_method: zero
    # Complete PECD data is only available for the years 2030, 2040
    # TODO: adjust once udpated 2050 PECD data is available
    available_years:
    - 2030
    - 2040
    technologies:
      Wind_Offshore:
      - offwind-ac-fb-r
      - offwind-ac-fl-r
      - offwind-dc-fb-r
      - offwind-dc-fl-r
      - offwind-dc-fb-oh
      - offwind-dc-fl-oh
      - offwind-h2-fb-oh
      - offwind-h2-fl-oh
      LFSolarPVRooftop:
      - solar-pv-rooftop
      LFSolarPVUtility:
      - solar-pv-utility
      Wind_Onshore:
      - onwind

  pemmdb_hydro_profiles:
    enable: true
    available_years:
    - 2030
    - 2040
    - 2050
    technologies:
    - Run_of_River
    - Pondage
    - Reservoir
    - PS_Open
    - PS_Closed

  pemmdb_capacities:
    enable: true
<<<<<<< HEAD
=======
    nprocesses: 4
>>>>>>> ead6115d
    available_years:
    - 2030
    - 2040
    - 2050
    technologies:
    - Solar
    - Wind
    - Hydro
    - Other_RES
    - Gas
    - Nuclear
    - Hard_coal
    - Lignite
    - Light_oil
    - Heavy_oil
    - Oil_shale
    - Other_Non-RES
    - Electrolyser
    - Battery

  estimate_renewable_capacities:
    # NOTE: technologies that are covered by TYNDP renewable carriers need to be removed from estimation
    technologies:
    - Onshore
    - PV

  transmission_limit: v1.0

atlite:
  default_cutout: europe-2009-sarah3-era5
  cutouts:
    europe-2009-sarah3-era5:
      module: [sarah, era5] # in priority order
      x: [-12., 42.]
      y: [33., 72.]
      dx: 0.3
      dy: 0.3
      time: ['2009', '2009']

links:
  p_max_pu: 1.0
  p_min_pu: 0

transmission_projects:
  enable: true
  include:
    tyndp2020: false
    nep: false
    manual: false

load:
  source: tyndp # opsd, tyndp
  fill_gaps:
    enable: false
  available_years_tyndp:
  - 2030
  - 2040
  - 2050
  manual_adjustments: false
  supplement_synthetic: false

pypsa_eur:
  Bus:
  - AC
  Link:
  - DC
  Generator:
  - ror
  StorageUnit:
  - PHS
  - hydro
  Store: []

sector:
  transport: false
  heating: false
  biomass: true
  industry: true
  use_industry_load: false
  shipping: false
  aviation: false
  agriculture: false
  fossil_fuels: true

  land_transport_fuel_cell_share:  # Not modelled
    2020: 0
    2025: 0
    2030: 0
    2035: 0
    2040: 0
    2045: 0
    2050: 0
  land_transport_electric_share:
    2020: 0
    2025: 0.15
    2030: 0.3
    2035: 0.45
    2040: 0.7
    2045: 0.85
    2050: 1
  land_transport_ice_share:  # Not modelled
    2020: 0
    2025: 0
    2030: 0
    2035: 0
    2040: 0
    2045: 0
    2050: 0
  oil_boilers: false
  biomass_boiler: false
  hydrogen_fuel_cell: false
  ATR: false
  regional_co2_sequestration_potential:
    enable: false
  co2_spatial: false
  co2_network: false
  methanol:
    methanol_to_power:
      ocgt: false
    biomass_to_methanol: false
  ammonia: false
  h2_topology_tyndp: true
  gas_network: false
  electrobiofuels: false
  transmission_efficiency:
    enable:
    - gas pipeline
  imports:
    enable: true
    carriers:
    - H2
  offshore_hubs_tyndp:
    enable: true
    max_capacity:
      DC_OH: 10
      H2 pipeline OH: 30

costs:
  overwrites:
    lifetime:
      electrolysis: 25
      HVDC submarine: 25
      H2 (g) submarine pipeline: 25
      offwind: 25
    efficiency:
      electrolysis: 0.68  # ToDo Account for time-varying efficiencies, currently using fixed 2020 value from TYNDP 2024

clustering:
  mode: administrative
  administrative:
    level: bz
  build_bidding_zones:
    remove_islands: true
    aggregate_to_tyndp: true
  temporal:
    resolution_sector: 6H

plotting:
  balance_map:
    imports_as_flows: true
    bus_carriers:
    - AC
    - H2
    - gas
    - oil
    - methanol
    - co2 stored
    H2:
      bus_factor: 0.005
      branch_factor: 0.04
      flow_factor: 25<|MERGE_RESOLUTION|>--- conflicted
+++ resolved
@@ -113,10 +113,7 @@
 
   pemmdb_capacities:
     enable: true
-<<<<<<< HEAD
-=======
     nprocesses: 4
->>>>>>> ead6115d
     available_years:
     - 2030
     - 2040
