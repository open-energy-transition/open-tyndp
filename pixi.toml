# SPDX-FileCopyrightText: Contributors to Open-TYNDP <https://github.com/open-energy-transition/open-tyndp>
# SPDX-FileCopyrightText: Contributors to PyPSA-Eur <https://github.com/pypsa/pypsa-eur>
#
# SPDX-License-Identifier: MIT

[workspace]
authors = ["Contributors to Open-TYNDP"]
channels = ["conda-forge", "bioconda", "gurobi"]
name = "pypsa-eur"
platforms = ["win-64", "linux-64", "osx-64", "osx-arm64"]
version = "0.1.0"

[tasks]

reset = """bash -c '
    read -p "Do you really wanna continue? This will remove all contents of \
logs, resources, benchmarks, results, and .snakemake directories except \
.gitkeep files (config/config.yaml will not be deleted) (y/n): " ans && \
    case $ans in \
        [Yy]*) \
            for dir in ./logs ./resources ./benchmarks ./results ./.snakemake; do \
                find "$dir" -mindepth 1 ! -name ".gitkeep" -delete 2>/dev/null || true; \
            done; \
            echo "Reset completed.";; \
        [Nn]*) \
            echo "Reset cancelled.";; \
        *) \
            echo "Please answer yes or no."; exit 1;; \
    esac'
"""

update-dags = """
	dot -c && \
	snakemake results/networks/base_s_128_elec_.nc -F --dag | sed -n "/digraph/,/}/p" | dot -Tpng -o doc/img/intro-workflow.png && \
	snakemake --rulegraph -F | sed -n "/digraph/,/}/p" | dot -Tpng -o doc/img/workflow.png
"""

[dependencies]
atlite = ">=0.3"
bokeh = ">=3.8.0"
cartopy = ">=0.25.0"
copernicusmarine = ">=2.2.4"
country_converter = ">=1.3.2"
dask = ">=2025.10.0"
descartes = ">=1.1.0"
entsoe-py = ">=0.7.8"
fiona = ">=1.10.1"
folium = ">=0.20.0"
geojson = ">=3.2.0"
geopandas = ">=1"
geopy = ">=2.4.1"
glpk = ">=5.0"
graphviz = ">=12.2.1"
gurobi = ">=12.0.3"
highspy = ">=1.12.0"
ipython = ">=9.7.0"
jpype1 = ">=1.6.0"
jupyter = ">=1.1.1"
libgdal-netcdf = ">=3.10.3"
linopy = ">=0.4.4"
lxml = ">=6.0.2"
matplotlib = ">=3.10.7"
memory_profiler = ">=0.61.0"
netcdf4 = ">=1.7.2"
networkx = ">=3.5"
numpy = ">=1.26.4"
openpyxl = ">=3.1.5"
pandas = ">=2.1"
plotly = ">=6.4.0"
powerplantmatching = ">=0.5.15"
pre-commit = ">=4.3.0"
proj = ">=9.6.2"
pylint = ">=4.0.2"
pypsa = ">=0.35.2"
pyscipopt = ">=5.6.0"
pytables = ">=3.10.2"
python = ">=3.10"
pytz = ">=2025.2"
pyxlsb = ">=1.0.10"
rasterio = ">=1.4.3"
rioxarray = ">=0.20.0"
ruff = ">=0.14.3"
scipy = ">=1.16.3"
seaborn = ">=0.13.2"
shapely = ">=2.0"
snakemake-executor-plugin-cluster-generic = ">=1.0.9"
snakemake-executor-plugin-slurm = ">=1.9.2"
snakemake-minimal = ">=9"
snakemake-storage-plugin-http = ">=0.3"
tenacity = ">=9.1.2"
tqdm = ">=4.67.1"
tsam = ">=2.3.1"
xarray = ">=2024.3.0,<2025.7.0"
xlrd = ">=2.0.2"
yaml = ">=0.2.5"
snakemake-storage-plugin-cached-http = ">=0.1.0"

[feature.doc.tasks.build-docs]
args = ["dir", {"arg" = "output", "default" = "html"}]
cmd = "dot -c && sphinx-build -T -b {{ output }} doc {{ dir }}/{{ output }} "

[feature.doc.dependencies]
atlite = ">=0.2.9"
cartopy = ">=0.25.0"
dask = ">=2025.10.0"
descartes = ">=1.1.0"
fiona = ">=1.10.1"
graphviz = ">=13.1.2"
matplotlib = ">3.5.1"
memory_profiler = ">=0.61.0"
myst-parser = ">=4.0.1"
powerplantmatching = ">=0.5.5"
pydot = ">=4.0.1,<5"
pypsa = ">=0.35.2"
pytables = ">=3.10.1"
python = ">=3.10.19"
pyyaml = ">=6.0.3"
requests = ">=2.32.5"
scikit-learn = ">=1.7.2"
seaborn = ">=0.13.2"
sphinx = ">=8.1.3"
sphinx-book-theme = ">=1.1.4"
sphinxcontrib-bibtex = ">=2.6.5"
tabula-py = ">=2.7.0"
tenacity = ">=9.1.2"
tsam = ">=2.3.1"

[feature.test.tasks]

integration-tests = """
    snakemake -call solve_elec_networks --configfile config/test/config.electricity.yaml &&
    snakemake -call --configfile config/test/config.overnight.yaml &&
    snakemake -call --configfile config/test/config.myopic.yaml &&
    snakemake -call resources/test-elec-clusters/networks/base_s_adm.nc --configfile config/test/config.clusters.yaml &&
    snakemake -call --configfile config/test/config.scenarios.yaml -n &&
    snakemake -call plot_power_networks_clustered --configfile config/test/config.tyndp.yaml &&
    echo "All tests completed successfully."
"""
clean-tests = """
    snakemake -call solve_elec_networks --configfile config/test/config.electricity.yaml --delete-all-output ;
    snakemake -call --configfile config/test/config.overnight.yaml --delete-all-output ;
    snakemake -call --configfile config/test/config.myopic.yaml --delete-all-output ;
    snakemake -call resources/test-elec-clusters/networks/base_s_adm.nc --configfile config/test/config.clusters.yaml --delete-all-output ;
    snakemake -call --configfile config/test/config.scenarios.yaml -n --delete-all-output ;
    snakemake -call plot_power_networks_clustered --configfile config/test/config.tyndp.yaml --delete-all-output ;
	echo "All test outputs have been cleaned up."
"""
unit-tests = "pytest test"

all-tests = {depends-on = ["integration-tests", "clean-tests", "unit-tests"]}

[feature.test.dependencies]
pytest = ">=8.4.2"

[feature.open-tyndp.tasks]
tyndp-sb-test = """bash -c '
<<<<<<< HEAD
    snakemake -call --configfile config/test/config.tyndp.yaml "$@" && \
=======
    snakemake -call --configfile config/test/config.tyndp.yaml -call "$@" && \
>>>>>>> c78d110f
    snakemake -call --configfile config/config.tyndp.yaml -n
    ' --
"""
tyndp-cba-test = """bash -c '
<<<<<<< HEAD
    snakemake results/test-sector-tyndp/cba/toot/project_t176_2030.csv --configfile config/test/config.tyndp.yaml "$@" && \
    snakemake results/tyndp/NT/cba/toot/project_t176_2030.csv --configfile config/config.tyndp.yaml -n \
    ' --
"""
tyndp-cba = """
    snakemake results/tyndp/NT/cba/toot/project_t176_2030.csv --configfile config/config.tyndp.yaml
"""
=======
    snakemake resources/test-sector-tyndp/cba/toot/networks/reference_2030.nc --configfile config/test/config.tyndp.yaml -call "$@" && \
    snakemake resources/tyndp/NT/cba/toot/postnetworks/reference_2030.nc --configfile config/config.tyndp.yaml -n \
    ' --
"""
>>>>>>> c78d110f
tyndp = """bash -c '
	snakemake -call --configfile config/config.tyndp.yaml -call "$@" && \
	snakemake -call rulegraphs filegraphs --configfile config/config.tyndp.yaml
	' --
 """
 clean-tyndp = """
     snakemake -call --configfile config/test/config.tyndp.yaml --delete-all-output ;
     snakemake -call --configfile config/config.tyndp.yaml -n --delete-all-output ;
     echo "All tyndp outputs have been cleaned up."
 """
<<<<<<< HEAD
=======
 all-tests = {depends-on = ["tyndp-sb-test", "tyndp-cba-test", "clean-tyndp", "integration-tests", "clean-tests", "unit-tests"]}
>>>>>>> c78d110f

[feature.open-tyndp.dependencies]
pixi-pycharm = ">=0.0.9"

[environments]
doc = { features = ["doc"], no-default-feature = true }
test = ["test"]
open-tyndp = ["open-tyndp", "test"]  # for ease, we include test deps in our working environment<|MERGE_RESOLUTION|>--- conflicted
+++ resolved
@@ -154,29 +154,18 @@
 
 [feature.open-tyndp.tasks]
 tyndp-sb-test = """bash -c '
-<<<<<<< HEAD
-    snakemake -call --configfile config/test/config.tyndp.yaml "$@" && \
-=======
     snakemake -call --configfile config/test/config.tyndp.yaml -call "$@" && \
->>>>>>> c78d110f
     snakemake -call --configfile config/config.tyndp.yaml -n
     ' --
 """
 tyndp-cba-test = """bash -c '
-<<<<<<< HEAD
-    snakemake results/test-sector-tyndp/cba/toot/project_t176_2030.csv --configfile config/test/config.tyndp.yaml "$@" && \
-    snakemake results/tyndp/NT/cba/toot/project_t176_2030.csv --configfile config/config.tyndp.yaml -n \
-    ' --
-"""
-tyndp-cba = """
-    snakemake results/tyndp/NT/cba/toot/project_t176_2030.csv --configfile config/config.tyndp.yaml
-"""
-=======
     snakemake resources/test-sector-tyndp/cba/toot/networks/reference_2030.nc --configfile config/test/config.tyndp.yaml -call "$@" && \
     snakemake resources/tyndp/NT/cba/toot/postnetworks/reference_2030.nc --configfile config/config.tyndp.yaml -n \
     ' --
 """
->>>>>>> c78d110f
+tyndp-cba = """
+    snakemake results/tyndp/NT/cba/toot/project_t176_2030.csv --configfile config/config.tyndp.yaml -call
+"""
 tyndp = """bash -c '
 	snakemake -call --configfile config/config.tyndp.yaml -call "$@" && \
 	snakemake -call rulegraphs filegraphs --configfile config/config.tyndp.yaml
@@ -187,10 +176,7 @@
      snakemake -call --configfile config/config.tyndp.yaml -n --delete-all-output ;
      echo "All tyndp outputs have been cleaned up."
  """
-<<<<<<< HEAD
-=======
  all-tests = {depends-on = ["tyndp-sb-test", "tyndp-cba-test", "clean-tyndp", "integration-tests", "clean-tests", "unit-tests"]}
->>>>>>> c78d110f
 
 [feature.open-tyndp.dependencies]
 pixi-pycharm = ">=0.0.9"
