# SPDX-FileCopyrightText: Contributors to Open-TYNDP <https://github.com/open-energy-transition/open-tyndp>
# SPDX-FileCopyrightText: Contributors to PyPSA-Eur <https://github.com/pypsa/pypsa-eur>
#
# SPDX-License-Identifier: MIT

[workspace]
authors = ["Contributors to Open-TYNDP"]
channels = ["conda-forge", "bioconda", "gurobi"]
name = "pypsa-eur"
platforms = ["win-64", "linux-64", "osx-64", "osx-arm64"]
version = "0.1.0"

[tasks]

reset = """bash -c '
    read -p "Do you really wanna continue? This will remove all contents of \
logs, resources, benchmarks, results, and .snakemake directories except \
.gitkeep files (config/config.yaml will not be deleted) (y/n): " ans && \
    case $ans in \
        [Yy]*) \
            for dir in ./logs ./resources ./benchmarks ./results ./.snakemake; do \
                find "$dir" -mindepth 1 ! -name ".gitkeep" -delete 2>/dev/null || true; \
            done; \
            echo "Reset completed.";; \
        [Nn]*) \
            echo "Reset cancelled.";; \
        *) \
            echo "Please answer yes or no."; exit 1;; \
    esac'
"""

update-dags = """
	dot -c && \
	snakemake results/networks/base_s_128_elec_.nc -F --dag | sed -n "/digraph/,/}/p" | dot -Tpng -o doc/img/intro-workflow.png && \
	snakemake --rulegraph -F | sed -n "/digraph/,/}/p" | dot -Tpng -o doc/img/workflow.png
"""

[tasks.tyndp]
cmd = """bash -c '
	snakemake -call --configfile config/config.tyndp.yaml "$@" && \
	snakemake -call rulegraphs filegraphs --configfile config/config.tyndp.yaml
	' --
 """
depends-on = []

[dependencies]
atlite = ">=0.3"
bokeh = ">=3.8.0"
cartopy = ">=0.25.0"
copernicusmarine = ">=2.2.4"
country_converter = ">=1.3.2"
dask = ">=2025.10.0"
descartes = ">=1.1.0"
entsoe-py = ">=0.7.8"
fiona = ">=1.10.1"
folium = ">=0.20.0"
geojson = ">=3.2.0"
geopandas = ">=1"
geopy = ">=2.4.1"
glpk = ">=5.0"
graphviz = ">=12.2.1"
gurobi = ">=12.0.3"
highspy = ">=1.12.0"
ipython = ">=9.7.0"
jpype1 = ">=1.6.0"
jupyter = ">=1.1.1"
libgdal-netcdf = ">=3.10.3"
linopy = ">=0.4.4"
lxml = ">=6.0.2"
matplotlib = ">=3.10.7"
memory_profiler = ">=0.61.0"
netcdf4 = ">=1.7.2"
networkx = ">=3.5"
numpy = ">=1.26.4"
openpyxl = ">=3.1.5"
pandas = ">=2.1"
plotly = ">=6.4.0"
powerplantmatching = ">=0.5.15"
pre-commit = ">=4.3.0"
proj = ">=9.6.2"
pylint = ">=4.0.2"
pypsa = ">=0.35.2"
pyscipopt = ">=5.6.0"
pytables = ">=3.10.2"
python = ">=3.10"
pytz = ">=2025.2"
pyxlsb = ">=1.0.10"
rasterio = ">=1.4.3"
rioxarray = ">=0.20.0"
ruff = ">=0.14.3"
scipy = ">=1.16.3"
seaborn = ">=0.13.2"
shapely = ">=2.0"
snakemake-executor-plugin-cluster-generic = ">=1.0.9"
snakemake-executor-plugin-slurm = ">=1.9.2"
snakemake-minimal = ">=9"
snakemake-storage-plugin-http = ">=0.3"
tenacity = ">=9.1.2"
tqdm = ">=4.67.1"
tsam = ">=2.3.1"
xarray = ">=2024.3.0,<2025.7.0"
xlrd = ">=2.0.2"
yaml = ">=0.2.5"

[feature.doc.tasks.build-docs]
args = ["dir", {"arg" = "output", "default" = "html"}]
cmd = "dot -c && sphinx-build -T -b {{ output }} doc {{ dir }}/{{ output }} "

[feature.doc.dependencies]
atlite = ">=0.2.9"
cartopy = ">=0.25.0"
dask = ">=2025.10.0"
descartes = ">=1.1.0"
fiona = ">=1.10.1"
graphviz = ">=13.1.2"
matplotlib = ">3.5.1"
memory_profiler = ">=0.61.0"
myst-parser = ">=4.0.1"
powerplantmatching = ">=0.5.5"
pydot = ">=4.0.1,<5"
pypsa = ">=0.35.2"
pytables = ">=3.10.1"
python = ">=3.10.19"
pyyaml = ">=6.0.3"
requests = ">=2.32.5"
scikit-learn = ">=1.7.2"
seaborn = ">=0.13.2"
sphinx = ">=8.1.3"
sphinx-book-theme = ">=1.1.4"
sphinxcontrib-bibtex = ">=2.6.5"
tabula-py = ">=2.7.0"
tenacity = ">=9.1.2"
tsam = ">=2.3.1"

[feature.test.tasks]

integration-tests = """
    snakemake -call --configfile config/test/config.tyndp.yaml &&
	snakemake -call --configfile config/config.tyndp.yaml -n &&
    snakemake -call solve_elec_networks --configfile config/test/config.electricity.yaml &&
    snakemake -call --configfile config/test/config.overnight.yaml &&
    snakemake -call --configfile config/test/config.myopic.yaml &&
    snakemake -call resources/test-elec-clusters/networks/base_s_adm.nc --configfile config/test/config.clusters.yaml &&
    snakemake -call --configfile config/test/config.scenarios.yaml -n &&
    snakemake -call plot_power_networks_clustered --configfile config/test/config.tyndp.yaml &&
    echo "All tests completed successfully."
"""
clean-tests = """
<<<<<<< HEAD
    snakemake -call --configfile config/test/config.tyndp.yaml --delete-all-output ||
	snakemake -call --configfile config/config.tyndp.yaml -n --delete-all-output ||
    snakemake -call solve_elec_networks --configfile config/test/config.electricity.yaml --delete-all-output ||
    snakemake -call --configfile config/test/config.overnight.yaml --delete-all-output ||
    snakemake -call --configfile config/test/config.myopic.yaml --delete-all-output ||
    snakemake -call resources/test-elec-clusters/networks/base_s_adm.nc --configfile config/test/config.clusters.yaml --delete-all-output ||
    snakemake -call --configfile config/test/config.scenarios.yaml -n --delete-all-output ||
    snakemake -call plot_power_networks_clustered --configfile config/test/config.tyndp.yaml --delete-all-output ||
=======
    snakemake -call solve_elec_networks --configfile config/test/config.electricity.yaml --delete-all-output ;
    snakemake -call --configfile config/test/config.overnight.yaml --delete-all-output ;
    snakemake -call --configfile config/test/config.myopic.yaml --delete-all-output ;
    snakemake -call resources/test-elec-clusters/networks/base_s_adm.nc --configfile config/test/config.clusters.yaml --delete-all-output ;
    snakemake -call --configfile config/test/config.scenarios.yaml -n --delete-all-output ;
    snakemake -call plot_power_networks_clustered --configfile config/test/config.tyndp.yaml --delete-all-output ;
	echo "All test outputs have been cleaned up."
>>>>>>> fb752251
"""
unit-tests = "pytest test"

all-tests = {depends-on = ["integration-tests", "clean-tests", "unit-tests"]}

[feature.test.dependencies]
pytest = ">=8.4.2"

[environments]
doc = { features = ["doc"], no-default-feature = true }
test = ["test"]<|MERGE_RESOLUTION|>--- conflicted
+++ resolved
@@ -146,16 +146,8 @@
     echo "All tests completed successfully."
 """
 clean-tests = """
-<<<<<<< HEAD
-    snakemake -call --configfile config/test/config.tyndp.yaml --delete-all-output ||
-	snakemake -call --configfile config/config.tyndp.yaml -n --delete-all-output ||
-    snakemake -call solve_elec_networks --configfile config/test/config.electricity.yaml --delete-all-output ||
-    snakemake -call --configfile config/test/config.overnight.yaml --delete-all-output ||
-    snakemake -call --configfile config/test/config.myopic.yaml --delete-all-output ||
-    snakemake -call resources/test-elec-clusters/networks/base_s_adm.nc --configfile config/test/config.clusters.yaml --delete-all-output ||
-    snakemake -call --configfile config/test/config.scenarios.yaml -n --delete-all-output ||
-    snakemake -call plot_power_networks_clustered --configfile config/test/config.tyndp.yaml --delete-all-output ||
-=======
+    snakemake -call --configfile config/test/config.tyndp.yaml --delete-all-output ;
+    snakemake -call --configfile config/config.tyndp.yaml -n --delete-all-output ;
     snakemake -call solve_elec_networks --configfile config/test/config.electricity.yaml --delete-all-output ;
     snakemake -call --configfile config/test/config.overnight.yaml --delete-all-output ;
     snakemake -call --configfile config/test/config.myopic.yaml --delete-all-output ;
@@ -163,7 +155,6 @@
     snakemake -call --configfile config/test/config.scenarios.yaml -n --delete-all-output ;
     snakemake -call plot_power_networks_clustered --configfile config/test/config.tyndp.yaml --delete-all-output ;
 	echo "All test outputs have been cleaned up."
->>>>>>> fb752251
 """
 unit-tests = "pytest test"
 
