--- conflicted
+++ resolved
@@ -80,11 +80,7 @@
         SNAKEMAKE_STORAGE_CACHED_HTTP_CACHE: ""
         SNAKEMAKE_STORAGE_CACHED_HTTP_SKIP_REMOTE_CHECKS: "1"
       run: |
-<<<<<<< HEAD
-        pixi run -e open-tyndp tyndp-cba-test -call
-=======
         pixi run -e open-tyndp tyndp-cba-test
->>>>>>> c78d110f
 
     - name: Run snakemake test workflows (upstream)
       env:
