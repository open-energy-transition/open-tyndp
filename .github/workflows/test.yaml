--- conflicted
+++ resolved
@@ -68,22 +68,24 @@
       run: |
         pixi run pylint --disable=all --enable=E0601,E0606 --output-format=parseable scripts/add_* scripts/prepare_* scripts/solve_*
 
-<<<<<<< HEAD
     - name: Run snakemake test workflows (sb)
+      env:
+        SNAKEMAKE_STORAGE_CACHED_HTTP_CACHE: ""
+        SNAKEMAKE_STORAGE_CACHED_HTTP_SKIP_REMOTE_CHECKS: "1"
       run: |
         pixi run -e open-tyndp tyndp-sb-test
 
     - name: Run snakemake test workflows (cba)
+      env:
+        SNAKEMAKE_STORAGE_CACHED_HTTP_CACHE: ""
+        SNAKEMAKE_STORAGE_CACHED_HTTP_SKIP_REMOTE_CHECKS: "1"
       run: |
         pixi run -e open-tyndp tyndp-cba-test
 
     - name: Run snakemake test workflows (upstream)
-=======
-    - name: Run snakemake test workflows
       env:
         SNAKEMAKE_STORAGE_CACHED_HTTP_CACHE: ""
         SNAKEMAKE_STORAGE_CACHED_HTTP_SKIP_REMOTE_CHECKS: "1"
->>>>>>> 22595a8e
       run: |
         pixi run -e open-tyndp integration-tests
 
