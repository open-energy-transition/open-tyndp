name: Test workflows

on:
  push:
    branches:
    - master
  pull_request:
  schedule:
  - cron: "0 5 * * 1-6"
  - cron: "0 5 * * 0"
  workflow_dispatch:

# Cancel any in-progress runs when a new run is triggered
concurrency:
  group: ${{ github.workflow }}-${{ github.ref }}
  cancel-in-progress: true

jobs:
  run-tests:
    name: OS
    runs-on: ${{ matrix.os }}-latest
    strategy:
      fail-fast: false
      matrix:
        # Run windows only on scheduled runs on Sundays, otherwise ignore
        os: ${{ github.event.schedule == '0 5 * * 0' && fromJson('["ubuntu", "macos", "windows"]') || fromJson('["ubuntu"]') }}

    defaults:
      run:
        shell: bash -l {0}

    steps:
<<<<<<< HEAD
=======
    - name: Free up disk space
      run: |
        echo "Initial disk space"
        df -h
        echo "Free up disk space"
        sudo rm -rf /usr/share/dotnet /usr/local/lib/android /opt/ghc /opt/hostedtoolcache/CodeQL
        sudo docker image prune --all --force
        sudo docker builder prune -a --force
        echo "Final disk space"
        df -h

>>>>>>> 61a0bf59
    - uses: actions/checkout@v6

    - name: Setup Pixi
      uses: prefix-dev/setup-pixi@v0.9.3
      with:
        pixi-version: v0.59.0
        cache: true
        # Do not cache in branches
        cache-write: ${{ github.event_name == 'push' && github.ref_name == 'main' }}
        environments: open-tyndp

    - name: Setup cache keys
      run: |
        echo "WEEK=$(date +'%Y%U')" >> $GITHUB_ENV # data and cutouts

    - uses: actions/cache@v4
      with:
        path: |
          data
          cutouts
        key: data-cutouts-${{ env.WEEK }}

    - name: Run pylint check on scripts
      # check for undefined variables to reuse functions across scripts
      run: |
        pixi run pylint --disable=all --enable=E0601,E0606 --output-format=parseable scripts/add_* scripts/prepare_* scripts/solve_*

    - name: Run snakemake test workflows
      env:
        SNAKEMAKE_STORAGE_CACHED_HTTP_CACHE: ""
        SNAKEMAKE_STORAGE_CACHED_HTTP_SKIP_REMOTE_CHECKS: "1"
      run: |
        pixi run -e open-tyndp integration-tests

    - name: Run unit tests
      run: |
        pixi run -e open-tyndp unit-tests

    - name: Upload artifacts
      if: always()
      uses: actions/upload-artifact@v5
      with:
        name: results-${{ matrix.os }}
        path: |
          logs
          .snakemake/log
          results
        retention-days: 3

    - name: Show remaining disk space
      if: always()
      run: df -h<|MERGE_RESOLUTION|>--- conflicted
+++ resolved
@@ -30,8 +30,6 @@
         shell: bash -l {0}
 
     steps:
-<<<<<<< HEAD
-=======
     - name: Free up disk space
       run: |
         echo "Initial disk space"
@@ -43,7 +41,6 @@
         echo "Final disk space"
         df -h
 
->>>>>>> 61a0bf59
     - uses: actions/checkout@v6
 
     - name: Setup Pixi
